--- conflicted
+++ resolved
@@ -462,10 +462,7 @@
 		spin_unlock_wait(&sl->lock);
 		goto repeat;
 	}
-<<<<<<< HEAD
-=======
 	smp_rmb();
->>>>>>> ed1df7e1
 	return ret;
 }
 #endif
