// SPDX-License-Identifier: GPL-2.0-or-later
/*
 * NET		An implementation of the SOCKET network access protocol.
 *
 * Version:	@(#)socket.c	1.1.93	18/02/95
 *
 * Authors:	Orest Zborowski, <obz@Kodak.COM>
 *		Ross Biro
 *		Fred N. van Kempen, <waltje@uWalt.NL.Mugnet.ORG>
 *
 * Fixes:
 *		Anonymous	:	NOTSOCK/BADF cleanup. Error fix in
 *					shutdown()
 *		Alan Cox	:	verify_area() fixes
 *		Alan Cox	:	Removed DDI
 *		Jonathan Kamens	:	SOCK_DGRAM reconnect bug
 *		Alan Cox	:	Moved a load of checks to the very
 *					top level.
 *		Alan Cox	:	Move address structures to/from user
 *					mode above the protocol layers.
 *		Rob Janssen	:	Allow 0 length sends.
 *		Alan Cox	:	Asynchronous I/O support (cribbed from the
 *					tty drivers).
 *		Niibe Yutaka	:	Asynchronous I/O for writes (4.4BSD style)
 *		Jeff Uphoff	:	Made max number of sockets command-line
 *					configurable.
 *		Matti Aarnio	:	Made the number of sockets dynamic,
 *					to be allocated when needed, and mr.
 *					Uphoff's max is used as max to be
 *					allowed to allocate.
 *		Linus		:	Argh. removed all the socket allocation
 *					altogether: it's in the inode now.
 *		Alan Cox	:	Made sock_alloc()/sock_release() public
 *					for NetROM and future kernel nfsd type
 *					stuff.
 *		Alan Cox	:	sendmsg/recvmsg basics.
 *		Tom Dyas	:	Export net symbols.
 *		Marcin Dalecki	:	Fixed problems with CONFIG_NET="n".
 *		Alan Cox	:	Added thread locking to sys_* calls
 *					for sockets. May have errors at the
 *					moment.
 *		Kevin Buhr	:	Fixed the dumb errors in the above.
 *		Andi Kleen	:	Some small cleanups, optimizations,
 *					and fixed a copy_from_user() bug.
 *		Tigran Aivazian	:	sys_send(args) calls sys_sendto(args, NULL, 0)
 *		Tigran Aivazian	:	Made listen(2) backlog sanity checks
 *					protocol-independent
 *
 *	This module is effectively the top level interface to the BSD socket
 *	paradigm.
 *
 *	Based upon Swansea University Computer Society NET3.039
 */

#include <linux/ethtool.h>
#include <linux/mm.h>
#include <linux/socket.h>
#include <linux/file.h>
#include <linux/net.h>
#include <linux/interrupt.h>
#include <linux/thread_info.h>
#include <linux/rcupdate.h>
#include <linux/netdevice.h>
#include <linux/proc_fs.h>
#include <linux/seq_file.h>
#include <linux/mutex.h>
#include <linux/if_bridge.h>
#include <linux/if_vlan.h>
#include <linux/ptp_classify.h>
#include <linux/init.h>
#include <linux/poll.h>
#include <linux/cache.h>
#include <linux/module.h>
#include <linux/highmem.h>
#include <linux/mount.h>
#include <linux/pseudo_fs.h>
#include <linux/security.h>
#include <linux/syscalls.h>
#include <linux/compat.h>
#include <linux/kmod.h>
#include <linux/audit.h>
#include <linux/wireless.h>
#include <linux/nsproxy.h>
#include <linux/magic.h>
#include <linux/slab.h>
#include <linux/xattr.h>
#include <linux/nospec.h>
#include <linux/indirect_call_wrapper.h>

#include <linux/uaccess.h>
#include <asm/unistd.h>

#include <net/compat.h>
#include <net/wext.h>
#include <net/cls_cgroup.h>

#include <net/sock.h>
#include <linux/netfilter.h>

#include <linux/if_tun.h>
#include <linux/ipv6_route.h>
#include <linux/route.h>
#include <linux/termios.h>
#include <linux/sockios.h>
#include <net/busy_poll.h>
#include <linux/errqueue.h>
#include <linux/ptp_clock_kernel.h>

#ifdef CONFIG_NET_RX_BUSY_POLL
unsigned int sysctl_net_busy_read __read_mostly;
unsigned int sysctl_net_busy_poll __read_mostly;
#endif

static ssize_t sock_read_iter(struct kiocb *iocb, struct iov_iter *to);
static ssize_t sock_write_iter(struct kiocb *iocb, struct iov_iter *from);
static int sock_mmap(struct file *file, struct vm_area_struct *vma);

static int sock_close(struct inode *inode, struct file *file);
static __poll_t sock_poll(struct file *file,
			      struct poll_table_struct *wait);
static long sock_ioctl(struct file *file, unsigned int cmd, unsigned long arg);
#ifdef CONFIG_COMPAT
static long compat_sock_ioctl(struct file *file,
			      unsigned int cmd, unsigned long arg);
#endif
static int sock_fasync(int fd, struct file *filp, int on);
static ssize_t sock_sendpage(struct file *file, struct page *page,
			     int offset, size_t size, loff_t *ppos, int more);
static ssize_t sock_splice_read(struct file *file, loff_t *ppos,
				struct pipe_inode_info *pipe, size_t len,
				unsigned int flags);

#ifdef CONFIG_PROC_FS
static void sock_show_fdinfo(struct seq_file *m, struct file *f)
{
	struct socket *sock = f->private_data;

	if (sock->ops->show_fdinfo)
		sock->ops->show_fdinfo(m, sock);
}
#else
#define sock_show_fdinfo NULL
#endif

/*
 *	Socket files have a set of 'special' operations as well as the generic file ones. These don't appear
 *	in the operation structures but are done directly via the socketcall() multiplexor.
 */

static const struct file_operations socket_file_ops = {
	.owner =	THIS_MODULE,
	.llseek =	no_llseek,
	.read_iter =	sock_read_iter,
	.write_iter =	sock_write_iter,
	.poll =		sock_poll,
	.unlocked_ioctl = sock_ioctl,
#ifdef CONFIG_COMPAT
	.compat_ioctl = compat_sock_ioctl,
#endif
	.mmap =		sock_mmap,
	.release =	sock_close,
	.fasync =	sock_fasync,
	.sendpage =	sock_sendpage,
	.splice_write = generic_splice_sendpage,
	.splice_read =	sock_splice_read,
	.show_fdinfo =	sock_show_fdinfo,
};

static const char * const pf_family_names[] = {
	[PF_UNSPEC]	= "PF_UNSPEC",
	[PF_UNIX]	= "PF_UNIX/PF_LOCAL",
	[PF_INET]	= "PF_INET",
	[PF_AX25]	= "PF_AX25",
	[PF_IPX]	= "PF_IPX",
	[PF_APPLETALK]	= "PF_APPLETALK",
	[PF_NETROM]	= "PF_NETROM",
	[PF_BRIDGE]	= "PF_BRIDGE",
	[PF_ATMPVC]	= "PF_ATMPVC",
	[PF_X25]	= "PF_X25",
	[PF_INET6]	= "PF_INET6",
	[PF_ROSE]	= "PF_ROSE",
	[PF_DECnet]	= "PF_DECnet",
	[PF_NETBEUI]	= "PF_NETBEUI",
	[PF_SECURITY]	= "PF_SECURITY",
	[PF_KEY]	= "PF_KEY",
	[PF_NETLINK]	= "PF_NETLINK/PF_ROUTE",
	[PF_PACKET]	= "PF_PACKET",
	[PF_ASH]	= "PF_ASH",
	[PF_ECONET]	= "PF_ECONET",
	[PF_ATMSVC]	= "PF_ATMSVC",
	[PF_RDS]	= "PF_RDS",
	[PF_SNA]	= "PF_SNA",
	[PF_IRDA]	= "PF_IRDA",
	[PF_PPPOX]	= "PF_PPPOX",
	[PF_WANPIPE]	= "PF_WANPIPE",
	[PF_LLC]	= "PF_LLC",
	[PF_IB]		= "PF_IB",
	[PF_MPLS]	= "PF_MPLS",
	[PF_CAN]	= "PF_CAN",
	[PF_TIPC]	= "PF_TIPC",
	[PF_BLUETOOTH]	= "PF_BLUETOOTH",
	[PF_IUCV]	= "PF_IUCV",
	[PF_RXRPC]	= "PF_RXRPC",
	[PF_ISDN]	= "PF_ISDN",
	[PF_PHONET]	= "PF_PHONET",
	[PF_IEEE802154]	= "PF_IEEE802154",
	[PF_CAIF]	= "PF_CAIF",
	[PF_ALG]	= "PF_ALG",
	[PF_NFC]	= "PF_NFC",
	[PF_VSOCK]	= "PF_VSOCK",
	[PF_KCM]	= "PF_KCM",
	[PF_QIPCRTR]	= "PF_QIPCRTR",
	[PF_SMC]	= "PF_SMC",
	[PF_XDP]	= "PF_XDP",
	[PF_MCTP]	= "PF_MCTP",
};

/*
 *	The protocol list. Each protocol is registered in here.
 */

static DEFINE_SPINLOCK(net_family_lock);
static const struct net_proto_family __rcu *net_families[NPROTO] __read_mostly;

/*
 * Support routines.
 * Move socket addresses back and forth across the kernel/user
 * divide and look after the messy bits.
 */

/**
 *	move_addr_to_kernel	-	copy a socket address into kernel space
 *	@uaddr: Address in user space
 *	@kaddr: Address in kernel space
 *	@ulen: Length in user space
 *
 *	The address is copied into kernel space. If the provided address is
 *	too long an error code of -EINVAL is returned. If the copy gives
 *	invalid addresses -EFAULT is returned. On a success 0 is returned.
 */

int move_addr_to_kernel(void __user *uaddr, int ulen, struct sockaddr_storage *kaddr)
{
	if (ulen < 0 || ulen > sizeof(struct sockaddr_storage))
		return -EINVAL;
	if (ulen == 0)
		return 0;
	if (copy_from_user(kaddr, uaddr, ulen))
		return -EFAULT;
	return audit_sockaddr(ulen, kaddr);
}

/**
 *	move_addr_to_user	-	copy an address to user space
 *	@kaddr: kernel space address
 *	@klen: length of address in kernel
 *	@uaddr: user space address
 *	@ulen: pointer to user length field
 *
 *	The value pointed to by ulen on entry is the buffer length available.
 *	This is overwritten with the buffer space used. -EINVAL is returned
 *	if an overlong buffer is specified or a negative buffer size. -EFAULT
 *	is returned if either the buffer or the length field are not
 *	accessible.
 *	After copying the data up to the limit the user specifies, the true
 *	length of the data is written over the length limit the user
 *	specified. Zero is returned for a success.
 */

static int move_addr_to_user(struct sockaddr_storage *kaddr, int klen,
			     void __user *uaddr, int __user *ulen)
{
	int err;
	int len;

	BUG_ON(klen > sizeof(struct sockaddr_storage));
	err = get_user(len, ulen);
	if (err)
		return err;
	if (len > klen)
		len = klen;
	if (len < 0)
		return -EINVAL;
	if (len) {
		if (audit_sockaddr(klen, kaddr))
			return -ENOMEM;
		if (copy_to_user(uaddr, kaddr, len))
			return -EFAULT;
	}
	/*
	 *      "fromlen shall refer to the value before truncation.."
	 *                      1003.1g
	 */
	return __put_user(klen, ulen);
}

static struct kmem_cache *sock_inode_cachep __ro_after_init;

static struct inode *sock_alloc_inode(struct super_block *sb)
{
	struct socket_alloc *ei;

	ei = kmem_cache_alloc(sock_inode_cachep, GFP_KERNEL);
	if (!ei)
		return NULL;
	init_waitqueue_head(&ei->socket.wq.wait);
	ei->socket.wq.fasync_list = NULL;
	ei->socket.wq.flags = 0;

	ei->socket.state = SS_UNCONNECTED;
	ei->socket.flags = 0;
	ei->socket.ops = NULL;
	ei->socket.sk = NULL;
	ei->socket.file = NULL;

	return &ei->vfs_inode;
}

static void sock_free_inode(struct inode *inode)
{
	struct socket_alloc *ei;

	ei = container_of(inode, struct socket_alloc, vfs_inode);
	kmem_cache_free(sock_inode_cachep, ei);
}

static void init_once(void *foo)
{
	struct socket_alloc *ei = (struct socket_alloc *)foo;

	inode_init_once(&ei->vfs_inode);
}

static void init_inodecache(void)
{
	sock_inode_cachep = kmem_cache_create("sock_inode_cache",
					      sizeof(struct socket_alloc),
					      0,
					      (SLAB_HWCACHE_ALIGN |
					       SLAB_RECLAIM_ACCOUNT |
					       SLAB_MEM_SPREAD | SLAB_ACCOUNT),
					      init_once);
	BUG_ON(sock_inode_cachep == NULL);
}

static const struct super_operations sockfs_ops = {
	.alloc_inode	= sock_alloc_inode,
	.free_inode	= sock_free_inode,
	.statfs		= simple_statfs,
};

/*
 * sockfs_dname() is called from d_path().
 */
static char *sockfs_dname(struct dentry *dentry, char *buffer, int buflen)
{
	return dynamic_dname(dentry, buffer, buflen, "socket:[%lu]",
				d_inode(dentry)->i_ino);
}

static const struct dentry_operations sockfs_dentry_operations = {
	.d_dname  = sockfs_dname,
};

static int sockfs_xattr_get(const struct xattr_handler *handler,
			    struct dentry *dentry, struct inode *inode,
			    const char *suffix, void *value, size_t size)
{
	if (value) {
		if (dentry->d_name.len + 1 > size)
			return -ERANGE;
		memcpy(value, dentry->d_name.name, dentry->d_name.len + 1);
	}
	return dentry->d_name.len + 1;
}

#define XATTR_SOCKPROTONAME_SUFFIX "sockprotoname"
#define XATTR_NAME_SOCKPROTONAME (XATTR_SYSTEM_PREFIX XATTR_SOCKPROTONAME_SUFFIX)
#define XATTR_NAME_SOCKPROTONAME_LEN (sizeof(XATTR_NAME_SOCKPROTONAME)-1)

static const struct xattr_handler sockfs_xattr_handler = {
	.name = XATTR_NAME_SOCKPROTONAME,
	.get = sockfs_xattr_get,
};

static int sockfs_security_xattr_set(const struct xattr_handler *handler,
				     struct user_namespace *mnt_userns,
				     struct dentry *dentry, struct inode *inode,
				     const char *suffix, const void *value,
				     size_t size, int flags)
{
	/* Handled by LSM. */
	return -EAGAIN;
}

static const struct xattr_handler sockfs_security_xattr_handler = {
	.prefix = XATTR_SECURITY_PREFIX,
	.set = sockfs_security_xattr_set,
};

static const struct xattr_handler *sockfs_xattr_handlers[] = {
	&sockfs_xattr_handler,
	&sockfs_security_xattr_handler,
	NULL
};

static int sockfs_init_fs_context(struct fs_context *fc)
{
	struct pseudo_fs_context *ctx = init_pseudo(fc, SOCKFS_MAGIC);
	if (!ctx)
		return -ENOMEM;
	ctx->ops = &sockfs_ops;
	ctx->dops = &sockfs_dentry_operations;
	ctx->xattr = sockfs_xattr_handlers;
	return 0;
}

static struct vfsmount *sock_mnt __read_mostly;

static struct file_system_type sock_fs_type = {
	.name =		"sockfs",
	.init_fs_context = sockfs_init_fs_context,
	.kill_sb =	kill_anon_super,
};

/*
 *	Obtains the first available file descriptor and sets it up for use.
 *
 *	These functions create file structures and maps them to fd space
 *	of the current process. On success it returns file descriptor
 *	and file struct implicitly stored in sock->file.
 *	Note that another thread may close file descriptor before we return
 *	from this function. We use the fact that now we do not refer
 *	to socket after mapping. If one day we will need it, this
 *	function will increment ref. count on file by 1.
 *
 *	In any case returned fd MAY BE not valid!
 *	This race condition is unavoidable
 *	with shared fd spaces, we cannot solve it inside kernel,
 *	but we take care of internal coherence yet.
 */

/**
 *	sock_alloc_file - Bind a &socket to a &file
 *	@sock: socket
 *	@flags: file status flags
 *	@dname: protocol name
 *
 *	Returns the &file bound with @sock, implicitly storing it
 *	in sock->file. If dname is %NULL, sets to "".
 *	On failure the return is a ERR pointer (see linux/err.h).
 *	This function uses GFP_KERNEL internally.
 */

struct file *sock_alloc_file(struct socket *sock, int flags, const char *dname)
{
	struct file *file;

	if (!dname)
		dname = sock->sk ? sock->sk->sk_prot_creator->name : "";

	file = alloc_file_pseudo(SOCK_INODE(sock), sock_mnt, dname,
				O_RDWR | (flags & O_NONBLOCK),
				&socket_file_ops);
	if (IS_ERR(file)) {
		sock_release(sock);
		return file;
	}

	sock->file = file;
	file->private_data = sock;
	stream_open(SOCK_INODE(sock), file);
	return file;
}
EXPORT_SYMBOL(sock_alloc_file);

static int sock_map_fd(struct socket *sock, int flags)
{
	struct file *newfile;
	int fd = get_unused_fd_flags(flags);
	if (unlikely(fd < 0)) {
		sock_release(sock);
		return fd;
	}

	newfile = sock_alloc_file(sock, flags, NULL);
	if (!IS_ERR(newfile)) {
		fd_install(fd, newfile);
		return fd;
	}

	put_unused_fd(fd);
	return PTR_ERR(newfile);
}

/**
 *	sock_from_file - Return the &socket bounded to @file.
 *	@file: file
 *
 *	On failure returns %NULL.
 */

struct socket *sock_from_file(struct file *file)
{
	if (file->f_op == &socket_file_ops)
		return file->private_data;	/* set in sock_map_fd */

	return NULL;
}
EXPORT_SYMBOL(sock_from_file);

/**
 *	sockfd_lookup - Go from a file number to its socket slot
 *	@fd: file handle
 *	@err: pointer to an error code return
 *
 *	The file handle passed in is locked and the socket it is bound
 *	to is returned. If an error occurs the err pointer is overwritten
 *	with a negative errno code and NULL is returned. The function checks
 *	for both invalid handles and passing a handle which is not a socket.
 *
 *	On a success the socket object pointer is returned.
 */

struct socket *sockfd_lookup(int fd, int *err)
{
	struct file *file;
	struct socket *sock;

	file = fget(fd);
	if (!file) {
		*err = -EBADF;
		return NULL;
	}

	sock = sock_from_file(file);
	if (!sock) {
		*err = -ENOTSOCK;
		fput(file);
	}
	return sock;
}
EXPORT_SYMBOL(sockfd_lookup);

static struct socket *sockfd_lookup_light(int fd, int *err, int *fput_needed)
{
	struct fd f = fdget(fd);
	struct socket *sock;

	*err = -EBADF;
	if (f.file) {
		sock = sock_from_file(f.file);
		if (likely(sock)) {
			*fput_needed = f.flags & FDPUT_FPUT;
			return sock;
		}
		*err = -ENOTSOCK;
		fdput(f);
	}
	return NULL;
}

static ssize_t sockfs_listxattr(struct dentry *dentry, char *buffer,
				size_t size)
{
	ssize_t len;
	ssize_t used = 0;

	len = security_inode_listsecurity(d_inode(dentry), buffer, size);
	if (len < 0)
		return len;
	used += len;
	if (buffer) {
		if (size < used)
			return -ERANGE;
		buffer += len;
	}

	len = (XATTR_NAME_SOCKPROTONAME_LEN + 1);
	used += len;
	if (buffer) {
		if (size < used)
			return -ERANGE;
		memcpy(buffer, XATTR_NAME_SOCKPROTONAME, len);
		buffer += len;
	}

	return used;
}

static int sockfs_setattr(struct user_namespace *mnt_userns,
			  struct dentry *dentry, struct iattr *iattr)
{
	int err = simple_setattr(&init_user_ns, dentry, iattr);

	if (!err && (iattr->ia_valid & ATTR_UID)) {
		struct socket *sock = SOCKET_I(d_inode(dentry));

		if (sock->sk)
			sock->sk->sk_uid = iattr->ia_uid;
		else
			err = -ENOENT;
	}

	return err;
}

static const struct inode_operations sockfs_inode_ops = {
	.listxattr = sockfs_listxattr,
	.setattr = sockfs_setattr,
};

/**
 *	sock_alloc - allocate a socket
 *
 *	Allocate a new inode and socket object. The two are bound together
 *	and initialised. The socket is then returned. If we are out of inodes
 *	NULL is returned. This functions uses GFP_KERNEL internally.
 */

struct socket *sock_alloc(void)
{
	struct inode *inode;
	struct socket *sock;

	inode = new_inode_pseudo(sock_mnt->mnt_sb);
	if (!inode)
		return NULL;

	sock = SOCKET_I(inode);

	inode->i_ino = get_next_ino();
	inode->i_mode = S_IFSOCK | S_IRWXUGO;
	inode->i_uid = current_fsuid();
	inode->i_gid = current_fsgid();
	inode->i_op = &sockfs_inode_ops;

	return sock;
}
EXPORT_SYMBOL(sock_alloc);

static void __sock_release(struct socket *sock, struct inode *inode)
{
	if (sock->ops) {
		struct module *owner = sock->ops->owner;

		if (inode)
			inode_lock(inode);
		sock->ops->release(sock);
		sock->sk = NULL;
		if (inode)
			inode_unlock(inode);
		sock->ops = NULL;
		module_put(owner);
	}

	if (sock->wq.fasync_list)
		pr_err("%s: fasync list not empty!\n", __func__);

	if (!sock->file) {
		iput(SOCK_INODE(sock));
		return;
	}
	sock->file = NULL;
}

/**
 *	sock_release - close a socket
 *	@sock: socket to close
 *
 *	The socket is released from the protocol stack if it has a release
 *	callback, and the inode is then released if the socket is bound to
 *	an inode not a file.
 */
void sock_release(struct socket *sock)
{
	__sock_release(sock, NULL);
}
EXPORT_SYMBOL(sock_release);

void __sock_tx_timestamp(__u16 tsflags, __u8 *tx_flags)
{
	u8 flags = *tx_flags;

	if (tsflags & SOF_TIMESTAMPING_TX_HARDWARE)
		flags |= SKBTX_HW_TSTAMP;

	if (tsflags & SOF_TIMESTAMPING_TX_SOFTWARE)
		flags |= SKBTX_SW_TSTAMP;

	if (tsflags & SOF_TIMESTAMPING_TX_SCHED)
		flags |= SKBTX_SCHED_TSTAMP;

	*tx_flags = flags;
}
EXPORT_SYMBOL(__sock_tx_timestamp);

INDIRECT_CALLABLE_DECLARE(int inet_sendmsg(struct socket *, struct msghdr *,
					   size_t));
INDIRECT_CALLABLE_DECLARE(int inet6_sendmsg(struct socket *, struct msghdr *,
					    size_t));
static inline int sock_sendmsg_nosec(struct socket *sock, struct msghdr *msg)
{
	int ret = INDIRECT_CALL_INET(sock->ops->sendmsg, inet6_sendmsg,
				     inet_sendmsg, sock, msg,
				     msg_data_left(msg));
	BUG_ON(ret == -EIOCBQUEUED);
	return ret;
}

/**
 *	sock_sendmsg - send a message through @sock
 *	@sock: socket
 *	@msg: message to send
 *
 *	Sends @msg through @sock, passing through LSM.
 *	Returns the number of bytes sent, or an error code.
 */
int sock_sendmsg(struct socket *sock, struct msghdr *msg)
{
	int err = security_socket_sendmsg(sock, msg,
					  msg_data_left(msg));

	return err ?: sock_sendmsg_nosec(sock, msg);
}
EXPORT_SYMBOL(sock_sendmsg);

/**
 *	kernel_sendmsg - send a message through @sock (kernel-space)
 *	@sock: socket
 *	@msg: message header
 *	@vec: kernel vec
 *	@num: vec array length
 *	@size: total message data size
 *
 *	Builds the message data with @vec and sends it through @sock.
 *	Returns the number of bytes sent, or an error code.
 */

int kernel_sendmsg(struct socket *sock, struct msghdr *msg,
		   struct kvec *vec, size_t num, size_t size)
{
	iov_iter_kvec(&msg->msg_iter, WRITE, vec, num, size);
	return sock_sendmsg(sock, msg);
}
EXPORT_SYMBOL(kernel_sendmsg);

/**
 *	kernel_sendmsg_locked - send a message through @sock (kernel-space)
 *	@sk: sock
 *	@msg: message header
 *	@vec: output s/g array
 *	@num: output s/g array length
 *	@size: total message data size
 *
 *	Builds the message data with @vec and sends it through @sock.
 *	Returns the number of bytes sent, or an error code.
 *	Caller must hold @sk.
 */

int kernel_sendmsg_locked(struct sock *sk, struct msghdr *msg,
			  struct kvec *vec, size_t num, size_t size)
{
	struct socket *sock = sk->sk_socket;

	if (!sock->ops->sendmsg_locked)
		return sock_no_sendmsg_locked(sk, msg, size);

	iov_iter_kvec(&msg->msg_iter, WRITE, vec, num, size);

	return sock->ops->sendmsg_locked(sk, msg, msg_data_left(msg));
}
EXPORT_SYMBOL(kernel_sendmsg_locked);

static bool skb_is_err_queue(const struct sk_buff *skb)
{
	/* pkt_type of skbs enqueued on the error queue are set to
	 * PACKET_OUTGOING in skb_set_err_queue(). This is only safe to do
	 * in recvmsg, since skbs received on a local socket will never
	 * have a pkt_type of PACKET_OUTGOING.
	 */
	return skb->pkt_type == PACKET_OUTGOING;
}

/* On transmit, software and hardware timestamps are returned independently.
 * As the two skb clones share the hardware timestamp, which may be updated
 * before the software timestamp is received, a hardware TX timestamp may be
 * returned only if there is no software TX timestamp. Ignore false software
 * timestamps, which may be made in the __sock_recv_timestamp() call when the
 * option SO_TIMESTAMP_OLD(NS) is enabled on the socket, even when the skb has a
 * hardware timestamp.
 */
static bool skb_is_swtx_tstamp(const struct sk_buff *skb, int false_tstamp)
{
	return skb->tstamp && !false_tstamp && skb_is_err_queue(skb);
}

static void put_ts_pktinfo(struct msghdr *msg, struct sk_buff *skb)
{
	struct scm_ts_pktinfo ts_pktinfo;
	struct net_device *orig_dev;

	if (!skb_mac_header_was_set(skb))
		return;

	memset(&ts_pktinfo, 0, sizeof(ts_pktinfo));

	rcu_read_lock();
	orig_dev = dev_get_by_napi_id(skb_napi_id(skb));
	if (orig_dev)
		ts_pktinfo.if_index = orig_dev->ifindex;
	rcu_read_unlock();

	ts_pktinfo.pkt_length = skb->len - skb_mac_offset(skb);
	put_cmsg(msg, SOL_SOCKET, SCM_TIMESTAMPING_PKTINFO,
		 sizeof(ts_pktinfo), &ts_pktinfo);
}

/*
 * called from sock_recv_timestamp() if sock_flag(sk, SOCK_RCVTSTAMP)
 */
void __sock_recv_timestamp(struct msghdr *msg, struct sock *sk,
	struct sk_buff *skb)
{
	int need_software_tstamp = sock_flag(sk, SOCK_RCVTSTAMP);
	int new_tstamp = sock_flag(sk, SOCK_TSTAMP_NEW);
	struct scm_timestamping_internal tss;

	int empty = 1, false_tstamp = 0;
	struct skb_shared_hwtstamps *shhwtstamps =
		skb_hwtstamps(skb);

	/* Race occurred between timestamp enabling and packet
	   receiving.  Fill in the current time for now. */
	if (need_software_tstamp && skb->tstamp == 0) {
		__net_timestamp(skb);
		false_tstamp = 1;
	}

	if (need_software_tstamp) {
		if (!sock_flag(sk, SOCK_RCVTSTAMPNS)) {
			if (new_tstamp) {
				struct __kernel_sock_timeval tv;

				skb_get_new_timestamp(skb, &tv);
				put_cmsg(msg, SOL_SOCKET, SO_TIMESTAMP_NEW,
					 sizeof(tv), &tv);
			} else {
				struct __kernel_old_timeval tv;

				skb_get_timestamp(skb, &tv);
				put_cmsg(msg, SOL_SOCKET, SO_TIMESTAMP_OLD,
					 sizeof(tv), &tv);
			}
		} else {
			if (new_tstamp) {
				struct __kernel_timespec ts;

				skb_get_new_timestampns(skb, &ts);
				put_cmsg(msg, SOL_SOCKET, SO_TIMESTAMPNS_NEW,
					 sizeof(ts), &ts);
			} else {
				struct __kernel_old_timespec ts;

				skb_get_timestampns(skb, &ts);
				put_cmsg(msg, SOL_SOCKET, SO_TIMESTAMPNS_OLD,
					 sizeof(ts), &ts);
			}
		}
	}

	memset(&tss, 0, sizeof(tss));
	if ((sk->sk_tsflags & SOF_TIMESTAMPING_SOFTWARE) &&
	    ktime_to_timespec64_cond(skb->tstamp, tss.ts + 0))
		empty = 0;
	if (shhwtstamps &&
	    (sk->sk_tsflags & SOF_TIMESTAMPING_RAW_HARDWARE) &&
	    !skb_is_swtx_tstamp(skb, false_tstamp)) {
		if (sk->sk_tsflags & SOF_TIMESTAMPING_BIND_PHC)
			ptp_convert_timestamp(shhwtstamps, sk->sk_bind_phc);

		if (ktime_to_timespec64_cond(shhwtstamps->hwtstamp,
					     tss.ts + 2)) {
			empty = 0;

			if ((sk->sk_tsflags & SOF_TIMESTAMPING_OPT_PKTINFO) &&
			    !skb_is_err_queue(skb))
				put_ts_pktinfo(msg, skb);
		}
	}
	if (!empty) {
		if (sock_flag(sk, SOCK_TSTAMP_NEW))
			put_cmsg_scm_timestamping64(msg, &tss);
		else
			put_cmsg_scm_timestamping(msg, &tss);

		if (skb_is_err_queue(skb) && skb->len &&
		    SKB_EXT_ERR(skb)->opt_stats)
			put_cmsg(msg, SOL_SOCKET, SCM_TIMESTAMPING_OPT_STATS,
				 skb->len, skb->data);
	}
}
EXPORT_SYMBOL_GPL(__sock_recv_timestamp);

void __sock_recv_wifi_status(struct msghdr *msg, struct sock *sk,
	struct sk_buff *skb)
{
	int ack;

	if (!sock_flag(sk, SOCK_WIFI_STATUS))
		return;
	if (!skb->wifi_acked_valid)
		return;

	ack = skb->wifi_acked;

	put_cmsg(msg, SOL_SOCKET, SCM_WIFI_STATUS, sizeof(ack), &ack);
}
EXPORT_SYMBOL_GPL(__sock_recv_wifi_status);

static inline void sock_recv_drops(struct msghdr *msg, struct sock *sk,
				   struct sk_buff *skb)
{
	if (sock_flag(sk, SOCK_RXQ_OVFL) && skb && SOCK_SKB_CB(skb)->dropcount)
		put_cmsg(msg, SOL_SOCKET, SO_RXQ_OVFL,
			sizeof(__u32), &SOCK_SKB_CB(skb)->dropcount);
}

void __sock_recv_ts_and_drops(struct msghdr *msg, struct sock *sk,
	struct sk_buff *skb)
{
	sock_recv_timestamp(msg, sk, skb);
	sock_recv_drops(msg, sk, skb);
}
EXPORT_SYMBOL_GPL(__sock_recv_ts_and_drops);

INDIRECT_CALLABLE_DECLARE(int inet_recvmsg(struct socket *, struct msghdr *,
					   size_t, int));
INDIRECT_CALLABLE_DECLARE(int inet6_recvmsg(struct socket *, struct msghdr *,
					    size_t, int));
static inline int sock_recvmsg_nosec(struct socket *sock, struct msghdr *msg,
				     int flags)
{
	return INDIRECT_CALL_INET(sock->ops->recvmsg, inet6_recvmsg,
				  inet_recvmsg, sock, msg, msg_data_left(msg),
				  flags);
}

/**
 *	sock_recvmsg - receive a message from @sock
 *	@sock: socket
 *	@msg: message to receive
 *	@flags: message flags
 *
 *	Receives @msg from @sock, passing through LSM. Returns the total number
 *	of bytes received, or an error.
 */
int sock_recvmsg(struct socket *sock, struct msghdr *msg, int flags)
{
	int err = security_socket_recvmsg(sock, msg, msg_data_left(msg), flags);

	return err ?: sock_recvmsg_nosec(sock, msg, flags);
}
EXPORT_SYMBOL(sock_recvmsg);

/**
 *	kernel_recvmsg - Receive a message from a socket (kernel space)
 *	@sock: The socket to receive the message from
 *	@msg: Received message
 *	@vec: Input s/g array for message data
 *	@num: Size of input s/g array
 *	@size: Number of bytes to read
 *	@flags: Message flags (MSG_DONTWAIT, etc...)
 *
 *	On return the msg structure contains the scatter/gather array passed in the
 *	vec argument. The array is modified so that it consists of the unfilled
 *	portion of the original array.
 *
 *	The returned value is the total number of bytes received, or an error.
 */

int kernel_recvmsg(struct socket *sock, struct msghdr *msg,
		   struct kvec *vec, size_t num, size_t size, int flags)
{
	msg->msg_control_is_user = false;
	iov_iter_kvec(&msg->msg_iter, READ, vec, num, size);
	return sock_recvmsg(sock, msg, flags);
}
EXPORT_SYMBOL(kernel_recvmsg);

static ssize_t sock_sendpage(struct file *file, struct page *page,
			     int offset, size_t size, loff_t *ppos, int more)
{
	struct socket *sock;
	int flags;

	sock = file->private_data;

	flags = (file->f_flags & O_NONBLOCK) ? MSG_DONTWAIT : 0;
	/* more is a combination of MSG_MORE and MSG_SENDPAGE_NOTLAST */
	flags |= more;

	return kernel_sendpage(sock, page, offset, size, flags);
}

static ssize_t sock_splice_read(struct file *file, loff_t *ppos,
				struct pipe_inode_info *pipe, size_t len,
				unsigned int flags)
{
	struct socket *sock = file->private_data;

	if (unlikely(!sock->ops->splice_read))
		return generic_file_splice_read(file, ppos, pipe, len, flags);

	return sock->ops->splice_read(sock, ppos, pipe, len, flags);
}

static ssize_t sock_read_iter(struct kiocb *iocb, struct iov_iter *to)
{
	struct file *file = iocb->ki_filp;
	struct socket *sock = file->private_data;
	struct msghdr msg = {.msg_iter = *to,
			     .msg_iocb = iocb};
	ssize_t res;

	if (file->f_flags & O_NONBLOCK || (iocb->ki_flags & IOCB_NOWAIT))
		msg.msg_flags = MSG_DONTWAIT;

	if (iocb->ki_pos != 0)
		return -ESPIPE;

	if (!iov_iter_count(to))	/* Match SYS5 behaviour */
		return 0;

	res = sock_recvmsg(sock, &msg, msg.msg_flags);
	*to = msg.msg_iter;
	return res;
}

static ssize_t sock_write_iter(struct kiocb *iocb, struct iov_iter *from)
{
	struct file *file = iocb->ki_filp;
	struct socket *sock = file->private_data;
	struct msghdr msg = {.msg_iter = *from,
			     .msg_iocb = iocb};
	ssize_t res;

	if (iocb->ki_pos != 0)
		return -ESPIPE;

	if (file->f_flags & O_NONBLOCK || (iocb->ki_flags & IOCB_NOWAIT))
		msg.msg_flags = MSG_DONTWAIT;

	if (sock->type == SOCK_SEQPACKET)
		msg.msg_flags |= MSG_EOR;

	res = sock_sendmsg(sock, &msg);
	*from = msg.msg_iter;
	return res;
}

/*
 * Atomic setting of ioctl hooks to avoid race
 * with module unload.
 */

static DEFINE_MUTEX(br_ioctl_mutex);
static int (*br_ioctl_hook)(struct net *net, struct net_bridge *br,
			    unsigned int cmd, struct ifreq *ifr,
			    void __user *uarg);

void brioctl_set(int (*hook)(struct net *net, struct net_bridge *br,
			     unsigned int cmd, struct ifreq *ifr,
			     void __user *uarg))
{
	mutex_lock(&br_ioctl_mutex);
	br_ioctl_hook = hook;
	mutex_unlock(&br_ioctl_mutex);
}
EXPORT_SYMBOL(brioctl_set);

int br_ioctl_call(struct net *net, struct net_bridge *br, unsigned int cmd,
		  struct ifreq *ifr, void __user *uarg)
{
	int err = -ENOPKG;

	if (!br_ioctl_hook)
		request_module("bridge");

	mutex_lock(&br_ioctl_mutex);
	if (br_ioctl_hook)
		err = br_ioctl_hook(net, br, cmd, ifr, uarg);
	mutex_unlock(&br_ioctl_mutex);

	return err;
}

static DEFINE_MUTEX(vlan_ioctl_mutex);
static int (*vlan_ioctl_hook) (struct net *, void __user *arg);

void vlan_ioctl_set(int (*hook) (struct net *, void __user *))
{
	mutex_lock(&vlan_ioctl_mutex);
	vlan_ioctl_hook = hook;
	mutex_unlock(&vlan_ioctl_mutex);
}
EXPORT_SYMBOL(vlan_ioctl_set);

static long sock_do_ioctl(struct net *net, struct socket *sock,
			  unsigned int cmd, unsigned long arg)
{
	struct ifreq ifr;
	bool need_copyout;
	int err;
	void __user *argp = (void __user *)arg;
	void __user *data;

	err = sock->ops->ioctl(sock, cmd, arg);

	/*
	 * If this ioctl is unknown try to hand it down
	 * to the NIC driver.
	 */
	if (err != -ENOIOCTLCMD)
		return err;

<<<<<<< HEAD
	if (get_user_ifreq(&ifr, &data, argp))
		return -EFAULT;
	err = dev_ioctl(net, cmd, &ifr, data, &need_copyout);
	if (!err && need_copyout)
		if (put_user_ifreq(&ifr, argp))
			return -EFAULT;

=======
	if (cmd == SIOCGIFCONF) {
		struct ifconf ifc;
		if (copy_from_user(&ifc, argp, sizeof(struct ifconf)))
			return -EFAULT;
		rtnl_lock();
		err = dev_ifconf(net, &ifc, sizeof(struct ifreq));
		rtnl_unlock();
		if (!err && copy_to_user(argp, &ifc, sizeof(struct ifconf)))
			err = -EFAULT;
	} else if (is_socket_ioctl_cmd(cmd)) {
		struct ifreq ifr;
		bool need_copyout;
		if (copy_from_user(&ifr, argp, sizeof(struct ifreq)))
			return -EFAULT;
		err = dev_ioctl(net, cmd, &ifr, &need_copyout);
		if (!err && need_copyout)
			if (copy_to_user(argp, &ifr, sizeof(struct ifreq)))
				return -EFAULT;
	} else {
		err = -ENOTTY;
	}
>>>>>>> 57f780f1
	return err;
}

/*
 *	With an ioctl, arg may well be a user mode pointer, but we don't know
 *	what to do with it - that's up to the protocol still.
 */

static long sock_ioctl(struct file *file, unsigned cmd, unsigned long arg)
{
	struct socket *sock;
	struct sock *sk;
	void __user *argp = (void __user *)arg;
	int pid, err;
	struct net *net;

	sock = file->private_data;
	sk = sock->sk;
	net = sock_net(sk);
	if (unlikely(cmd >= SIOCDEVPRIVATE && cmd <= (SIOCDEVPRIVATE + 15))) {
		struct ifreq ifr;
		void __user *data;
		bool need_copyout;
		if (get_user_ifreq(&ifr, &data, argp))
			return -EFAULT;
		err = dev_ioctl(net, cmd, &ifr, data, &need_copyout);
		if (!err && need_copyout)
			if (put_user_ifreq(&ifr, argp))
				return -EFAULT;
	} else
#ifdef CONFIG_WEXT_CORE
	if (cmd >= SIOCIWFIRST && cmd <= SIOCIWLAST) {
		err = wext_handle_ioctl(net, cmd, argp);
	} else
#endif
		switch (cmd) {
		case FIOSETOWN:
		case SIOCSPGRP:
			err = -EFAULT;
			if (get_user(pid, (int __user *)argp))
				break;
			err = f_setown(sock->file, pid, 1);
			break;
		case FIOGETOWN:
		case SIOCGPGRP:
			err = put_user(f_getown(sock->file),
				       (int __user *)argp);
			break;
		case SIOCGIFBR:
		case SIOCSIFBR:
		case SIOCBRADDBR:
		case SIOCBRDELBR:
			err = br_ioctl_call(net, NULL, cmd, NULL, argp);
			break;
		case SIOCGIFVLAN:
		case SIOCSIFVLAN:
			err = -ENOPKG;
			if (!vlan_ioctl_hook)
				request_module("8021q");

			mutex_lock(&vlan_ioctl_mutex);
			if (vlan_ioctl_hook)
				err = vlan_ioctl_hook(net, argp);
			mutex_unlock(&vlan_ioctl_mutex);
			break;
		case SIOCGSKNS:
			err = -EPERM;
			if (!ns_capable(net->user_ns, CAP_NET_ADMIN))
				break;

			err = open_related_ns(&net->ns, get_net_ns);
			break;
		case SIOCGSTAMP_OLD:
		case SIOCGSTAMPNS_OLD:
			if (!sock->ops->gettstamp) {
				err = -ENOIOCTLCMD;
				break;
			}
			err = sock->ops->gettstamp(sock, argp,
						   cmd == SIOCGSTAMP_OLD,
						   !IS_ENABLED(CONFIG_64BIT));
			break;
		case SIOCGSTAMP_NEW:
		case SIOCGSTAMPNS_NEW:
			if (!sock->ops->gettstamp) {
				err = -ENOIOCTLCMD;
				break;
			}
			err = sock->ops->gettstamp(sock, argp,
						   cmd == SIOCGSTAMP_NEW,
						   false);
			break;

		case SIOCGIFCONF:
			err = dev_ifconf(net, argp);
			break;

		default:
			err = sock_do_ioctl(net, sock, cmd, arg);
			break;
		}
	return err;
}

/**
 *	sock_create_lite - creates a socket
 *	@family: protocol family (AF_INET, ...)
 *	@type: communication type (SOCK_STREAM, ...)
 *	@protocol: protocol (0, ...)
 *	@res: new socket
 *
 *	Creates a new socket and assigns it to @res, passing through LSM.
 *	The new socket initialization is not complete, see kernel_accept().
 *	Returns 0 or an error. On failure @res is set to %NULL.
 *	This function internally uses GFP_KERNEL.
 */

int sock_create_lite(int family, int type, int protocol, struct socket **res)
{
	int err;
	struct socket *sock = NULL;

	err = security_socket_create(family, type, protocol, 1);
	if (err)
		goto out;

	sock = sock_alloc();
	if (!sock) {
		err = -ENOMEM;
		goto out;
	}

	sock->type = type;
	err = security_socket_post_create(sock, family, type, protocol, 1);
	if (err)
		goto out_release;

out:
	*res = sock;
	return err;
out_release:
	sock_release(sock);
	sock = NULL;
	goto out;
}
EXPORT_SYMBOL(sock_create_lite);

/* No kernel lock held - perfect */
static __poll_t sock_poll(struct file *file, poll_table *wait)
{
	struct socket *sock = file->private_data;
	__poll_t events = poll_requested_events(wait), flag = 0;

	if (!sock->ops->poll)
		return 0;

	if (sk_can_busy_loop(sock->sk)) {
		/* poll once if requested by the syscall */
		if (events & POLL_BUSY_LOOP)
			sk_busy_loop(sock->sk, 1);

		/* if this socket can poll_ll, tell the system call */
		flag = POLL_BUSY_LOOP;
	}

	return sock->ops->poll(file, sock, wait) | flag;
}

static int sock_mmap(struct file *file, struct vm_area_struct *vma)
{
	struct socket *sock = file->private_data;

	return sock->ops->mmap(file, sock, vma);
}

static int sock_close(struct inode *inode, struct file *filp)
{
	__sock_release(SOCKET_I(inode), inode);
	return 0;
}

/*
 *	Update the socket async list
 *
 *	Fasync_list locking strategy.
 *
 *	1. fasync_list is modified only under process context socket lock
 *	   i.e. under semaphore.
 *	2. fasync_list is used under read_lock(&sk->sk_callback_lock)
 *	   or under socket lock
 */

static int sock_fasync(int fd, struct file *filp, int on)
{
	struct socket *sock = filp->private_data;
	struct sock *sk = sock->sk;
	struct socket_wq *wq = &sock->wq;

	if (sk == NULL)
		return -EINVAL;

	lock_sock(sk);
	fasync_helper(fd, filp, on, &wq->fasync_list);

	if (!wq->fasync_list)
		sock_reset_flag(sk, SOCK_FASYNC);
	else
		sock_set_flag(sk, SOCK_FASYNC);

	release_sock(sk);
	return 0;
}

/* This function may be called only under rcu_lock */

int sock_wake_async(struct socket_wq *wq, int how, int band)
{
	if (!wq || !wq->fasync_list)
		return -1;

	switch (how) {
	case SOCK_WAKE_WAITD:
		if (test_bit(SOCKWQ_ASYNC_WAITDATA, &wq->flags))
			break;
		goto call_kill;
	case SOCK_WAKE_SPACE:
		if (!test_and_clear_bit(SOCKWQ_ASYNC_NOSPACE, &wq->flags))
			break;
		fallthrough;
	case SOCK_WAKE_IO:
call_kill:
		kill_fasync(&wq->fasync_list, SIGIO, band);
		break;
	case SOCK_WAKE_URG:
		kill_fasync(&wq->fasync_list, SIGURG, band);
	}

	return 0;
}
EXPORT_SYMBOL(sock_wake_async);

/**
 *	__sock_create - creates a socket
 *	@net: net namespace
 *	@family: protocol family (AF_INET, ...)
 *	@type: communication type (SOCK_STREAM, ...)
 *	@protocol: protocol (0, ...)
 *	@res: new socket
 *	@kern: boolean for kernel space sockets
 *
 *	Creates a new socket and assigns it to @res, passing through LSM.
 *	Returns 0 or an error. On failure @res is set to %NULL. @kern must
 *	be set to true if the socket resides in kernel space.
 *	This function internally uses GFP_KERNEL.
 */

int __sock_create(struct net *net, int family, int type, int protocol,
			 struct socket **res, int kern)
{
	int err;
	struct socket *sock;
	const struct net_proto_family *pf;

	/*
	 *      Check protocol is in range
	 */
	if (family < 0 || family >= NPROTO)
		return -EAFNOSUPPORT;
	if (type < 0 || type >= SOCK_MAX)
		return -EINVAL;

	/* Compatibility.

	   This uglymoron is moved from INET layer to here to avoid
	   deadlock in module load.
	 */
	if (family == PF_INET && type == SOCK_PACKET) {
		pr_info_once("%s uses obsolete (PF_INET,SOCK_PACKET)\n",
			     current->comm);
		family = PF_PACKET;
	}

	err = security_socket_create(family, type, protocol, kern);
	if (err)
		return err;

	/*
	 *	Allocate the socket and allow the family to set things up. if
	 *	the protocol is 0, the family is instructed to select an appropriate
	 *	default.
	 */
	sock = sock_alloc();
	if (!sock) {
		net_warn_ratelimited("socket: no more sockets\n");
		return -ENFILE;	/* Not exactly a match, but its the
				   closest posix thing */
	}

	sock->type = type;

#ifdef CONFIG_MODULES
	/* Attempt to load a protocol module if the find failed.
	 *
	 * 12/09/1996 Marcin: But! this makes REALLY only sense, if the user
	 * requested real, full-featured networking support upon configuration.
	 * Otherwise module support will break!
	 */
	if (rcu_access_pointer(net_families[family]) == NULL)
		request_module("net-pf-%d", family);
#endif

	rcu_read_lock();
	pf = rcu_dereference(net_families[family]);
	err = -EAFNOSUPPORT;
	if (!pf)
		goto out_release;

	/*
	 * We will call the ->create function, that possibly is in a loadable
	 * module, so we have to bump that loadable module refcnt first.
	 */
	if (!try_module_get(pf->owner))
		goto out_release;

	/* Now protected by module ref count */
	rcu_read_unlock();

	err = pf->create(net, sock, protocol, kern);
	if (err < 0)
		goto out_module_put;

	/*
	 * Now to bump the refcnt of the [loadable] module that owns this
	 * socket at sock_release time we decrement its refcnt.
	 */
	if (!try_module_get(sock->ops->owner))
		goto out_module_busy;

	/*
	 * Now that we're done with the ->create function, the [loadable]
	 * module can have its refcnt decremented
	 */
	module_put(pf->owner);
	err = security_socket_post_create(sock, family, type, protocol, kern);
	if (err)
		goto out_sock_release;
	*res = sock;

	return 0;

out_module_busy:
	err = -EAFNOSUPPORT;
out_module_put:
	sock->ops = NULL;
	module_put(pf->owner);
out_sock_release:
	sock_release(sock);
	return err;

out_release:
	rcu_read_unlock();
	goto out_sock_release;
}
EXPORT_SYMBOL(__sock_create);

/**
 *	sock_create - creates a socket
 *	@family: protocol family (AF_INET, ...)
 *	@type: communication type (SOCK_STREAM, ...)
 *	@protocol: protocol (0, ...)
 *	@res: new socket
 *
 *	A wrapper around __sock_create().
 *	Returns 0 or an error. This function internally uses GFP_KERNEL.
 */

int sock_create(int family, int type, int protocol, struct socket **res)
{
	return __sock_create(current->nsproxy->net_ns, family, type, protocol, res, 0);
}
EXPORT_SYMBOL(sock_create);

/**
 *	sock_create_kern - creates a socket (kernel space)
 *	@net: net namespace
 *	@family: protocol family (AF_INET, ...)
 *	@type: communication type (SOCK_STREAM, ...)
 *	@protocol: protocol (0, ...)
 *	@res: new socket
 *
 *	A wrapper around __sock_create().
 *	Returns 0 or an error. This function internally uses GFP_KERNEL.
 */

int sock_create_kern(struct net *net, int family, int type, int protocol, struct socket **res)
{
	return __sock_create(net, family, type, protocol, res, 1);
}
EXPORT_SYMBOL(sock_create_kern);

int __sys_socket(int family, int type, int protocol)
{
	int retval;
	struct socket *sock;
	int flags;

	/* Check the SOCK_* constants for consistency.  */
	BUILD_BUG_ON(SOCK_CLOEXEC != O_CLOEXEC);
	BUILD_BUG_ON((SOCK_MAX | SOCK_TYPE_MASK) != SOCK_TYPE_MASK);
	BUILD_BUG_ON(SOCK_CLOEXEC & SOCK_TYPE_MASK);
	BUILD_BUG_ON(SOCK_NONBLOCK & SOCK_TYPE_MASK);

	flags = type & ~SOCK_TYPE_MASK;
	if (flags & ~(SOCK_CLOEXEC | SOCK_NONBLOCK))
		return -EINVAL;
	type &= SOCK_TYPE_MASK;

	if (SOCK_NONBLOCK != O_NONBLOCK && (flags & SOCK_NONBLOCK))
		flags = (flags & ~SOCK_NONBLOCK) | O_NONBLOCK;

	retval = sock_create(family, type, protocol, &sock);
	if (retval < 0)
		return retval;

	return sock_map_fd(sock, flags & (O_CLOEXEC | O_NONBLOCK));
}

SYSCALL_DEFINE3(socket, int, family, int, type, int, protocol)
{
	return __sys_socket(family, type, protocol);
}

/*
 *	Create a pair of connected sockets.
 */

int __sys_socketpair(int family, int type, int protocol, int __user *usockvec)
{
	struct socket *sock1, *sock2;
	int fd1, fd2, err;
	struct file *newfile1, *newfile2;
	int flags;

	flags = type & ~SOCK_TYPE_MASK;
	if (flags & ~(SOCK_CLOEXEC | SOCK_NONBLOCK))
		return -EINVAL;
	type &= SOCK_TYPE_MASK;

	if (SOCK_NONBLOCK != O_NONBLOCK && (flags & SOCK_NONBLOCK))
		flags = (flags & ~SOCK_NONBLOCK) | O_NONBLOCK;

	/*
	 * reserve descriptors and make sure we won't fail
	 * to return them to userland.
	 */
	fd1 = get_unused_fd_flags(flags);
	if (unlikely(fd1 < 0))
		return fd1;

	fd2 = get_unused_fd_flags(flags);
	if (unlikely(fd2 < 0)) {
		put_unused_fd(fd1);
		return fd2;
	}

	err = put_user(fd1, &usockvec[0]);
	if (err)
		goto out;

	err = put_user(fd2, &usockvec[1]);
	if (err)
		goto out;

	/*
	 * Obtain the first socket and check if the underlying protocol
	 * supports the socketpair call.
	 */

	err = sock_create(family, type, protocol, &sock1);
	if (unlikely(err < 0))
		goto out;

	err = sock_create(family, type, protocol, &sock2);
	if (unlikely(err < 0)) {
		sock_release(sock1);
		goto out;
	}

	err = security_socket_socketpair(sock1, sock2);
	if (unlikely(err)) {
		sock_release(sock2);
		sock_release(sock1);
		goto out;
	}

	err = sock1->ops->socketpair(sock1, sock2);
	if (unlikely(err < 0)) {
		sock_release(sock2);
		sock_release(sock1);
		goto out;
	}

	newfile1 = sock_alloc_file(sock1, flags, NULL);
	if (IS_ERR(newfile1)) {
		err = PTR_ERR(newfile1);
		sock_release(sock2);
		goto out;
	}

	newfile2 = sock_alloc_file(sock2, flags, NULL);
	if (IS_ERR(newfile2)) {
		err = PTR_ERR(newfile2);
		fput(newfile1);
		goto out;
	}

	audit_fd_pair(fd1, fd2);

	fd_install(fd1, newfile1);
	fd_install(fd2, newfile2);
	return 0;

out:
	put_unused_fd(fd2);
	put_unused_fd(fd1);
	return err;
}

SYSCALL_DEFINE4(socketpair, int, family, int, type, int, protocol,
		int __user *, usockvec)
{
	return __sys_socketpair(family, type, protocol, usockvec);
}

/*
 *	Bind a name to a socket. Nothing much to do here since it's
 *	the protocol's responsibility to handle the local address.
 *
 *	We move the socket address to kernel space before we call
 *	the protocol layer (having also checked the address is ok).
 */

int __sys_bind(int fd, struct sockaddr __user *umyaddr, int addrlen)
{
	struct socket *sock;
	struct sockaddr_storage address;
	int err, fput_needed;

	sock = sockfd_lookup_light(fd, &err, &fput_needed);
	if (sock) {
		err = move_addr_to_kernel(umyaddr, addrlen, &address);
		if (!err) {
			err = security_socket_bind(sock,
						   (struct sockaddr *)&address,
						   addrlen);
			if (!err)
				err = sock->ops->bind(sock,
						      (struct sockaddr *)
						      &address, addrlen);
		}
		fput_light(sock->file, fput_needed);
	}
	return err;
}

SYSCALL_DEFINE3(bind, int, fd, struct sockaddr __user *, umyaddr, int, addrlen)
{
	return __sys_bind(fd, umyaddr, addrlen);
}

/*
 *	Perform a listen. Basically, we allow the protocol to do anything
 *	necessary for a listen, and if that works, we mark the socket as
 *	ready for listening.
 */

int __sys_listen(int fd, int backlog)
{
	struct socket *sock;
	int err, fput_needed;
	int somaxconn;

	sock = sockfd_lookup_light(fd, &err, &fput_needed);
	if (sock) {
		somaxconn = sock_net(sock->sk)->core.sysctl_somaxconn;
		if ((unsigned int)backlog > somaxconn)
			backlog = somaxconn;

		err = security_socket_listen(sock, backlog);
		if (!err)
			err = sock->ops->listen(sock, backlog);

		fput_light(sock->file, fput_needed);
	}
	return err;
}

SYSCALL_DEFINE2(listen, int, fd, int, backlog)
{
	return __sys_listen(fd, backlog);
}

int __sys_accept4_file(struct file *file, unsigned file_flags,
		       struct sockaddr __user *upeer_sockaddr,
		       int __user *upeer_addrlen, int flags,
		       unsigned long nofile)
{
	struct socket *sock, *newsock;
	struct file *newfile;
	int err, len, newfd;
	struct sockaddr_storage address;

	if (flags & ~(SOCK_CLOEXEC | SOCK_NONBLOCK))
		return -EINVAL;

	if (SOCK_NONBLOCK != O_NONBLOCK && (flags & SOCK_NONBLOCK))
		flags = (flags & ~SOCK_NONBLOCK) | O_NONBLOCK;

	sock = sock_from_file(file);
	if (!sock) {
		err = -ENOTSOCK;
		goto out;
	}

	err = -ENFILE;
	newsock = sock_alloc();
	if (!newsock)
		goto out;

	newsock->type = sock->type;
	newsock->ops = sock->ops;

	/*
	 * We don't need try_module_get here, as the listening socket (sock)
	 * has the protocol module (sock->ops->owner) held.
	 */
	__module_get(newsock->ops->owner);

	newfd = __get_unused_fd_flags(flags, nofile);
	if (unlikely(newfd < 0)) {
		err = newfd;
		sock_release(newsock);
		goto out;
	}
	newfile = sock_alloc_file(newsock, flags, sock->sk->sk_prot_creator->name);
	if (IS_ERR(newfile)) {
		err = PTR_ERR(newfile);
		put_unused_fd(newfd);
		goto out;
	}

	err = security_socket_accept(sock, newsock);
	if (err)
		goto out_fd;

	err = sock->ops->accept(sock, newsock, sock->file->f_flags | file_flags,
					false);
	if (err < 0)
		goto out_fd;

	if (upeer_sockaddr) {
		len = newsock->ops->getname(newsock,
					(struct sockaddr *)&address, 2);
		if (len < 0) {
			err = -ECONNABORTED;
			goto out_fd;
		}
		err = move_addr_to_user(&address,
					len, upeer_sockaddr, upeer_addrlen);
		if (err < 0)
			goto out_fd;
	}

	/* File flags are not inherited via accept() unlike another OSes. */

	fd_install(newfd, newfile);
	err = newfd;
out:
	return err;
out_fd:
	fput(newfile);
	put_unused_fd(newfd);
	goto out;

}

/*
 *	For accept, we attempt to create a new socket, set up the link
 *	with the client, wake up the client, then return the new
 *	connected fd. We collect the address of the connector in kernel
 *	space and move it to user at the very end. This is unclean because
 *	we open the socket then return an error.
 *
 *	1003.1g adds the ability to recvmsg() to query connection pending
 *	status to recvmsg. We need to add that support in a way thats
 *	clean when we restructure accept also.
 */

int __sys_accept4(int fd, struct sockaddr __user *upeer_sockaddr,
		  int __user *upeer_addrlen, int flags)
{
	int ret = -EBADF;
	struct fd f;

	f = fdget(fd);
	if (f.file) {
		ret = __sys_accept4_file(f.file, 0, upeer_sockaddr,
						upeer_addrlen, flags,
						rlimit(RLIMIT_NOFILE));
		fdput(f);
	}

	return ret;
}

SYSCALL_DEFINE4(accept4, int, fd, struct sockaddr __user *, upeer_sockaddr,
		int __user *, upeer_addrlen, int, flags)
{
	return __sys_accept4(fd, upeer_sockaddr, upeer_addrlen, flags);
}

SYSCALL_DEFINE3(accept, int, fd, struct sockaddr __user *, upeer_sockaddr,
		int __user *, upeer_addrlen)
{
	return __sys_accept4(fd, upeer_sockaddr, upeer_addrlen, 0);
}

/*
 *	Attempt to connect to a socket with the server address.  The address
 *	is in user space so we verify it is OK and move it to kernel space.
 *
 *	For 1003.1g we need to add clean support for a bind to AF_UNSPEC to
 *	break bindings
 *
 *	NOTE: 1003.1g draft 6.3 is broken with respect to AX.25/NetROM and
 *	other SEQPACKET protocols that take time to connect() as it doesn't
 *	include the -EINPROGRESS status for such sockets.
 */

int __sys_connect_file(struct file *file, struct sockaddr_storage *address,
		       int addrlen, int file_flags)
{
	struct socket *sock;
	int err;

	sock = sock_from_file(file);
	if (!sock) {
		err = -ENOTSOCK;
		goto out;
	}

	err =
	    security_socket_connect(sock, (struct sockaddr *)address, addrlen);
	if (err)
		goto out;

	err = sock->ops->connect(sock, (struct sockaddr *)address, addrlen,
				 sock->file->f_flags | file_flags);
out:
	return err;
}

int __sys_connect(int fd, struct sockaddr __user *uservaddr, int addrlen)
{
	int ret = -EBADF;
	struct fd f;

	f = fdget(fd);
	if (f.file) {
		struct sockaddr_storage address;

		ret = move_addr_to_kernel(uservaddr, addrlen, &address);
		if (!ret)
			ret = __sys_connect_file(f.file, &address, addrlen, 0);
		fdput(f);
	}

	return ret;
}

SYSCALL_DEFINE3(connect, int, fd, struct sockaddr __user *, uservaddr,
		int, addrlen)
{
	return __sys_connect(fd, uservaddr, addrlen);
}

/*
 *	Get the local address ('name') of a socket object. Move the obtained
 *	name to user space.
 */

int __sys_getsockname(int fd, struct sockaddr __user *usockaddr,
		      int __user *usockaddr_len)
{
	struct socket *sock;
	struct sockaddr_storage address;
	int err, fput_needed;

	sock = sockfd_lookup_light(fd, &err, &fput_needed);
	if (!sock)
		goto out;

	err = security_socket_getsockname(sock);
	if (err)
		goto out_put;

	err = sock->ops->getname(sock, (struct sockaddr *)&address, 0);
	if (err < 0)
		goto out_put;
        /* "err" is actually length in this case */
	err = move_addr_to_user(&address, err, usockaddr, usockaddr_len);

out_put:
	fput_light(sock->file, fput_needed);
out:
	return err;
}

SYSCALL_DEFINE3(getsockname, int, fd, struct sockaddr __user *, usockaddr,
		int __user *, usockaddr_len)
{
	return __sys_getsockname(fd, usockaddr, usockaddr_len);
}

/*
 *	Get the remote address ('name') of a socket object. Move the obtained
 *	name to user space.
 */

int __sys_getpeername(int fd, struct sockaddr __user *usockaddr,
		      int __user *usockaddr_len)
{
	struct socket *sock;
	struct sockaddr_storage address;
	int err, fput_needed;

	sock = sockfd_lookup_light(fd, &err, &fput_needed);
	if (sock != NULL) {
		err = security_socket_getpeername(sock);
		if (err) {
			fput_light(sock->file, fput_needed);
			return err;
		}

		err = sock->ops->getname(sock, (struct sockaddr *)&address, 1);
		if (err >= 0)
			/* "err" is actually length in this case */
			err = move_addr_to_user(&address, err, usockaddr,
						usockaddr_len);
		fput_light(sock->file, fput_needed);
	}
	return err;
}

SYSCALL_DEFINE3(getpeername, int, fd, struct sockaddr __user *, usockaddr,
		int __user *, usockaddr_len)
{
	return __sys_getpeername(fd, usockaddr, usockaddr_len);
}

/*
 *	Send a datagram to a given address. We move the address into kernel
 *	space and check the user space data area is readable before invoking
 *	the protocol.
 */
int __sys_sendto(int fd, void __user *buff, size_t len, unsigned int flags,
		 struct sockaddr __user *addr,  int addr_len)
{
	struct socket *sock;
	struct sockaddr_storage address;
	int err;
	struct msghdr msg;
	struct iovec iov;
	int fput_needed;

	err = import_single_range(WRITE, buff, len, &iov, &msg.msg_iter);
	if (unlikely(err))
		return err;
	sock = sockfd_lookup_light(fd, &err, &fput_needed);
	if (!sock)
		goto out;

	msg.msg_name = NULL;
	msg.msg_control = NULL;
	msg.msg_controllen = 0;
	msg.msg_namelen = 0;
	if (addr) {
		err = move_addr_to_kernel(addr, addr_len, &address);
		if (err < 0)
			goto out_put;
		msg.msg_name = (struct sockaddr *)&address;
		msg.msg_namelen = addr_len;
	}
	if (sock->file->f_flags & O_NONBLOCK)
		flags |= MSG_DONTWAIT;
	msg.msg_flags = flags;
	err = sock_sendmsg(sock, &msg);

out_put:
	fput_light(sock->file, fput_needed);
out:
	return err;
}

SYSCALL_DEFINE6(sendto, int, fd, void __user *, buff, size_t, len,
		unsigned int, flags, struct sockaddr __user *, addr,
		int, addr_len)
{
	return __sys_sendto(fd, buff, len, flags, addr, addr_len);
}

/*
 *	Send a datagram down a socket.
 */

SYSCALL_DEFINE4(send, int, fd, void __user *, buff, size_t, len,
		unsigned int, flags)
{
	return __sys_sendto(fd, buff, len, flags, NULL, 0);
}

/*
 *	Receive a frame from the socket and optionally record the address of the
 *	sender. We verify the buffers are writable and if needed move the
 *	sender address from kernel to user space.
 */
int __sys_recvfrom(int fd, void __user *ubuf, size_t size, unsigned int flags,
		   struct sockaddr __user *addr, int __user *addr_len)
{
	struct socket *sock;
	struct iovec iov;
	struct msghdr msg;
	struct sockaddr_storage address;
	int err, err2;
	int fput_needed;

	err = import_single_range(READ, ubuf, size, &iov, &msg.msg_iter);
	if (unlikely(err))
		return err;
	sock = sockfd_lookup_light(fd, &err, &fput_needed);
	if (!sock)
		goto out;

	msg.msg_control = NULL;
	msg.msg_controllen = 0;
	/* Save some cycles and don't copy the address if not needed */
	msg.msg_name = addr ? (struct sockaddr *)&address : NULL;
	/* We assume all kernel code knows the size of sockaddr_storage */
	msg.msg_namelen = 0;
	msg.msg_iocb = NULL;
	msg.msg_flags = 0;
	if (sock->file->f_flags & O_NONBLOCK)
		flags |= MSG_DONTWAIT;
	err = sock_recvmsg(sock, &msg, flags);

	if (err >= 0 && addr != NULL) {
		err2 = move_addr_to_user(&address,
					 msg.msg_namelen, addr, addr_len);
		if (err2 < 0)
			err = err2;
	}

	fput_light(sock->file, fput_needed);
out:
	return err;
}

SYSCALL_DEFINE6(recvfrom, int, fd, void __user *, ubuf, size_t, size,
		unsigned int, flags, struct sockaddr __user *, addr,
		int __user *, addr_len)
{
	return __sys_recvfrom(fd, ubuf, size, flags, addr, addr_len);
}

/*
 *	Receive a datagram from a socket.
 */

SYSCALL_DEFINE4(recv, int, fd, void __user *, ubuf, size_t, size,
		unsigned int, flags)
{
	return __sys_recvfrom(fd, ubuf, size, flags, NULL, NULL);
}

static bool sock_use_custom_sol_socket(const struct socket *sock)
{
	const struct sock *sk = sock->sk;

	/* Use sock->ops->setsockopt() for MPTCP */
	return IS_ENABLED(CONFIG_MPTCP) &&
	       sk->sk_protocol == IPPROTO_MPTCP &&
	       sk->sk_type == SOCK_STREAM &&
	       (sk->sk_family == AF_INET || sk->sk_family == AF_INET6);
}

/*
 *	Set a socket option. Because we don't know the option lengths we have
 *	to pass the user mode parameter for the protocols to sort out.
 */
int __sys_setsockopt(int fd, int level, int optname, char __user *user_optval,
		int optlen)
{
	sockptr_t optval = USER_SOCKPTR(user_optval);
	char *kernel_optval = NULL;
	int err, fput_needed;
	struct socket *sock;

	if (optlen < 0)
		return -EINVAL;

	sock = sockfd_lookup_light(fd, &err, &fput_needed);
	if (!sock)
		return err;

	err = security_socket_setsockopt(sock, level, optname);
	if (err)
		goto out_put;

	if (!in_compat_syscall())
		err = BPF_CGROUP_RUN_PROG_SETSOCKOPT(sock->sk, &level, &optname,
						     user_optval, &optlen,
						     &kernel_optval);
	if (err < 0)
		goto out_put;
	if (err > 0) {
		err = 0;
		goto out_put;
	}

	if (kernel_optval)
		optval = KERNEL_SOCKPTR(kernel_optval);
	if (level == SOL_SOCKET && !sock_use_custom_sol_socket(sock))
		err = sock_setsockopt(sock, level, optname, optval, optlen);
	else if (unlikely(!sock->ops->setsockopt))
		err = -EOPNOTSUPP;
	else
		err = sock->ops->setsockopt(sock, level, optname, optval,
					    optlen);
	kfree(kernel_optval);
out_put:
	fput_light(sock->file, fput_needed);
	return err;
}

SYSCALL_DEFINE5(setsockopt, int, fd, int, level, int, optname,
		char __user *, optval, int, optlen)
{
	return __sys_setsockopt(fd, level, optname, optval, optlen);
}

INDIRECT_CALLABLE_DECLARE(bool tcp_bpf_bypass_getsockopt(int level,
							 int optname));

/*
 *	Get a socket option. Because we don't know the option lengths we have
 *	to pass a user mode parameter for the protocols to sort out.
 */
int __sys_getsockopt(int fd, int level, int optname, char __user *optval,
		int __user *optlen)
{
	int err, fput_needed;
	struct socket *sock;
	int max_optlen;

	sock = sockfd_lookup_light(fd, &err, &fput_needed);
	if (!sock)
		return err;

	err = security_socket_getsockopt(sock, level, optname);
	if (err)
		goto out_put;

	if (!in_compat_syscall())
		max_optlen = BPF_CGROUP_GETSOCKOPT_MAX_OPTLEN(optlen);

	if (level == SOL_SOCKET)
		err = sock_getsockopt(sock, level, optname, optval, optlen);
	else if (unlikely(!sock->ops->getsockopt))
		err = -EOPNOTSUPP;
	else
		err = sock->ops->getsockopt(sock, level, optname, optval,
					    optlen);

	if (!in_compat_syscall())
		err = BPF_CGROUP_RUN_PROG_GETSOCKOPT(sock->sk, level, optname,
						     optval, optlen, max_optlen,
						     err);
out_put:
	fput_light(sock->file, fput_needed);
	return err;
}

SYSCALL_DEFINE5(getsockopt, int, fd, int, level, int, optname,
		char __user *, optval, int __user *, optlen)
{
	return __sys_getsockopt(fd, level, optname, optval, optlen);
}

/*
 *	Shutdown a socket.
 */

int __sys_shutdown_sock(struct socket *sock, int how)
{
	int err;

	err = security_socket_shutdown(sock, how);
	if (!err)
		err = sock->ops->shutdown(sock, how);

	return err;
}

int __sys_shutdown(int fd, int how)
{
	int err, fput_needed;
	struct socket *sock;

	sock = sockfd_lookup_light(fd, &err, &fput_needed);
	if (sock != NULL) {
		err = __sys_shutdown_sock(sock, how);
		fput_light(sock->file, fput_needed);
	}
	return err;
}

SYSCALL_DEFINE2(shutdown, int, fd, int, how)
{
	return __sys_shutdown(fd, how);
}

/* A couple of helpful macros for getting the address of the 32/64 bit
 * fields which are the same type (int / unsigned) on our platforms.
 */
#define COMPAT_MSG(msg, member)	((MSG_CMSG_COMPAT & flags) ? &msg##_compat->member : &msg->member)
#define COMPAT_NAMELEN(msg)	COMPAT_MSG(msg, msg_namelen)
#define COMPAT_FLAGS(msg)	COMPAT_MSG(msg, msg_flags)

struct used_address {
	struct sockaddr_storage name;
	unsigned int name_len;
};

int __copy_msghdr_from_user(struct msghdr *kmsg,
			    struct user_msghdr __user *umsg,
			    struct sockaddr __user **save_addr,
			    struct iovec __user **uiov, size_t *nsegs)
{
	struct user_msghdr msg;
	ssize_t err;

	if (copy_from_user(&msg, umsg, sizeof(*umsg)))
		return -EFAULT;

	kmsg->msg_control_is_user = true;
	kmsg->msg_control_user = msg.msg_control;
	kmsg->msg_controllen = msg.msg_controllen;
	kmsg->msg_flags = msg.msg_flags;

	kmsg->msg_namelen = msg.msg_namelen;
	if (!msg.msg_name)
		kmsg->msg_namelen = 0;

	if (kmsg->msg_namelen < 0)
		return -EINVAL;

	if (kmsg->msg_namelen > sizeof(struct sockaddr_storage))
		kmsg->msg_namelen = sizeof(struct sockaddr_storage);

	if (save_addr)
		*save_addr = msg.msg_name;

	if (msg.msg_name && kmsg->msg_namelen) {
		if (!save_addr) {
			err = move_addr_to_kernel(msg.msg_name,
						  kmsg->msg_namelen,
						  kmsg->msg_name);
			if (err < 0)
				return err;
		}
	} else {
		kmsg->msg_name = NULL;
		kmsg->msg_namelen = 0;
	}

	if (msg.msg_iovlen > UIO_MAXIOV)
		return -EMSGSIZE;

	kmsg->msg_iocb = NULL;
	*uiov = msg.msg_iov;
	*nsegs = msg.msg_iovlen;
	return 0;
}

static int copy_msghdr_from_user(struct msghdr *kmsg,
				 struct user_msghdr __user *umsg,
				 struct sockaddr __user **save_addr,
				 struct iovec **iov)
{
	struct user_msghdr msg;
	ssize_t err;

	err = __copy_msghdr_from_user(kmsg, umsg, save_addr, &msg.msg_iov,
					&msg.msg_iovlen);
	if (err)
		return err;

	err = import_iovec(save_addr ? READ : WRITE,
			    msg.msg_iov, msg.msg_iovlen,
			    UIO_FASTIOV, iov, &kmsg->msg_iter);
	return err < 0 ? err : 0;
}

static int ____sys_sendmsg(struct socket *sock, struct msghdr *msg_sys,
			   unsigned int flags, struct used_address *used_address,
			   unsigned int allowed_msghdr_flags)
{
	unsigned char ctl[sizeof(struct cmsghdr) + 20]
				__aligned(sizeof(__kernel_size_t));
	/* 20 is size of ipv6_pktinfo */
	unsigned char *ctl_buf = ctl;
	int ctl_len;
	ssize_t err;

	err = -ENOBUFS;

	if (msg_sys->msg_controllen > INT_MAX)
		goto out;
	flags |= (msg_sys->msg_flags & allowed_msghdr_flags);
	ctl_len = msg_sys->msg_controllen;
	if ((MSG_CMSG_COMPAT & flags) && ctl_len) {
		err =
		    cmsghdr_from_user_compat_to_kern(msg_sys, sock->sk, ctl,
						     sizeof(ctl));
		if (err)
			goto out;
		ctl_buf = msg_sys->msg_control;
		ctl_len = msg_sys->msg_controllen;
	} else if (ctl_len) {
		BUILD_BUG_ON(sizeof(struct cmsghdr) !=
			     CMSG_ALIGN(sizeof(struct cmsghdr)));
		if (ctl_len > sizeof(ctl)) {
			ctl_buf = sock_kmalloc(sock->sk, ctl_len, GFP_KERNEL);
			if (ctl_buf == NULL)
				goto out;
		}
		err = -EFAULT;
		if (copy_from_user(ctl_buf, msg_sys->msg_control_user, ctl_len))
			goto out_freectl;
		msg_sys->msg_control = ctl_buf;
		msg_sys->msg_control_is_user = false;
	}
	msg_sys->msg_flags = flags;

	if (sock->file->f_flags & O_NONBLOCK)
		msg_sys->msg_flags |= MSG_DONTWAIT;
	/*
	 * If this is sendmmsg() and current destination address is same as
	 * previously succeeded address, omit asking LSM's decision.
	 * used_address->name_len is initialized to UINT_MAX so that the first
	 * destination address never matches.
	 */
	if (used_address && msg_sys->msg_name &&
	    used_address->name_len == msg_sys->msg_namelen &&
	    !memcmp(&used_address->name, msg_sys->msg_name,
		    used_address->name_len)) {
		err = sock_sendmsg_nosec(sock, msg_sys);
		goto out_freectl;
	}
	err = sock_sendmsg(sock, msg_sys);
	/*
	 * If this is sendmmsg() and sending to current destination address was
	 * successful, remember it.
	 */
	if (used_address && err >= 0) {
		used_address->name_len = msg_sys->msg_namelen;
		if (msg_sys->msg_name)
			memcpy(&used_address->name, msg_sys->msg_name,
			       used_address->name_len);
	}

out_freectl:
	if (ctl_buf != ctl)
		sock_kfree_s(sock->sk, ctl_buf, ctl_len);
out:
	return err;
}

int sendmsg_copy_msghdr(struct msghdr *msg,
			struct user_msghdr __user *umsg, unsigned flags,
			struct iovec **iov)
{
	int err;

	if (flags & MSG_CMSG_COMPAT) {
		struct compat_msghdr __user *msg_compat;

		msg_compat = (struct compat_msghdr __user *) umsg;
		err = get_compat_msghdr(msg, msg_compat, NULL, iov);
	} else {
		err = copy_msghdr_from_user(msg, umsg, NULL, iov);
	}
	if (err < 0)
		return err;

	return 0;
}

static int ___sys_sendmsg(struct socket *sock, struct user_msghdr __user *msg,
			 struct msghdr *msg_sys, unsigned int flags,
			 struct used_address *used_address,
			 unsigned int allowed_msghdr_flags)
{
	struct sockaddr_storage address;
	struct iovec iovstack[UIO_FASTIOV], *iov = iovstack;
	ssize_t err;

	msg_sys->msg_name = &address;

	err = sendmsg_copy_msghdr(msg_sys, msg, flags, &iov);
	if (err < 0)
		return err;

	err = ____sys_sendmsg(sock, msg_sys, flags, used_address,
				allowed_msghdr_flags);
	kfree(iov);
	return err;
}

/*
 *	BSD sendmsg interface
 */
long __sys_sendmsg_sock(struct socket *sock, struct msghdr *msg,
			unsigned int flags)
{
	return ____sys_sendmsg(sock, msg, flags, NULL, 0);
}

long __sys_sendmsg(int fd, struct user_msghdr __user *msg, unsigned int flags,
		   bool forbid_cmsg_compat)
{
	int fput_needed, err;
	struct msghdr msg_sys;
	struct socket *sock;

	if (forbid_cmsg_compat && (flags & MSG_CMSG_COMPAT))
		return -EINVAL;

	sock = sockfd_lookup_light(fd, &err, &fput_needed);
	if (!sock)
		goto out;

	err = ___sys_sendmsg(sock, msg, &msg_sys, flags, NULL, 0);

	fput_light(sock->file, fput_needed);
out:
	return err;
}

SYSCALL_DEFINE3(sendmsg, int, fd, struct user_msghdr __user *, msg, unsigned int, flags)
{
	return __sys_sendmsg(fd, msg, flags, true);
}

/*
 *	Linux sendmmsg interface
 */

int __sys_sendmmsg(int fd, struct mmsghdr __user *mmsg, unsigned int vlen,
		   unsigned int flags, bool forbid_cmsg_compat)
{
	int fput_needed, err, datagrams;
	struct socket *sock;
	struct mmsghdr __user *entry;
	struct compat_mmsghdr __user *compat_entry;
	struct msghdr msg_sys;
	struct used_address used_address;
	unsigned int oflags = flags;

	if (forbid_cmsg_compat && (flags & MSG_CMSG_COMPAT))
		return -EINVAL;

	if (vlen > UIO_MAXIOV)
		vlen = UIO_MAXIOV;

	datagrams = 0;

	sock = sockfd_lookup_light(fd, &err, &fput_needed);
	if (!sock)
		return err;

	used_address.name_len = UINT_MAX;
	entry = mmsg;
	compat_entry = (struct compat_mmsghdr __user *)mmsg;
	err = 0;
	flags |= MSG_BATCH;

	while (datagrams < vlen) {
		if (datagrams == vlen - 1)
			flags = oflags;

		if (MSG_CMSG_COMPAT & flags) {
			err = ___sys_sendmsg(sock, (struct user_msghdr __user *)compat_entry,
					     &msg_sys, flags, &used_address, MSG_EOR);
			if (err < 0)
				break;
			err = __put_user(err, &compat_entry->msg_len);
			++compat_entry;
		} else {
			err = ___sys_sendmsg(sock,
					     (struct user_msghdr __user *)entry,
					     &msg_sys, flags, &used_address, MSG_EOR);
			if (err < 0)
				break;
			err = put_user(err, &entry->msg_len);
			++entry;
		}

		if (err)
			break;
		++datagrams;
		if (msg_data_left(&msg_sys))
			break;
		cond_resched();
	}

	fput_light(sock->file, fput_needed);

	/* We only return an error if no datagrams were able to be sent */
	if (datagrams != 0)
		return datagrams;

	return err;
}

SYSCALL_DEFINE4(sendmmsg, int, fd, struct mmsghdr __user *, mmsg,
		unsigned int, vlen, unsigned int, flags)
{
	return __sys_sendmmsg(fd, mmsg, vlen, flags, true);
}

int recvmsg_copy_msghdr(struct msghdr *msg,
			struct user_msghdr __user *umsg, unsigned flags,
			struct sockaddr __user **uaddr,
			struct iovec **iov)
{
	ssize_t err;

	if (MSG_CMSG_COMPAT & flags) {
		struct compat_msghdr __user *msg_compat;

		msg_compat = (struct compat_msghdr __user *) umsg;
		err = get_compat_msghdr(msg, msg_compat, uaddr, iov);
	} else {
		err = copy_msghdr_from_user(msg, umsg, uaddr, iov);
	}
	if (err < 0)
		return err;

	return 0;
}

static int ____sys_recvmsg(struct socket *sock, struct msghdr *msg_sys,
			   struct user_msghdr __user *msg,
			   struct sockaddr __user *uaddr,
			   unsigned int flags, int nosec)
{
	struct compat_msghdr __user *msg_compat =
					(struct compat_msghdr __user *) msg;
	int __user *uaddr_len = COMPAT_NAMELEN(msg);
	struct sockaddr_storage addr;
	unsigned long cmsg_ptr;
	int len;
	ssize_t err;

	msg_sys->msg_name = &addr;
	cmsg_ptr = (unsigned long)msg_sys->msg_control;
	msg_sys->msg_flags = flags & (MSG_CMSG_CLOEXEC|MSG_CMSG_COMPAT);

	/* We assume all kernel code knows the size of sockaddr_storage */
	msg_sys->msg_namelen = 0;

	if (sock->file->f_flags & O_NONBLOCK)
		flags |= MSG_DONTWAIT;

	if (unlikely(nosec))
		err = sock_recvmsg_nosec(sock, msg_sys, flags);
	else
		err = sock_recvmsg(sock, msg_sys, flags);

	if (err < 0)
		goto out;
	len = err;

	if (uaddr != NULL) {
		err = move_addr_to_user(&addr,
					msg_sys->msg_namelen, uaddr,
					uaddr_len);
		if (err < 0)
			goto out;
	}
	err = __put_user((msg_sys->msg_flags & ~MSG_CMSG_COMPAT),
			 COMPAT_FLAGS(msg));
	if (err)
		goto out;
	if (MSG_CMSG_COMPAT & flags)
		err = __put_user((unsigned long)msg_sys->msg_control - cmsg_ptr,
				 &msg_compat->msg_controllen);
	else
		err = __put_user((unsigned long)msg_sys->msg_control - cmsg_ptr,
				 &msg->msg_controllen);
	if (err)
		goto out;
	err = len;
out:
	return err;
}

static int ___sys_recvmsg(struct socket *sock, struct user_msghdr __user *msg,
			 struct msghdr *msg_sys, unsigned int flags, int nosec)
{
	struct iovec iovstack[UIO_FASTIOV], *iov = iovstack;
	/* user mode address pointers */
	struct sockaddr __user *uaddr;
	ssize_t err;

	err = recvmsg_copy_msghdr(msg_sys, msg, flags, &uaddr, &iov);
	if (err < 0)
		return err;

	err = ____sys_recvmsg(sock, msg_sys, msg, uaddr, flags, nosec);
	kfree(iov);
	return err;
}

/*
 *	BSD recvmsg interface
 */

long __sys_recvmsg_sock(struct socket *sock, struct msghdr *msg,
			struct user_msghdr __user *umsg,
			struct sockaddr __user *uaddr, unsigned int flags)
{
	return ____sys_recvmsg(sock, msg, umsg, uaddr, flags, 0);
}

long __sys_recvmsg(int fd, struct user_msghdr __user *msg, unsigned int flags,
		   bool forbid_cmsg_compat)
{
	int fput_needed, err;
	struct msghdr msg_sys;
	struct socket *sock;

	if (forbid_cmsg_compat && (flags & MSG_CMSG_COMPAT))
		return -EINVAL;

	sock = sockfd_lookup_light(fd, &err, &fput_needed);
	if (!sock)
		goto out;

	err = ___sys_recvmsg(sock, msg, &msg_sys, flags, 0);

	fput_light(sock->file, fput_needed);
out:
	return err;
}

SYSCALL_DEFINE3(recvmsg, int, fd, struct user_msghdr __user *, msg,
		unsigned int, flags)
{
	return __sys_recvmsg(fd, msg, flags, true);
}

/*
 *     Linux recvmmsg interface
 */

static int do_recvmmsg(int fd, struct mmsghdr __user *mmsg,
			  unsigned int vlen, unsigned int flags,
			  struct timespec64 *timeout)
{
	int fput_needed, err, datagrams;
	struct socket *sock;
	struct mmsghdr __user *entry;
	struct compat_mmsghdr __user *compat_entry;
	struct msghdr msg_sys;
	struct timespec64 end_time;
	struct timespec64 timeout64;

	if (timeout &&
	    poll_select_set_timeout(&end_time, timeout->tv_sec,
				    timeout->tv_nsec))
		return -EINVAL;

	datagrams = 0;

	sock = sockfd_lookup_light(fd, &err, &fput_needed);
	if (!sock)
		return err;

	if (likely(!(flags & MSG_ERRQUEUE))) {
		err = sock_error(sock->sk);
		if (err) {
			datagrams = err;
			goto out_put;
		}
	}

	entry = mmsg;
	compat_entry = (struct compat_mmsghdr __user *)mmsg;

	while (datagrams < vlen) {
		/*
		 * No need to ask LSM for more than the first datagram.
		 */
		if (MSG_CMSG_COMPAT & flags) {
			err = ___sys_recvmsg(sock, (struct user_msghdr __user *)compat_entry,
					     &msg_sys, flags & ~MSG_WAITFORONE,
					     datagrams);
			if (err < 0)
				break;
			err = __put_user(err, &compat_entry->msg_len);
			++compat_entry;
		} else {
			err = ___sys_recvmsg(sock,
					     (struct user_msghdr __user *)entry,
					     &msg_sys, flags & ~MSG_WAITFORONE,
					     datagrams);
			if (err < 0)
				break;
			err = put_user(err, &entry->msg_len);
			++entry;
		}

		if (err)
			break;
		++datagrams;

		/* MSG_WAITFORONE turns on MSG_DONTWAIT after one packet */
		if (flags & MSG_WAITFORONE)
			flags |= MSG_DONTWAIT;

		if (timeout) {
			ktime_get_ts64(&timeout64);
			*timeout = timespec64_sub(end_time, timeout64);
			if (timeout->tv_sec < 0) {
				timeout->tv_sec = timeout->tv_nsec = 0;
				break;
			}

			/* Timeout, return less than vlen datagrams */
			if (timeout->tv_nsec == 0 && timeout->tv_sec == 0)
				break;
		}

		/* Out of band data, return right away */
		if (msg_sys.msg_flags & MSG_OOB)
			break;
		cond_resched();
	}

	if (err == 0)
		goto out_put;

	if (datagrams == 0) {
		datagrams = err;
		goto out_put;
	}

	/*
	 * We may return less entries than requested (vlen) if the
	 * sock is non block and there aren't enough datagrams...
	 */
	if (err != -EAGAIN) {
		/*
		 * ... or  if recvmsg returns an error after we
		 * received some datagrams, where we record the
		 * error to return on the next call or if the
		 * app asks about it using getsockopt(SO_ERROR).
		 */
		sock->sk->sk_err = -err;
	}
out_put:
	fput_light(sock->file, fput_needed);

	return datagrams;
}

int __sys_recvmmsg(int fd, struct mmsghdr __user *mmsg,
		   unsigned int vlen, unsigned int flags,
		   struct __kernel_timespec __user *timeout,
		   struct old_timespec32 __user *timeout32)
{
	int datagrams;
	struct timespec64 timeout_sys;

	if (timeout && get_timespec64(&timeout_sys, timeout))
		return -EFAULT;

	if (timeout32 && get_old_timespec32(&timeout_sys, timeout32))
		return -EFAULT;

	if (!timeout && !timeout32)
		return do_recvmmsg(fd, mmsg, vlen, flags, NULL);

	datagrams = do_recvmmsg(fd, mmsg, vlen, flags, &timeout_sys);

	if (datagrams <= 0)
		return datagrams;

	if (timeout && put_timespec64(&timeout_sys, timeout))
		datagrams = -EFAULT;

	if (timeout32 && put_old_timespec32(&timeout_sys, timeout32))
		datagrams = -EFAULT;

	return datagrams;
}

SYSCALL_DEFINE5(recvmmsg, int, fd, struct mmsghdr __user *, mmsg,
		unsigned int, vlen, unsigned int, flags,
		struct __kernel_timespec __user *, timeout)
{
	if (flags & MSG_CMSG_COMPAT)
		return -EINVAL;

	return __sys_recvmmsg(fd, mmsg, vlen, flags, timeout, NULL);
}

#ifdef CONFIG_COMPAT_32BIT_TIME
SYSCALL_DEFINE5(recvmmsg_time32, int, fd, struct mmsghdr __user *, mmsg,
		unsigned int, vlen, unsigned int, flags,
		struct old_timespec32 __user *, timeout)
{
	if (flags & MSG_CMSG_COMPAT)
		return -EINVAL;

	return __sys_recvmmsg(fd, mmsg, vlen, flags, NULL, timeout);
}
#endif

#ifdef __ARCH_WANT_SYS_SOCKETCALL
/* Argument list sizes for sys_socketcall */
#define AL(x) ((x) * sizeof(unsigned long))
static const unsigned char nargs[21] = {
	AL(0), AL(3), AL(3), AL(3), AL(2), AL(3),
	AL(3), AL(3), AL(4), AL(4), AL(4), AL(6),
	AL(6), AL(2), AL(5), AL(5), AL(3), AL(3),
	AL(4), AL(5), AL(4)
};

#undef AL

/*
 *	System call vectors.
 *
 *	Argument checking cleaned up. Saved 20% in size.
 *  This function doesn't need to set the kernel lock because
 *  it is set by the callees.
 */

SYSCALL_DEFINE2(socketcall, int, call, unsigned long __user *, args)
{
	unsigned long a[AUDITSC_ARGS];
	unsigned long a0, a1;
	int err;
	unsigned int len;

	if (call < 1 || call > SYS_SENDMMSG)
		return -EINVAL;
	call = array_index_nospec(call, SYS_SENDMMSG + 1);

	len = nargs[call];
	if (len > sizeof(a))
		return -EINVAL;

	/* copy_from_user should be SMP safe. */
	if (copy_from_user(a, args, len))
		return -EFAULT;

	err = audit_socketcall(nargs[call] / sizeof(unsigned long), a);
	if (err)
		return err;

	a0 = a[0];
	a1 = a[1];

	switch (call) {
	case SYS_SOCKET:
		err = __sys_socket(a0, a1, a[2]);
		break;
	case SYS_BIND:
		err = __sys_bind(a0, (struct sockaddr __user *)a1, a[2]);
		break;
	case SYS_CONNECT:
		err = __sys_connect(a0, (struct sockaddr __user *)a1, a[2]);
		break;
	case SYS_LISTEN:
		err = __sys_listen(a0, a1);
		break;
	case SYS_ACCEPT:
		err = __sys_accept4(a0, (struct sockaddr __user *)a1,
				    (int __user *)a[2], 0);
		break;
	case SYS_GETSOCKNAME:
		err =
		    __sys_getsockname(a0, (struct sockaddr __user *)a1,
				      (int __user *)a[2]);
		break;
	case SYS_GETPEERNAME:
		err =
		    __sys_getpeername(a0, (struct sockaddr __user *)a1,
				      (int __user *)a[2]);
		break;
	case SYS_SOCKETPAIR:
		err = __sys_socketpair(a0, a1, a[2], (int __user *)a[3]);
		break;
	case SYS_SEND:
		err = __sys_sendto(a0, (void __user *)a1, a[2], a[3],
				   NULL, 0);
		break;
	case SYS_SENDTO:
		err = __sys_sendto(a0, (void __user *)a1, a[2], a[3],
				   (struct sockaddr __user *)a[4], a[5]);
		break;
	case SYS_RECV:
		err = __sys_recvfrom(a0, (void __user *)a1, a[2], a[3],
				     NULL, NULL);
		break;
	case SYS_RECVFROM:
		err = __sys_recvfrom(a0, (void __user *)a1, a[2], a[3],
				     (struct sockaddr __user *)a[4],
				     (int __user *)a[5]);
		break;
	case SYS_SHUTDOWN:
		err = __sys_shutdown(a0, a1);
		break;
	case SYS_SETSOCKOPT:
		err = __sys_setsockopt(a0, a1, a[2], (char __user *)a[3],
				       a[4]);
		break;
	case SYS_GETSOCKOPT:
		err =
		    __sys_getsockopt(a0, a1, a[2], (char __user *)a[3],
				     (int __user *)a[4]);
		break;
	case SYS_SENDMSG:
		err = __sys_sendmsg(a0, (struct user_msghdr __user *)a1,
				    a[2], true);
		break;
	case SYS_SENDMMSG:
		err = __sys_sendmmsg(a0, (struct mmsghdr __user *)a1, a[2],
				     a[3], true);
		break;
	case SYS_RECVMSG:
		err = __sys_recvmsg(a0, (struct user_msghdr __user *)a1,
				    a[2], true);
		break;
	case SYS_RECVMMSG:
		if (IS_ENABLED(CONFIG_64BIT))
			err = __sys_recvmmsg(a0, (struct mmsghdr __user *)a1,
					     a[2], a[3],
					     (struct __kernel_timespec __user *)a[4],
					     NULL);
		else
			err = __sys_recvmmsg(a0, (struct mmsghdr __user *)a1,
					     a[2], a[3], NULL,
					     (struct old_timespec32 __user *)a[4]);
		break;
	case SYS_ACCEPT4:
		err = __sys_accept4(a0, (struct sockaddr __user *)a1,
				    (int __user *)a[2], a[3]);
		break;
	default:
		err = -EINVAL;
		break;
	}
	return err;
}

#endif				/* __ARCH_WANT_SYS_SOCKETCALL */

/**
 *	sock_register - add a socket protocol handler
 *	@ops: description of protocol
 *
 *	This function is called by a protocol handler that wants to
 *	advertise its address family, and have it linked into the
 *	socket interface. The value ops->family corresponds to the
 *	socket system call protocol family.
 */
int sock_register(const struct net_proto_family *ops)
{
	int err;

	if (ops->family >= NPROTO) {
		pr_crit("protocol %d >= NPROTO(%d)\n", ops->family, NPROTO);
		return -ENOBUFS;
	}

	spin_lock(&net_family_lock);
	if (rcu_dereference_protected(net_families[ops->family],
				      lockdep_is_held(&net_family_lock)))
		err = -EEXIST;
	else {
		rcu_assign_pointer(net_families[ops->family], ops);
		err = 0;
	}
	spin_unlock(&net_family_lock);

	pr_info("NET: Registered %s protocol family\n", pf_family_names[ops->family]);
	return err;
}
EXPORT_SYMBOL(sock_register);

/**
 *	sock_unregister - remove a protocol handler
 *	@family: protocol family to remove
 *
 *	This function is called by a protocol handler that wants to
 *	remove its address family, and have it unlinked from the
 *	new socket creation.
 *
 *	If protocol handler is a module, then it can use module reference
 *	counts to protect against new references. If protocol handler is not
 *	a module then it needs to provide its own protection in
 *	the ops->create routine.
 */
void sock_unregister(int family)
{
	BUG_ON(family < 0 || family >= NPROTO);

	spin_lock(&net_family_lock);
	RCU_INIT_POINTER(net_families[family], NULL);
	spin_unlock(&net_family_lock);

	synchronize_rcu();

	pr_info("NET: Unregistered %s protocol family\n", pf_family_names[family]);
}
EXPORT_SYMBOL(sock_unregister);

bool sock_is_registered(int family)
{
	return family < NPROTO && rcu_access_pointer(net_families[family]);
}

static int __init sock_init(void)
{
	int err;
	/*
	 *      Initialize the network sysctl infrastructure.
	 */
	err = net_sysctl_init();
	if (err)
		goto out;

	/*
	 *      Initialize skbuff SLAB cache
	 */
	skb_init();

	/*
	 *      Initialize the protocols module.
	 */

	init_inodecache();

	err = register_filesystem(&sock_fs_type);
	if (err)
		goto out;
	sock_mnt = kern_mount(&sock_fs_type);
	if (IS_ERR(sock_mnt)) {
		err = PTR_ERR(sock_mnt);
		goto out_mount;
	}

	/* The real protocol initialization is performed in later initcalls.
	 */

#ifdef CONFIG_NETFILTER
	err = netfilter_init();
	if (err)
		goto out;
#endif

	ptp_classifier_init();

out:
	return err;

out_mount:
	unregister_filesystem(&sock_fs_type);
	goto out;
}

core_initcall(sock_init);	/* early initcall */

#ifdef CONFIG_PROC_FS
void socket_seq_show(struct seq_file *seq)
{
	seq_printf(seq, "sockets: used %d\n",
		   sock_inuse_get(seq->private));
}
#endif				/* CONFIG_PROC_FS */

/* Handle the fact that while struct ifreq has the same *layout* on
 * 32/64 for everything but ifreq::ifru_ifmap and ifreq::ifru_data,
 * which are handled elsewhere, it still has different *size* due to
 * ifreq::ifru_ifmap (which is 16 bytes on 32 bit, 24 bytes on 64-bit,
 * resulting in struct ifreq being 32 and 40 bytes respectively).
 * As a result, if the struct happens to be at the end of a page and
 * the next page isn't readable/writable, we get a fault. To prevent
 * that, copy back and forth to the full size.
 */
int get_user_ifreq(struct ifreq *ifr, void __user **ifrdata, void __user *arg)
{
	if (in_compat_syscall()) {
		struct compat_ifreq *ifr32 = (struct compat_ifreq *)ifr;

		memset(ifr, 0, sizeof(*ifr));
		if (copy_from_user(ifr32, arg, sizeof(*ifr32)))
			return -EFAULT;

		if (ifrdata)
			*ifrdata = compat_ptr(ifr32->ifr_data);

		return 0;
	}

	if (copy_from_user(ifr, arg, sizeof(*ifr)))
		return -EFAULT;

	if (ifrdata)
		*ifrdata = ifr->ifr_data;

	return 0;
}
EXPORT_SYMBOL(get_user_ifreq);

int put_user_ifreq(struct ifreq *ifr, void __user *arg)
{
	size_t size = sizeof(*ifr);

	if (in_compat_syscall())
		size = sizeof(struct compat_ifreq);

	if (copy_to_user(arg, ifr, size))
		return -EFAULT;

	return 0;
}
EXPORT_SYMBOL(put_user_ifreq);

#ifdef CONFIG_COMPAT
static int compat_siocwandev(struct net *net, struct compat_ifreq __user *uifr32)
{
	compat_uptr_t uptr32;
	struct ifreq ifr;
	void __user *saved;
	int err;

	if (get_user_ifreq(&ifr, NULL, uifr32))
		return -EFAULT;

	if (get_user(uptr32, &uifr32->ifr_settings.ifs_ifsu))
		return -EFAULT;

	saved = ifr.ifr_settings.ifs_ifsu.raw_hdlc;
	ifr.ifr_settings.ifs_ifsu.raw_hdlc = compat_ptr(uptr32);

	err = dev_ioctl(net, SIOCWANDEV, &ifr, NULL, NULL);
	if (!err) {
		ifr.ifr_settings.ifs_ifsu.raw_hdlc = saved;
		if (put_user_ifreq(&ifr, uifr32))
			err = -EFAULT;
	}
	return err;
}

/* Handle ioctls that use ifreq::ifr_data and just need struct ifreq converted */
static int compat_ifr_data_ioctl(struct net *net, unsigned int cmd,
				 struct compat_ifreq __user *u_ifreq32)
{
	struct ifreq ifreq;
	void __user *data;

<<<<<<< HEAD
	if (get_user_ifreq(&ifreq, &data, u_ifreq32))
=======
	if (!is_socket_ioctl_cmd(cmd))
		return -ENOTTY;
	if (copy_from_user(ifreq.ifr_name, u_ifreq32->ifr_name, IFNAMSIZ))
		return -EFAULT;
	if (get_user(data32, &u_ifreq32->ifr_data))
>>>>>>> 57f780f1
		return -EFAULT;
	ifreq.ifr_data = data;

	return dev_ioctl(net, cmd, &ifreq, data, NULL);
}

/* Since old style bridge ioctl's endup using SIOCDEVPRIVATE
 * for some operations; this forces use of the newer bridge-utils that
 * use compatible ioctls
 */
static int old_bridge_ioctl(compat_ulong_t __user *argp)
{
	compat_ulong_t tmp;

	if (get_user(tmp, argp))
		return -EFAULT;
	if (tmp == BRCTL_GET_VERSION)
		return BRCTL_VERSION + 1;
	return -EINVAL;
}

static int compat_sock_ioctl_trans(struct file *file, struct socket *sock,
			 unsigned int cmd, unsigned long arg)
{
	void __user *argp = compat_ptr(arg);
	struct sock *sk = sock->sk;
	struct net *net = sock_net(sk);

	if (cmd >= SIOCDEVPRIVATE && cmd <= (SIOCDEVPRIVATE + 15))
		return sock_ioctl(file, cmd, (unsigned long)argp);

	switch (cmd) {
	case SIOCSIFBR:
	case SIOCGIFBR:
		return old_bridge_ioctl(argp);
	case SIOCWANDEV:
		return compat_siocwandev(net, argp);
	case SIOCGSTAMP_OLD:
	case SIOCGSTAMPNS_OLD:
		if (!sock->ops->gettstamp)
			return -ENOIOCTLCMD;
		return sock->ops->gettstamp(sock, argp, cmd == SIOCGSTAMP_OLD,
					    !COMPAT_USE_64BIT_TIME);

	case SIOCETHTOOL:
	case SIOCBONDSLAVEINFOQUERY:
	case SIOCBONDINFOQUERY:
	case SIOCSHWTSTAMP:
	case SIOCGHWTSTAMP:
		return compat_ifr_data_ioctl(net, cmd, argp);

	case FIOSETOWN:
	case SIOCSPGRP:
	case FIOGETOWN:
	case SIOCGPGRP:
	case SIOCBRADDBR:
	case SIOCBRDELBR:
	case SIOCGIFVLAN:
	case SIOCSIFVLAN:
	case SIOCGSKNS:
	case SIOCGSTAMP_NEW:
	case SIOCGSTAMPNS_NEW:
	case SIOCGIFCONF:
		return sock_ioctl(file, cmd, arg);

	case SIOCGIFFLAGS:
	case SIOCSIFFLAGS:
	case SIOCGIFMAP:
	case SIOCSIFMAP:
	case SIOCGIFMETRIC:
	case SIOCSIFMETRIC:
	case SIOCGIFMTU:
	case SIOCSIFMTU:
	case SIOCGIFMEM:
	case SIOCSIFMEM:
	case SIOCGIFHWADDR:
	case SIOCSIFHWADDR:
	case SIOCADDMULTI:
	case SIOCDELMULTI:
	case SIOCGIFINDEX:
	case SIOCGIFADDR:
	case SIOCSIFADDR:
	case SIOCSIFHWBROADCAST:
	case SIOCDIFADDR:
	case SIOCGIFBRDADDR:
	case SIOCSIFBRDADDR:
	case SIOCGIFDSTADDR:
	case SIOCSIFDSTADDR:
	case SIOCGIFNETMASK:
	case SIOCSIFNETMASK:
	case SIOCSIFPFLAGS:
	case SIOCGIFPFLAGS:
	case SIOCGIFTXQLEN:
	case SIOCSIFTXQLEN:
	case SIOCBRADDIF:
	case SIOCBRDELIF:
	case SIOCGIFNAME:
	case SIOCSIFNAME:
	case SIOCGMIIPHY:
	case SIOCGMIIREG:
	case SIOCSMIIREG:
	case SIOCBONDENSLAVE:
	case SIOCBONDRELEASE:
	case SIOCBONDSETHWADDR:
	case SIOCBONDCHANGEACTIVE:
	case SIOCSARP:
	case SIOCGARP:
	case SIOCDARP:
	case SIOCOUTQ:
	case SIOCOUTQNSD:
	case SIOCATMARK:
		return sock_do_ioctl(net, sock, cmd, arg);
	}

	return -ENOIOCTLCMD;
}

static long compat_sock_ioctl(struct file *file, unsigned int cmd,
			      unsigned long arg)
{
	struct socket *sock = file->private_data;
	int ret = -ENOIOCTLCMD;
	struct sock *sk;
	struct net *net;

	sk = sock->sk;
	net = sock_net(sk);

	if (sock->ops->compat_ioctl)
		ret = sock->ops->compat_ioctl(sock, cmd, arg);

	if (ret == -ENOIOCTLCMD &&
	    (cmd >= SIOCIWFIRST && cmd <= SIOCIWLAST))
		ret = compat_wext_handle_ioctl(net, cmd, arg);

	if (ret == -ENOIOCTLCMD)
		ret = compat_sock_ioctl_trans(file, sock, cmd, arg);

	return ret;
}
#endif

/**
 *	kernel_bind - bind an address to a socket (kernel space)
 *	@sock: socket
 *	@addr: address
 *	@addrlen: length of address
 *
 *	Returns 0 or an error.
 */

int kernel_bind(struct socket *sock, struct sockaddr *addr, int addrlen)
{
	return sock->ops->bind(sock, addr, addrlen);
}
EXPORT_SYMBOL(kernel_bind);

/**
 *	kernel_listen - move socket to listening state (kernel space)
 *	@sock: socket
 *	@backlog: pending connections queue size
 *
 *	Returns 0 or an error.
 */

int kernel_listen(struct socket *sock, int backlog)
{
	return sock->ops->listen(sock, backlog);
}
EXPORT_SYMBOL(kernel_listen);

/**
 *	kernel_accept - accept a connection (kernel space)
 *	@sock: listening socket
 *	@newsock: new connected socket
 *	@flags: flags
 *
 *	@flags must be SOCK_CLOEXEC, SOCK_NONBLOCK or 0.
 *	If it fails, @newsock is guaranteed to be %NULL.
 *	Returns 0 or an error.
 */

int kernel_accept(struct socket *sock, struct socket **newsock, int flags)
{
	struct sock *sk = sock->sk;
	int err;

	err = sock_create_lite(sk->sk_family, sk->sk_type, sk->sk_protocol,
			       newsock);
	if (err < 0)
		goto done;

	err = sock->ops->accept(sock, *newsock, flags, true);
	if (err < 0) {
		sock_release(*newsock);
		*newsock = NULL;
		goto done;
	}

	(*newsock)->ops = sock->ops;
	__module_get((*newsock)->ops->owner);

done:
	return err;
}
EXPORT_SYMBOL(kernel_accept);

/**
 *	kernel_connect - connect a socket (kernel space)
 *	@sock: socket
 *	@addr: address
 *	@addrlen: address length
 *	@flags: flags (O_NONBLOCK, ...)
 *
 *	For datagram sockets, @addr is the address to which datagrams are sent
 *	by default, and the only address from which datagrams are received.
 *	For stream sockets, attempts to connect to @addr.
 *	Returns 0 or an error code.
 */

int kernel_connect(struct socket *sock, struct sockaddr *addr, int addrlen,
		   int flags)
{
	return sock->ops->connect(sock, addr, addrlen, flags);
}
EXPORT_SYMBOL(kernel_connect);

/**
 *	kernel_getsockname - get the address which the socket is bound (kernel space)
 *	@sock: socket
 *	@addr: address holder
 *
 * 	Fills the @addr pointer with the address which the socket is bound.
 *	Returns 0 or an error code.
 */

int kernel_getsockname(struct socket *sock, struct sockaddr *addr)
{
	return sock->ops->getname(sock, addr, 0);
}
EXPORT_SYMBOL(kernel_getsockname);

/**
 *	kernel_getpeername - get the address which the socket is connected (kernel space)
 *	@sock: socket
 *	@addr: address holder
 *
 * 	Fills the @addr pointer with the address which the socket is connected.
 *	Returns 0 or an error code.
 */

int kernel_getpeername(struct socket *sock, struct sockaddr *addr)
{
	return sock->ops->getname(sock, addr, 1);
}
EXPORT_SYMBOL(kernel_getpeername);

/**
 *	kernel_sendpage - send a &page through a socket (kernel space)
 *	@sock: socket
 *	@page: page
 *	@offset: page offset
 *	@size: total size in bytes
 *	@flags: flags (MSG_DONTWAIT, ...)
 *
 *	Returns the total amount sent in bytes or an error.
 */

int kernel_sendpage(struct socket *sock, struct page *page, int offset,
		    size_t size, int flags)
{
	if (sock->ops->sendpage) {
		/* Warn in case the improper page to zero-copy send */
		WARN_ONCE(!sendpage_ok(page), "improper page for zero-copy send");
		return sock->ops->sendpage(sock, page, offset, size, flags);
	}
	return sock_no_sendpage(sock, page, offset, size, flags);
}
EXPORT_SYMBOL(kernel_sendpage);

/**
 *	kernel_sendpage_locked - send a &page through the locked sock (kernel space)
 *	@sk: sock
 *	@page: page
 *	@offset: page offset
 *	@size: total size in bytes
 *	@flags: flags (MSG_DONTWAIT, ...)
 *
 *	Returns the total amount sent in bytes or an error.
 *	Caller must hold @sk.
 */

int kernel_sendpage_locked(struct sock *sk, struct page *page, int offset,
			   size_t size, int flags)
{
	struct socket *sock = sk->sk_socket;

	if (sock->ops->sendpage_locked)
		return sock->ops->sendpage_locked(sk, page, offset, size,
						  flags);

	return sock_no_sendpage_locked(sk, page, offset, size, flags);
}
EXPORT_SYMBOL(kernel_sendpage_locked);

/**
 *	kernel_sock_shutdown - shut down part of a full-duplex connection (kernel space)
 *	@sock: socket
 *	@how: connection part
 *
 *	Returns 0 or an error.
 */

int kernel_sock_shutdown(struct socket *sock, enum sock_shutdown_cmd how)
{
	return sock->ops->shutdown(sock, how);
}
EXPORT_SYMBOL(kernel_sock_shutdown);

/**
 *	kernel_sock_ip_overhead - returns the IP overhead imposed by a socket
 *	@sk: socket
 *
 *	This routine returns the IP overhead imposed by a socket i.e.
 *	the length of the underlying IP header, depending on whether
 *	this is an IPv4 or IPv6 socket and the length from IP options turned
 *	on at the socket. Assumes that the caller has a lock on the socket.
 */

u32 kernel_sock_ip_overhead(struct sock *sk)
{
	struct inet_sock *inet;
	struct ip_options_rcu *opt;
	u32 overhead = 0;
#if IS_ENABLED(CONFIG_IPV6)
	struct ipv6_pinfo *np;
	struct ipv6_txoptions *optv6 = NULL;
#endif /* IS_ENABLED(CONFIG_IPV6) */

	if (!sk)
		return overhead;

	switch (sk->sk_family) {
	case AF_INET:
		inet = inet_sk(sk);
		overhead += sizeof(struct iphdr);
		opt = rcu_dereference_protected(inet->inet_opt,
						sock_owned_by_user(sk));
		if (opt)
			overhead += opt->opt.optlen;
		return overhead;
#if IS_ENABLED(CONFIG_IPV6)
	case AF_INET6:
		np = inet6_sk(sk);
		overhead += sizeof(struct ipv6hdr);
		if (np)
			optv6 = rcu_dereference_protected(np->opt,
							  sock_owned_by_user(sk));
		if (optv6)
			overhead += (optv6->opt_flen + optv6->opt_nflen);
		return overhead;
#endif /* IS_ENABLED(CONFIG_IPV6) */
	default: /* Returns 0 overhead if the socket is not ipv4 or ipv6 */
		return overhead;
	}
}
EXPORT_SYMBOL(kernel_sock_ip_overhead);<|MERGE_RESOLUTION|>--- conflicted
+++ resolved
@@ -1124,7 +1124,9 @@
 	if (err != -ENOIOCTLCMD)
 		return err;
 
-<<<<<<< HEAD
+	if (!is_socket_ioctl_cmd(cmd))
+		return -ENOTTY;
+
 	if (get_user_ifreq(&ifr, &data, argp))
 		return -EFAULT;
 	err = dev_ioctl(net, cmd, &ifr, data, &need_copyout);
@@ -1132,29 +1134,6 @@
 		if (put_user_ifreq(&ifr, argp))
 			return -EFAULT;
 
-=======
-	if (cmd == SIOCGIFCONF) {
-		struct ifconf ifc;
-		if (copy_from_user(&ifc, argp, sizeof(struct ifconf)))
-			return -EFAULT;
-		rtnl_lock();
-		err = dev_ifconf(net, &ifc, sizeof(struct ifreq));
-		rtnl_unlock();
-		if (!err && copy_to_user(argp, &ifc, sizeof(struct ifconf)))
-			err = -EFAULT;
-	} else if (is_socket_ioctl_cmd(cmd)) {
-		struct ifreq ifr;
-		bool need_copyout;
-		if (copy_from_user(&ifr, argp, sizeof(struct ifreq)))
-			return -EFAULT;
-		err = dev_ioctl(net, cmd, &ifr, &need_copyout);
-		if (!err && need_copyout)
-			if (copy_to_user(argp, &ifr, sizeof(struct ifreq)))
-				return -EFAULT;
-	} else {
-		err = -ENOTTY;
-	}
->>>>>>> 57f780f1
 	return err;
 }
 
@@ -3242,15 +3221,9 @@
 	struct ifreq ifreq;
 	void __user *data;
 
-<<<<<<< HEAD
-	if (get_user_ifreq(&ifreq, &data, u_ifreq32))
-=======
 	if (!is_socket_ioctl_cmd(cmd))
 		return -ENOTTY;
-	if (copy_from_user(ifreq.ifr_name, u_ifreq32->ifr_name, IFNAMSIZ))
-		return -EFAULT;
-	if (get_user(data32, &u_ifreq32->ifr_data))
->>>>>>> 57f780f1
+	if (get_user_ifreq(&ifreq, &data, u_ifreq32))
 		return -EFAULT;
 	ifreq.ifr_data = data;
 
