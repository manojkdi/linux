--- conflicted
+++ resolved
@@ -45,10 +45,6 @@
 	.getsockopt	   = udpv6_getsockopt,
 	.sendmsg	   = udpv6_sendmsg,
 	.recvmsg	   = udpv6_recvmsg,
-<<<<<<< HEAD
-	.backlog_rcv	   = __udpv6_queue_rcv_skb,
-=======
->>>>>>> c470abd4
 	.hash		   = udp_lib_hash,
 	.unhash		   = udp_lib_unhash,
 	.get_port	   = udp_v6_get_port,
