/*
 * acerhdf - A driver which monitors the temperature
 *           of the aspire one netbook, turns on/off the fan
 *           as soon as the upper/lower threshold is reached.
 *
 * (C) 2009 - Peter Feuerer     peter (a) piie.net
 *                              http://piie.net
 *     2009 Borislav Petkov <petkovbb@gmail.com>
 *
 * Inspired by and many thanks to:
 *  o acerfand   - Rachel Greenham
 *  o acer_ec.pl - Michael Kurz     michi.kurz (at) googlemail.com
 *               - Petr Tomasek     tomasek (#) etf,cuni,cz
 *               - Carlos Corbacho  cathectic (at) gmail.com
 *  o lkml       - Matthew Garrett
 *               - Borislav Petkov
 *               - Andreas Mohr
 *
 *  This program is free software; you can redistribute it and/or modify
 *  it under the terms of the GNU General Public License as published by
 *  the Free Software Foundation; either version 2 of the License, or
 *  (at your option) any later version.
 *
 *  This program is distributed in the hope that it will be useful,
 *  but WITHOUT ANY WARRANTY; without even the implied warranty of
 *  MERCHANTABILITY or FITNESS FOR A PARTICULAR PURPOSE.  See the
 *  GNU General Public License for more details.
 *
 *  You should have received a copy of the GNU General Public License
 *  along with this program; if not, write to the Free Software
 *  Foundation, Inc., 59 Temple Place, Suite 330, Boston, MA  02111-1307  USA
 */

#define pr_fmt(fmt) "acerhdf: " fmt

#include <linux/kernel.h>
#include <linux/module.h>
#include <linux/fs.h>
#include <linux/dmi.h>
#include <acpi/acpi_drivers.h>
#include <linux/sched.h>
#include <linux/thermal.h>
#include <linux/platform_device.h>

/*
 * The driver is started with "kernel mode off" by default. That means, the BIOS
 * is still in control of the fan. In this mode the driver allows to read the
 * temperature of the cpu and a userspace tool may take over control of the fan.
 * If the driver is switched to "kernel mode" (e.g. via module parameter) the
 * driver is in full control of the fan. If you want the module to be started in
 * kernel mode by default, define the following:
 */
#undef START_IN_KERNEL_MODE

<<<<<<< HEAD
#define DRV_VER "0.5.18"
=======
#define DRV_VER "0.5.20"
>>>>>>> 2fbe74b9

/*
 * According to the Atom N270 datasheet,
 * (http://download.intel.com/design/processor/datashts/320032.pdf) the
 * CPU's optimal operating limits denoted in junction temperature as
 * measured by the on-die thermal monitor are within 0 <= Tj <= 90. So,
 * assume 89°C is critical temperature.
 */
#define ACERHDF_TEMP_CRIT 89000
#define ACERHDF_FAN_OFF 0
#define ACERHDF_FAN_AUTO 1

/*
 * No matter what value the user puts into the fanon variable, turn on the fan
 * at 80 degree Celsius to prevent hardware damage
 */
#define ACERHDF_MAX_FANON 80000

/*
 * Maximum interval between two temperature checks is 15 seconds, as the die
 * can get hot really fast under heavy load (plus we shouldn't forget about
 * possible impact of _external_ aggressive sources such as heaters, sun etc.)
 */
#define ACERHDF_MAX_INTERVAL 15

#ifdef START_IN_KERNEL_MODE
static int kernelmode = 1;
#else
static int kernelmode;
#endif

static unsigned int interval = 10;
static unsigned int fanon = 63000;
static unsigned int fanoff = 58000;
static unsigned int verbose;
static unsigned int fanstate = ACERHDF_FAN_AUTO;
static char force_bios[16];
static char force_product[16];
static unsigned int prev_interval;
struct thermal_zone_device *thz_dev;
struct thermal_cooling_device *cl_dev;
struct platform_device *acerhdf_dev;

module_param(kernelmode, uint, 0);
MODULE_PARM_DESC(kernelmode, "Kernel mode fan control on / off");
module_param(interval, uint, 0600);
MODULE_PARM_DESC(interval, "Polling interval of temperature check");
module_param(fanon, uint, 0600);
MODULE_PARM_DESC(fanon, "Turn the fan on above this temperature");
module_param(fanoff, uint, 0600);
MODULE_PARM_DESC(fanoff, "Turn the fan off below this temperature");
module_param(verbose, uint, 0600);
MODULE_PARM_DESC(verbose, "Enable verbose dmesg output");
module_param_string(force_bios, force_bios, 16, 0);
MODULE_PARM_DESC(force_bios, "Force BIOS version and omit BIOS check");
module_param_string(force_product, force_product, 16, 0);
MODULE_PARM_DESC(force_product, "Force BIOS product and omit BIOS check");

/*
 * cmd_off: to switch the fan completely off
 * chk_off: to check if the fan is off
 *	cmd_auto: to set the BIOS in control of the fan. The BIOS regulates then
 *		the fan speed depending on the temperature
 */
struct fancmd {
	u8 cmd_off;
	u8 chk_off;
	u8 cmd_auto;
};

/* BIOS settings */
struct bios_settings_t {
	const char *vendor;
	const char *product;
	const char *version;
	unsigned char fanreg;
	unsigned char tempreg;
	struct fancmd cmd;
};

/* Register addresses and values for different BIOS versions */
static const struct bios_settings_t bios_tbl[] = {
	/* AOA110 */
	{"Acer", "AOA110", "v0.3109", 0x55, 0x58, {0x1f, 0x1f, 0x00} },
	{"Acer", "AOA110", "v0.3114", 0x55, 0x58, {0x1f, 0x1f, 0x00} },
	{"Acer", "AOA110", "v0.3301", 0x55, 0x58, {0xaf, 0xaf, 0x00} },
	{"Acer", "AOA110", "v0.3304", 0x55, 0x58, {0xaf, 0xaf, 0x00} },
	{"Acer", "AOA110", "v0.3305", 0x55, 0x58, {0xaf, 0xaf, 0x00} },
	{"Acer", "AOA110", "v0.3307", 0x55, 0x58, {0xaf, 0xaf, 0x00} },
	{"Acer", "AOA110", "v0.3308", 0x55, 0x58, {0x21, 0x21, 0x00} },
	{"Acer", "AOA110", "v0.3309", 0x55, 0x58, {0x21, 0x21, 0x00} },
	{"Acer", "AOA110", "v0.3310", 0x55, 0x58, {0x21, 0x21, 0x00} },
	/* AOA150 */
	{"Acer", "AOA150", "v0.3114", 0x55, 0x58, {0x20, 0x20, 0x00} },
	{"Acer", "AOA150", "v0.3301", 0x55, 0x58, {0x20, 0x20, 0x00} },
	{"Acer", "AOA150", "v0.3304", 0x55, 0x58, {0x20, 0x20, 0x00} },
	{"Acer", "AOA150", "v0.3305", 0x55, 0x58, {0x20, 0x20, 0x00} },
	{"Acer", "AOA150", "v0.3307", 0x55, 0x58, {0x20, 0x20, 0x00} },
	{"Acer", "AOA150", "v0.3308", 0x55, 0x58, {0x20, 0x20, 0x00} },
	{"Acer", "AOA150", "v0.3309", 0x55, 0x58, {0x20, 0x20, 0x00} },
	{"Acer", "AOA150", "v0.3310", 0x55, 0x58, {0x20, 0x20, 0x00} },
	/* Acer 1410 */
	{"Acer", "Aspire 1410", "v0.3120", 0x55, 0x58, {0x9e, 0x9e, 0x00} },
	/* special BIOS / other */
	{"Gateway", "AOA110", "v0.3103", 0x55, 0x58, {0x21, 0x21, 0x00} },
	{"Gateway", "AOA150", "v0.3103", 0x55, 0x58, {0x20, 0x20, 0x00} },
	{"Gateway         ", "LT31            ", "v1.3103 ", 0x55, 0x58,
		{0x10, 0x0f, 0x00} },
	{"Gateway         ", "LT31            ", "v1.3201 ", 0x55, 0x58,
		{0x10, 0x0f, 0x00} },
	{"Gateway         ", "LT31            ", "v1.3302 ", 0x55, 0x58,
		{0x10, 0x0f, 0x00} },
	{"Packard Bell", "DOA150", "v0.3104", 0x55, 0x58, {0x21, 0x21, 0x00} },
	{"Packard Bell", "DOA150", "v0.3105", 0x55, 0x58, {0x20, 0x20, 0x00} },
	{"Packard Bell", "AOA110", "v0.3105", 0x55, 0x58, {0x21, 0x21, 0x00} },
	{"Packard Bell", "AOA150", "v0.3105", 0x55, 0x58, {0x20, 0x20, 0x00} },
	/* pewpew-terminator */
	{"", "", "", 0, 0, {0, 0, 0} }
};

static const struct bios_settings_t *bios_cfg __read_mostly;

static int acerhdf_get_temp(int *temp)
{
	u8 read_temp;

	if (ec_read(bios_cfg->tempreg, &read_temp))
		return -EINVAL;

	*temp = read_temp * 1000;

	return 0;
}

static int acerhdf_get_fanstate(int *state)
{
	u8 fan;

	if (ec_read(bios_cfg->fanreg, &fan))
		return -EINVAL;

	if (fan != bios_cfg->cmd.chk_off)
		*state = ACERHDF_FAN_AUTO;
	else
		*state = ACERHDF_FAN_OFF;

	return 0;
}

static void acerhdf_change_fanstate(int state)
{
	unsigned char cmd;

	if (verbose)
		pr_notice("fan %s\n", (state == ACERHDF_FAN_OFF) ?
				"OFF" : "ON");

	if ((state != ACERHDF_FAN_OFF) && (state != ACERHDF_FAN_AUTO)) {
		pr_err("invalid fan state %d requested, setting to auto!\n",
			state);
		state = ACERHDF_FAN_AUTO;
	}

	cmd = (state == ACERHDF_FAN_OFF) ? bios_cfg->cmd.cmd_off
					 : bios_cfg->cmd.cmd_auto;
	fanstate = state;

	ec_write(bios_cfg->fanreg, cmd);
}

static void acerhdf_check_param(struct thermal_zone_device *thermal)
{
	if (fanon > ACERHDF_MAX_FANON) {
		pr_err("fanon temperature too high, set to %d\n",
				ACERHDF_MAX_FANON);
		fanon = ACERHDF_MAX_FANON;
	}

	if (kernelmode && prev_interval != interval) {
		if (interval > ACERHDF_MAX_INTERVAL) {
			pr_err("interval too high, set to %d\n",
				ACERHDF_MAX_INTERVAL);
			interval = ACERHDF_MAX_INTERVAL;
		}
		if (verbose)
			pr_notice("interval changed to: %d\n",
					interval);
		thermal->polling_delay = interval*1000;
		prev_interval = interval;
	}
}

/*
 * This is the thermal zone callback which does the delayed polling of the fan
 * state. We do check /sysfs-originating settings here in acerhdf_check_param()
 * as late as the polling interval is since we can't do that in the respective
 * accessors of the module parameters.
 */
static int acerhdf_get_ec_temp(struct thermal_zone_device *thermal,
			       unsigned long *t)
{
	int temp, err = 0;

	acerhdf_check_param(thermal);

	err = acerhdf_get_temp(&temp);
	if (err)
		return err;

	if (verbose)
		pr_notice("temp %d\n", temp);

	*t = temp;
	return 0;
}

static int acerhdf_bind(struct thermal_zone_device *thermal,
			struct thermal_cooling_device *cdev)
{
	/* if the cooling device is the one from acerhdf bind it */
	if (cdev != cl_dev)
		return 0;

	if (thermal_zone_bind_cooling_device(thermal, 0, cdev)) {
		pr_err("error binding cooling dev\n");
		return -EINVAL;
	}
	return 0;
}

static int acerhdf_unbind(struct thermal_zone_device *thermal,
			  struct thermal_cooling_device *cdev)
{
	if (cdev != cl_dev)
		return 0;

	if (thermal_zone_unbind_cooling_device(thermal, 0, cdev)) {
		pr_err("error unbinding cooling dev\n");
		return -EINVAL;
	}
	return 0;
}

static inline void acerhdf_revert_to_bios_mode(void)
{
	acerhdf_change_fanstate(ACERHDF_FAN_AUTO);
	kernelmode = 0;
	if (thz_dev)
		thz_dev->polling_delay = 0;
	pr_notice("kernel mode fan control OFF\n");
}
static inline void acerhdf_enable_kernelmode(void)
{
	kernelmode = 1;

	thz_dev->polling_delay = interval*1000;
	thermal_zone_device_update(thz_dev);
	pr_notice("kernel mode fan control ON\n");
}

static int acerhdf_get_mode(struct thermal_zone_device *thermal,
			    enum thermal_device_mode *mode)
{
	if (verbose)
		pr_notice("kernel mode fan control %d\n", kernelmode);

	*mode = (kernelmode) ? THERMAL_DEVICE_ENABLED
			     : THERMAL_DEVICE_DISABLED;

	return 0;
}

/*
 * set operation mode;
 * enabled: the thermal layer of the kernel takes care about
 *          the temperature and the fan.
 * disabled: the BIOS takes control of the fan.
 */
static int acerhdf_set_mode(struct thermal_zone_device *thermal,
			    enum thermal_device_mode mode)
{
	if (mode == THERMAL_DEVICE_DISABLED && kernelmode)
		acerhdf_revert_to_bios_mode();
	else if (mode == THERMAL_DEVICE_ENABLED && !kernelmode)
		acerhdf_enable_kernelmode();

	return 0;
}

static int acerhdf_get_trip_type(struct thermal_zone_device *thermal, int trip,
				 enum thermal_trip_type *type)
{
	if (trip == 0)
		*type = THERMAL_TRIP_ACTIVE;

	return 0;
}

static int acerhdf_get_trip_temp(struct thermal_zone_device *thermal, int trip,
				 unsigned long *temp)
{
	if (trip == 0)
		*temp = fanon;

	return 0;
}

static int acerhdf_get_crit_temp(struct thermal_zone_device *thermal,
				 unsigned long *temperature)
{
	*temperature = ACERHDF_TEMP_CRIT;
	return 0;
}

/* bind callback functions to thermalzone */
struct thermal_zone_device_ops acerhdf_dev_ops = {
	.bind = acerhdf_bind,
	.unbind = acerhdf_unbind,
	.get_temp = acerhdf_get_ec_temp,
	.get_mode = acerhdf_get_mode,
	.set_mode = acerhdf_set_mode,
	.get_trip_type = acerhdf_get_trip_type,
	.get_trip_temp = acerhdf_get_trip_temp,
	.get_crit_temp = acerhdf_get_crit_temp,
};


/*
 * cooling device callback functions
 * get maximal fan cooling state
 */
static int acerhdf_get_max_state(struct thermal_cooling_device *cdev,
				 unsigned long *state)
{
	*state = 1;

	return 0;
}

static int acerhdf_get_cur_state(struct thermal_cooling_device *cdev,
				 unsigned long *state)
{
	int err = 0, tmp;

	err = acerhdf_get_fanstate(&tmp);
	if (err)
		return err;

	*state = (tmp == ACERHDF_FAN_AUTO) ? 1 : 0;
	return 0;
}

/* change current fan state - is overwritten when running in kernel mode */
static int acerhdf_set_cur_state(struct thermal_cooling_device *cdev,
				 unsigned long state)
{
	int cur_temp, cur_state, err = 0;

	if (!kernelmode)
		return 0;

	err = acerhdf_get_temp(&cur_temp);
	if (err) {
		pr_err("error reading temperature, hand off control to BIOS\n");
		goto err_out;
	}

	err = acerhdf_get_fanstate(&cur_state);
	if (err) {
		pr_err("error reading fan state, hand off control to BIOS\n");
		goto err_out;
	}

	if (state == 0) {
		/* turn fan off only if below fanoff temperature */
		if ((cur_state == ACERHDF_FAN_AUTO) &&
		    (cur_temp < fanoff))
			acerhdf_change_fanstate(ACERHDF_FAN_OFF);
	} else {
		if (cur_state == ACERHDF_FAN_OFF)
			acerhdf_change_fanstate(ACERHDF_FAN_AUTO);
	}
	return 0;

err_out:
	acerhdf_revert_to_bios_mode();
	return -EINVAL;
}

/* bind fan callbacks to fan device */
struct thermal_cooling_device_ops acerhdf_cooling_ops = {
	.get_max_state = acerhdf_get_max_state,
	.get_cur_state = acerhdf_get_cur_state,
	.set_cur_state = acerhdf_set_cur_state,
};

/* suspend / resume functionality */
static int acerhdf_suspend(struct device *dev)
{
	if (kernelmode)
		acerhdf_change_fanstate(ACERHDF_FAN_AUTO);

	if (verbose)
		pr_notice("going suspend\n");

	return 0;
}

static int __devinit acerhdf_probe(struct platform_device *device)
{
	return 0;
}

static int acerhdf_remove(struct platform_device *device)
{
	return 0;
}

static const struct dev_pm_ops acerhdf_pm_ops = {
	.suspend = acerhdf_suspend,
	.freeze  = acerhdf_suspend,
};

static struct platform_driver acerhdf_driver = {
	.driver = {
		.name  = "acerhdf",
		.owner = THIS_MODULE,
		.pm    = &acerhdf_pm_ops,
	},
	.probe = acerhdf_probe,
	.remove = acerhdf_remove,
};


/* check hardware */
static int acerhdf_check_hardware(void)
{
	char const *vendor, *version, *product;
	int i;
	unsigned long prod_len = 0;

	/* get BIOS data */
	vendor  = dmi_get_system_info(DMI_SYS_VENDOR);
	version = dmi_get_system_info(DMI_BIOS_VERSION);
	product = dmi_get_system_info(DMI_PRODUCT_NAME);


	pr_info("Acer Aspire One Fan driver, v.%s\n", DRV_VER);

	if (force_bios[0]) {
		version = force_bios;
		pr_info("forcing BIOS version: %s\n", version);
		kernelmode = 0;
	}

	if (force_product[0]) {
		product = force_product;
		pr_info("forcing BIOS product: %s\n", product);
		kernelmode = 0;
	}

	prod_len = strlen(product);

	if (verbose)
		pr_info("BIOS info: %s %s, product: %s\n",
			vendor, version, product);

	/* search BIOS version and vendor in BIOS settings table */
	for (i = 0; bios_tbl[i].version[0]; i++) {
		if (strlen(bios_tbl[i].product) >= prod_len &&
		    !strncmp(bios_tbl[i].product, product,
			   strlen(bios_tbl[i].product)) &&
		    !strcmp(bios_tbl[i].vendor, vendor) &&
		    !strcmp(bios_tbl[i].version, version)) {
			bios_cfg = &bios_tbl[i];
			break;
		}
	}

	if (!bios_cfg) {
		pr_err("unknown (unsupported) BIOS version %s/%s/%s, "
			"please report, aborting!\n", vendor, product, version);
		return -EINVAL;
	}

	/*
	 * if started with kernel mode off, prevent the kernel from switching
	 * off the fan
	 */
	if (!kernelmode) {
		pr_notice("Fan control off, to enable do:\n");
		pr_notice("echo -n \"enabled\" > "
			"/sys/class/thermal/thermal_zone0/mode\n");
	}

	return 0;
}

static int acerhdf_register_platform(void)
{
	int err = 0;

	err = platform_driver_register(&acerhdf_driver);
	if (err)
		return err;

	acerhdf_dev = platform_device_alloc("acerhdf", -1);
	platform_device_add(acerhdf_dev);

	return 0;
}

static void acerhdf_unregister_platform(void)
{
	if (!acerhdf_dev)
		return;

	platform_device_del(acerhdf_dev);
	platform_driver_unregister(&acerhdf_driver);
}

static int acerhdf_register_thermal(void)
{
	cl_dev = thermal_cooling_device_register("acerhdf-fan", NULL,
						 &acerhdf_cooling_ops);

	if (IS_ERR(cl_dev))
		return -EINVAL;

	thz_dev = thermal_zone_device_register("acerhdf", 1, NULL,
					      &acerhdf_dev_ops, 0, 0, 0,
					      (kernelmode) ? interval*1000 : 0);
	if (IS_ERR(thz_dev))
		return -EINVAL;

	return 0;
}

static void acerhdf_unregister_thermal(void)
{
	if (cl_dev) {
		thermal_cooling_device_unregister(cl_dev);
		cl_dev = NULL;
	}

	if (thz_dev) {
		thermal_zone_device_unregister(thz_dev);
		thz_dev = NULL;
	}
}

static int __init acerhdf_init(void)
{
	int err = 0;

	err = acerhdf_check_hardware();
	if (err)
		goto out_err;

	err = acerhdf_register_platform();
	if (err)
		goto err_unreg;

	err = acerhdf_register_thermal();
	if (err)
		goto err_unreg;

	return 0;

err_unreg:
	acerhdf_unregister_thermal();
	acerhdf_unregister_platform();

out_err:
	return -ENODEV;
}

static void __exit acerhdf_exit(void)
{
	acerhdf_change_fanstate(ACERHDF_FAN_AUTO);
	acerhdf_unregister_thermal();
	acerhdf_unregister_platform();
}

MODULE_LICENSE("GPL");
MODULE_AUTHOR("Peter Feuerer");
MODULE_DESCRIPTION("Aspire One temperature and fan driver");
MODULE_ALIAS("dmi:*:*Acer*:*:");
MODULE_ALIAS("dmi:*:*Gateway*:*:");
MODULE_ALIAS("dmi:*:*Packard Bell*:*:");

module_init(acerhdf_init);
module_exit(acerhdf_exit);<|MERGE_RESOLUTION|>--- conflicted
+++ resolved
@@ -52,11 +52,7 @@
  */
 #undef START_IN_KERNEL_MODE
 
-<<<<<<< HEAD
-#define DRV_VER "0.5.18"
-=======
 #define DRV_VER "0.5.20"
->>>>>>> 2fbe74b9
 
 /*
  * According to the Atom N270 datasheet,
