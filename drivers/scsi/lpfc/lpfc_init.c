/*******************************************************************
 * This file is part of the Emulex Linux Device Driver for         *
 * Fibre Channel Host Bus Adapters.                                *
 * Copyright (C) 2017-2021 Broadcom. All Rights Reserved. The term *
 * “Broadcom” refers to Broadcom Inc. and/or its subsidiaries.  *
 * Copyright (C) 2004-2016 Emulex.  All rights reserved.           *
 * EMULEX and SLI are trademarks of Emulex.                        *
 * www.broadcom.com                                                *
 * Portions Copyright (C) 2004-2005 Christoph Hellwig              *
 *                                                                 *
 * This program is free software; you can redistribute it and/or   *
 * modify it under the terms of version 2 of the GNU General       *
 * Public License as published by the Free Software Foundation.    *
 * This program is distributed in the hope that it will be useful. *
 * ALL EXPRESS OR IMPLIED CONDITIONS, REPRESENTATIONS AND          *
 * WARRANTIES, INCLUDING ANY IMPLIED WARRANTY OF MERCHANTABILITY,  *
 * FITNESS FOR A PARTICULAR PURPOSE, OR NON-INFRINGEMENT, ARE      *
 * DISCLAIMED, EXCEPT TO THE EXTENT THAT SUCH DISCLAIMERS ARE HELD *
 * TO BE LEGALLY INVALID.  See the GNU General Public License for  *
 * more details, a copy of which can be found in the file COPYING  *
 * included with this package.                                     *
 *******************************************************************/

#include <linux/blkdev.h>
#include <linux/delay.h>
#include <linux/dma-mapping.h>
#include <linux/idr.h>
#include <linux/interrupt.h>
#include <linux/module.h>
#include <linux/kthread.h>
#include <linux/pci.h>
#include <linux/spinlock.h>
#include <linux/ctype.h>
#include <linux/aer.h>
#include <linux/slab.h>
#include <linux/firmware.h>
#include <linux/miscdevice.h>
#include <linux/percpu.h>
#include <linux/msi.h>
#include <linux/irq.h>
#include <linux/bitops.h>
#include <linux/crash_dump.h>
#include <linux/cpu.h>
#include <linux/cpuhotplug.h>

#include <scsi/scsi.h>
#include <scsi/scsi_device.h>
#include <scsi/scsi_host.h>
#include <scsi/scsi_transport_fc.h>
#include <scsi/scsi_tcq.h>
#include <scsi/fc/fc_fs.h>

#include "lpfc_hw4.h"
#include "lpfc_hw.h"
#include "lpfc_sli.h"
#include "lpfc_sli4.h"
#include "lpfc_nl.h"
#include "lpfc_disc.h"
#include "lpfc.h"
#include "lpfc_scsi.h"
#include "lpfc_nvme.h"
#include "lpfc_logmsg.h"
#include "lpfc_crtn.h"
#include "lpfc_vport.h"
#include "lpfc_version.h"
#include "lpfc_ids.h"

static enum cpuhp_state lpfc_cpuhp_state;
/* Used when mapping IRQ vectors in a driver centric manner */
static uint32_t lpfc_present_cpu;

static void __lpfc_cpuhp_remove(struct lpfc_hba *phba);
static void lpfc_cpuhp_remove(struct lpfc_hba *phba);
static void lpfc_cpuhp_add(struct lpfc_hba *phba);
static void lpfc_get_hba_model_desc(struct lpfc_hba *, uint8_t *, uint8_t *);
static int lpfc_post_rcv_buf(struct lpfc_hba *);
static int lpfc_sli4_queue_verify(struct lpfc_hba *);
static int lpfc_create_bootstrap_mbox(struct lpfc_hba *);
static int lpfc_setup_endian_order(struct lpfc_hba *);
static void lpfc_destroy_bootstrap_mbox(struct lpfc_hba *);
static void lpfc_free_els_sgl_list(struct lpfc_hba *);
static void lpfc_free_nvmet_sgl_list(struct lpfc_hba *);
static void lpfc_init_sgl_list(struct lpfc_hba *);
static int lpfc_init_active_sgl_array(struct lpfc_hba *);
static void lpfc_free_active_sgl(struct lpfc_hba *);
static int lpfc_hba_down_post_s3(struct lpfc_hba *phba);
static int lpfc_hba_down_post_s4(struct lpfc_hba *phba);
static int lpfc_sli4_cq_event_pool_create(struct lpfc_hba *);
static void lpfc_sli4_cq_event_pool_destroy(struct lpfc_hba *);
static void lpfc_sli4_cq_event_release_all(struct lpfc_hba *);
static void lpfc_sli4_disable_intr(struct lpfc_hba *);
static uint32_t lpfc_sli4_enable_intr(struct lpfc_hba *, uint32_t);
static void lpfc_sli4_oas_verify(struct lpfc_hba *phba);
static uint16_t lpfc_find_cpu_handle(struct lpfc_hba *, uint16_t, int);
static void lpfc_setup_bg(struct lpfc_hba *, struct Scsi_Host *);
static int lpfc_sli4_cgn_parm_chg_evt(struct lpfc_hba *);

static struct scsi_transport_template *lpfc_transport_template = NULL;
static struct scsi_transport_template *lpfc_vport_transport_template = NULL;
static DEFINE_IDR(lpfc_hba_index);
#define LPFC_NVMET_BUF_POST 254
static int lpfc_vmid_res_alloc(struct lpfc_hba *phba, struct lpfc_vport *vport);

/**
 * lpfc_config_port_prep - Perform lpfc initialization prior to config port
 * @phba: pointer to lpfc hba data structure.
 *
 * This routine will do LPFC initialization prior to issuing the CONFIG_PORT
 * mailbox command. It retrieves the revision information from the HBA and
 * collects the Vital Product Data (VPD) about the HBA for preparing the
 * configuration of the HBA.
 *
 * Return codes:
 *   0 - success.
 *   -ERESTART - requests the SLI layer to reset the HBA and try again.
 *   Any other value - indicates an error.
 **/
int
lpfc_config_port_prep(struct lpfc_hba *phba)
{
	lpfc_vpd_t *vp = &phba->vpd;
	int i = 0, rc;
	LPFC_MBOXQ_t *pmb;
	MAILBOX_t *mb;
	char *lpfc_vpd_data = NULL;
	uint16_t offset = 0;
	static char licensed[56] =
		    "key unlock for use with gnu public licensed code only\0";
	static int init_key = 1;

	pmb = mempool_alloc(phba->mbox_mem_pool, GFP_KERNEL);
	if (!pmb) {
		phba->link_state = LPFC_HBA_ERROR;
		return -ENOMEM;
	}

	mb = &pmb->u.mb;
	phba->link_state = LPFC_INIT_MBX_CMDS;

	if (lpfc_is_LC_HBA(phba->pcidev->device)) {
		if (init_key) {
			uint32_t *ptext = (uint32_t *) licensed;

			for (i = 0; i < 56; i += sizeof (uint32_t), ptext++)
				*ptext = cpu_to_be32(*ptext);
			init_key = 0;
		}

		lpfc_read_nv(phba, pmb);
		memset((char*)mb->un.varRDnvp.rsvd3, 0,
			sizeof (mb->un.varRDnvp.rsvd3));
		memcpy((char*)mb->un.varRDnvp.rsvd3, licensed,
			 sizeof (licensed));

		rc = lpfc_sli_issue_mbox(phba, pmb, MBX_POLL);

		if (rc != MBX_SUCCESS) {
			lpfc_printf_log(phba, KERN_ERR, LOG_TRACE_EVENT,
					"0324 Config Port initialization "
					"error, mbxCmd x%x READ_NVPARM, "
					"mbxStatus x%x\n",
					mb->mbxCommand, mb->mbxStatus);
			mempool_free(pmb, phba->mbox_mem_pool);
			return -ERESTART;
		}
		memcpy(phba->wwnn, (char *)mb->un.varRDnvp.nodename,
		       sizeof(phba->wwnn));
		memcpy(phba->wwpn, (char *)mb->un.varRDnvp.portname,
		       sizeof(phba->wwpn));
	}

	/*
	 * Clear all option bits except LPFC_SLI3_BG_ENABLED,
	 * which was already set in lpfc_get_cfgparam()
	 */
	phba->sli3_options &= (uint32_t)LPFC_SLI3_BG_ENABLED;

	/* Setup and issue mailbox READ REV command */
	lpfc_read_rev(phba, pmb);
	rc = lpfc_sli_issue_mbox(phba, pmb, MBX_POLL);
	if (rc != MBX_SUCCESS) {
		lpfc_printf_log(phba, KERN_ERR, LOG_TRACE_EVENT,
				"0439 Adapter failed to init, mbxCmd x%x "
				"READ_REV, mbxStatus x%x\n",
				mb->mbxCommand, mb->mbxStatus);
		mempool_free( pmb, phba->mbox_mem_pool);
		return -ERESTART;
	}


	/*
	 * The value of rr must be 1 since the driver set the cv field to 1.
	 * This setting requires the FW to set all revision fields.
	 */
	if (mb->un.varRdRev.rr == 0) {
		vp->rev.rBit = 0;
		lpfc_printf_log(phba, KERN_ERR, LOG_TRACE_EVENT,
				"0440 Adapter failed to init, READ_REV has "
				"missing revision information.\n");
		mempool_free(pmb, phba->mbox_mem_pool);
		return -ERESTART;
	}

	if (phba->sli_rev == 3 && !mb->un.varRdRev.v3rsp) {
		mempool_free(pmb, phba->mbox_mem_pool);
		return -EINVAL;
	}

	/* Save information as VPD data */
	vp->rev.rBit = 1;
	memcpy(&vp->sli3Feat, &mb->un.varRdRev.sli3Feat, sizeof(uint32_t));
	vp->rev.sli1FwRev = mb->un.varRdRev.sli1FwRev;
	memcpy(vp->rev.sli1FwName, (char*) mb->un.varRdRev.sli1FwName, 16);
	vp->rev.sli2FwRev = mb->un.varRdRev.sli2FwRev;
	memcpy(vp->rev.sli2FwName, (char *) mb->un.varRdRev.sli2FwName, 16);
	vp->rev.biuRev = mb->un.varRdRev.biuRev;
	vp->rev.smRev = mb->un.varRdRev.smRev;
	vp->rev.smFwRev = mb->un.varRdRev.un.smFwRev;
	vp->rev.endecRev = mb->un.varRdRev.endecRev;
	vp->rev.fcphHigh = mb->un.varRdRev.fcphHigh;
	vp->rev.fcphLow = mb->un.varRdRev.fcphLow;
	vp->rev.feaLevelHigh = mb->un.varRdRev.feaLevelHigh;
	vp->rev.feaLevelLow = mb->un.varRdRev.feaLevelLow;
	vp->rev.postKernRev = mb->un.varRdRev.postKernRev;
	vp->rev.opFwRev = mb->un.varRdRev.opFwRev;

	/* If the sli feature level is less then 9, we must
	 * tear down all RPIs and VPIs on link down if NPIV
	 * is enabled.
	 */
	if (vp->rev.feaLevelHigh < 9)
		phba->sli3_options |= LPFC_SLI3_VPORT_TEARDOWN;

	if (lpfc_is_LC_HBA(phba->pcidev->device))
		memcpy(phba->RandomData, (char *)&mb->un.varWords[24],
						sizeof (phba->RandomData));

	/* Get adapter VPD information */
	lpfc_vpd_data = kmalloc(DMP_VPD_SIZE, GFP_KERNEL);
	if (!lpfc_vpd_data)
		goto out_free_mbox;
	do {
		lpfc_dump_mem(phba, pmb, offset, DMP_REGION_VPD);
		rc = lpfc_sli_issue_mbox(phba, pmb, MBX_POLL);

		if (rc != MBX_SUCCESS) {
			lpfc_printf_log(phba, KERN_INFO, LOG_INIT,
					"0441 VPD not present on adapter, "
					"mbxCmd x%x DUMP VPD, mbxStatus x%x\n",
					mb->mbxCommand, mb->mbxStatus);
			mb->un.varDmp.word_cnt = 0;
		}
		/* dump mem may return a zero when finished or we got a
		 * mailbox error, either way we are done.
		 */
		if (mb->un.varDmp.word_cnt == 0)
			break;

		if (mb->un.varDmp.word_cnt > DMP_VPD_SIZE - offset)
			mb->un.varDmp.word_cnt = DMP_VPD_SIZE - offset;
		lpfc_sli_pcimem_bcopy(((uint8_t *)mb) + DMP_RSP_OFFSET,
				      lpfc_vpd_data + offset,
				      mb->un.varDmp.word_cnt);
		offset += mb->un.varDmp.word_cnt;
	} while (mb->un.varDmp.word_cnt && offset < DMP_VPD_SIZE);

	lpfc_parse_vpd(phba, lpfc_vpd_data, offset);

	kfree(lpfc_vpd_data);
out_free_mbox:
	mempool_free(pmb, phba->mbox_mem_pool);
	return 0;
}

/**
 * lpfc_config_async_cmpl - Completion handler for config async event mbox cmd
 * @phba: pointer to lpfc hba data structure.
 * @pmboxq: pointer to the driver internal queue element for mailbox command.
 *
 * This is the completion handler for driver's configuring asynchronous event
 * mailbox command to the device. If the mailbox command returns successfully,
 * it will set internal async event support flag to 1; otherwise, it will
 * set internal async event support flag to 0.
 **/
static void
lpfc_config_async_cmpl(struct lpfc_hba * phba, LPFC_MBOXQ_t * pmboxq)
{
	if (pmboxq->u.mb.mbxStatus == MBX_SUCCESS)
		phba->temp_sensor_support = 1;
	else
		phba->temp_sensor_support = 0;
	mempool_free(pmboxq, phba->mbox_mem_pool);
	return;
}

/**
 * lpfc_dump_wakeup_param_cmpl - dump memory mailbox command completion handler
 * @phba: pointer to lpfc hba data structure.
 * @pmboxq: pointer to the driver internal queue element for mailbox command.
 *
 * This is the completion handler for dump mailbox command for getting
 * wake up parameters. When this command complete, the response contain
 * Option rom version of the HBA. This function translate the version number
 * into a human readable string and store it in OptionROMVersion.
 **/
static void
lpfc_dump_wakeup_param_cmpl(struct lpfc_hba *phba, LPFC_MBOXQ_t *pmboxq)
{
	struct prog_id *prg;
	uint32_t prog_id_word;
	char dist = ' ';
	/* character array used for decoding dist type. */
	char dist_char[] = "nabx";

	if (pmboxq->u.mb.mbxStatus != MBX_SUCCESS) {
		mempool_free(pmboxq, phba->mbox_mem_pool);
		return;
	}

	prg = (struct prog_id *) &prog_id_word;

	/* word 7 contain option rom version */
	prog_id_word = pmboxq->u.mb.un.varWords[7];

	/* Decode the Option rom version word to a readable string */
	if (prg->dist < 4)
		dist = dist_char[prg->dist];

	if ((prg->dist == 3) && (prg->num == 0))
		snprintf(phba->OptionROMVersion, 32, "%d.%d%d",
			prg->ver, prg->rev, prg->lev);
	else
		snprintf(phba->OptionROMVersion, 32, "%d.%d%d%c%d",
			prg->ver, prg->rev, prg->lev,
			dist, prg->num);
	mempool_free(pmboxq, phba->mbox_mem_pool);
	return;
}

/**
 * lpfc_update_vport_wwn - Updates the fc_nodename, fc_portname,
 *	cfg_soft_wwnn, cfg_soft_wwpn
 * @vport: pointer to lpfc vport data structure.
 *
 *
 * Return codes
 *   None.
 **/
void
lpfc_update_vport_wwn(struct lpfc_vport *vport)
{
	uint8_t vvvl = vport->fc_sparam.cmn.valid_vendor_ver_level;
	u32 *fawwpn_key = (u32 *)&vport->fc_sparam.un.vendorVersion[0];

	/* If the soft name exists then update it using the service params */
	if (vport->phba->cfg_soft_wwnn)
		u64_to_wwn(vport->phba->cfg_soft_wwnn,
			   vport->fc_sparam.nodeName.u.wwn);
	if (vport->phba->cfg_soft_wwpn)
		u64_to_wwn(vport->phba->cfg_soft_wwpn,
			   vport->fc_sparam.portName.u.wwn);

	/*
	 * If the name is empty or there exists a soft name
	 * then copy the service params name, otherwise use the fc name
	 */
	if (vport->fc_nodename.u.wwn[0] == 0 || vport->phba->cfg_soft_wwnn)
		memcpy(&vport->fc_nodename, &vport->fc_sparam.nodeName,
			sizeof(struct lpfc_name));
	else
		memcpy(&vport->fc_sparam.nodeName, &vport->fc_nodename,
			sizeof(struct lpfc_name));

	/*
	 * If the port name has changed, then set the Param changes flag
	 * to unreg the login
	 */
	if (vport->fc_portname.u.wwn[0] != 0 &&
		memcmp(&vport->fc_portname, &vport->fc_sparam.portName,
			sizeof(struct lpfc_name)))
		vport->vport_flag |= FAWWPN_PARAM_CHG;

	if (vport->fc_portname.u.wwn[0] == 0 ||
	    vport->phba->cfg_soft_wwpn ||
	    (vvvl == 1 && cpu_to_be32(*fawwpn_key) == FAPWWN_KEY_VENDOR) ||
	    vport->vport_flag & FAWWPN_SET) {
		memcpy(&vport->fc_portname, &vport->fc_sparam.portName,
			sizeof(struct lpfc_name));
		vport->vport_flag &= ~FAWWPN_SET;
		if (vvvl == 1 && cpu_to_be32(*fawwpn_key) == FAPWWN_KEY_VENDOR)
			vport->vport_flag |= FAWWPN_SET;
	}
	else
		memcpy(&vport->fc_sparam.portName, &vport->fc_portname,
			sizeof(struct lpfc_name));
}

/**
 * lpfc_config_port_post - Perform lpfc initialization after config port
 * @phba: pointer to lpfc hba data structure.
 *
 * This routine will do LPFC initialization after the CONFIG_PORT mailbox
 * command call. It performs all internal resource and state setups on the
 * port: post IOCB buffers, enable appropriate host interrupt attentions,
 * ELS ring timers, etc.
 *
 * Return codes
 *   0 - success.
 *   Any other value - error.
 **/
int
lpfc_config_port_post(struct lpfc_hba *phba)
{
	struct lpfc_vport *vport = phba->pport;
	struct Scsi_Host *shost = lpfc_shost_from_vport(vport);
	LPFC_MBOXQ_t *pmb;
	MAILBOX_t *mb;
	struct lpfc_dmabuf *mp;
	struct lpfc_sli *psli = &phba->sli;
	uint32_t status, timeout;
	int i, j;
	int rc;

	spin_lock_irq(&phba->hbalock);
	/*
	 * If the Config port completed correctly the HBA is not
	 * over heated any more.
	 */
	if (phba->over_temp_state == HBA_OVER_TEMP)
		phba->over_temp_state = HBA_NORMAL_TEMP;
	spin_unlock_irq(&phba->hbalock);

	pmb = mempool_alloc(phba->mbox_mem_pool, GFP_KERNEL);
	if (!pmb) {
		phba->link_state = LPFC_HBA_ERROR;
		return -ENOMEM;
	}
	mb = &pmb->u.mb;

	/* Get login parameters for NID.  */
	rc = lpfc_read_sparam(phba, pmb, 0);
	if (rc) {
		mempool_free(pmb, phba->mbox_mem_pool);
		return -ENOMEM;
	}

	pmb->vport = vport;
	if (lpfc_sli_issue_mbox(phba, pmb, MBX_POLL) != MBX_SUCCESS) {
		lpfc_printf_log(phba, KERN_ERR, LOG_TRACE_EVENT,
				"0448 Adapter failed init, mbxCmd x%x "
				"READ_SPARM mbxStatus x%x\n",
				mb->mbxCommand, mb->mbxStatus);
		phba->link_state = LPFC_HBA_ERROR;
		mp = (struct lpfc_dmabuf *)pmb->ctx_buf;
		mempool_free(pmb, phba->mbox_mem_pool);
		lpfc_mbuf_free(phba, mp->virt, mp->phys);
		kfree(mp);
		return -EIO;
	}

	mp = (struct lpfc_dmabuf *)pmb->ctx_buf;

	memcpy(&vport->fc_sparam, mp->virt, sizeof (struct serv_parm));
	lpfc_mbuf_free(phba, mp->virt, mp->phys);
	kfree(mp);
	pmb->ctx_buf = NULL;
	lpfc_update_vport_wwn(vport);

	/* Update the fc_host data structures with new wwn. */
	fc_host_node_name(shost) = wwn_to_u64(vport->fc_nodename.u.wwn);
	fc_host_port_name(shost) = wwn_to_u64(vport->fc_portname.u.wwn);
	fc_host_max_npiv_vports(shost) = phba->max_vpi;

	/* If no serial number in VPD data, use low 6 bytes of WWNN */
	/* This should be consolidated into parse_vpd ? - mr */
	if (phba->SerialNumber[0] == 0) {
		uint8_t *outptr;

		outptr = &vport->fc_nodename.u.s.IEEE[0];
		for (i = 0; i < 12; i++) {
			status = *outptr++;
			j = ((status & 0xf0) >> 4);
			if (j <= 9)
				phba->SerialNumber[i] =
				    (char)((uint8_t) 0x30 + (uint8_t) j);
			else
				phba->SerialNumber[i] =
				    (char)((uint8_t) 0x61 + (uint8_t) (j - 10));
			i++;
			j = (status & 0xf);
			if (j <= 9)
				phba->SerialNumber[i] =
				    (char)((uint8_t) 0x30 + (uint8_t) j);
			else
				phba->SerialNumber[i] =
				    (char)((uint8_t) 0x61 + (uint8_t) (j - 10));
		}
	}

	lpfc_read_config(phba, pmb);
	pmb->vport = vport;
	if (lpfc_sli_issue_mbox(phba, pmb, MBX_POLL) != MBX_SUCCESS) {
		lpfc_printf_log(phba, KERN_ERR, LOG_TRACE_EVENT,
				"0453 Adapter failed to init, mbxCmd x%x "
				"READ_CONFIG, mbxStatus x%x\n",
				mb->mbxCommand, mb->mbxStatus);
		phba->link_state = LPFC_HBA_ERROR;
		mempool_free( pmb, phba->mbox_mem_pool);
		return -EIO;
	}

	/* Check if the port is disabled */
	lpfc_sli_read_link_ste(phba);

	/* Reset the DFT_HBA_Q_DEPTH to the max xri  */
	if (phba->cfg_hba_queue_depth > mb->un.varRdConfig.max_xri) {
		lpfc_printf_log(phba, KERN_WARNING, LOG_INIT,
				"3359 HBA queue depth changed from %d to %d\n",
				phba->cfg_hba_queue_depth,
				mb->un.varRdConfig.max_xri);
		phba->cfg_hba_queue_depth = mb->un.varRdConfig.max_xri;
	}

	phba->lmt = mb->un.varRdConfig.lmt;

	/* Get the default values for Model Name and Description */
	lpfc_get_hba_model_desc(phba, phba->ModelName, phba->ModelDesc);

	phba->link_state = LPFC_LINK_DOWN;

	/* Only process IOCBs on ELS ring till hba_state is READY */
	if (psli->sli3_ring[LPFC_EXTRA_RING].sli.sli3.cmdringaddr)
		psli->sli3_ring[LPFC_EXTRA_RING].flag |= LPFC_STOP_IOCB_EVENT;
	if (psli->sli3_ring[LPFC_FCP_RING].sli.sli3.cmdringaddr)
		psli->sli3_ring[LPFC_FCP_RING].flag |= LPFC_STOP_IOCB_EVENT;

	/* Post receive buffers for desired rings */
	if (phba->sli_rev != 3)
		lpfc_post_rcv_buf(phba);

	/*
	 * Configure HBA MSI-X attention conditions to messages if MSI-X mode
	 */
	if (phba->intr_type == MSIX) {
		rc = lpfc_config_msi(phba, pmb);
		if (rc) {
			mempool_free(pmb, phba->mbox_mem_pool);
			return -EIO;
		}
		rc = lpfc_sli_issue_mbox(phba, pmb, MBX_POLL);
		if (rc != MBX_SUCCESS) {
			lpfc_printf_log(phba, KERN_ERR, LOG_TRACE_EVENT,
					"0352 Config MSI mailbox command "
					"failed, mbxCmd x%x, mbxStatus x%x\n",
					pmb->u.mb.mbxCommand,
					pmb->u.mb.mbxStatus);
			mempool_free(pmb, phba->mbox_mem_pool);
			return -EIO;
		}
	}

	spin_lock_irq(&phba->hbalock);
	/* Initialize ERATT handling flag */
	phba->hba_flag &= ~HBA_ERATT_HANDLED;

	/* Enable appropriate host interrupts */
	if (lpfc_readl(phba->HCregaddr, &status)) {
		spin_unlock_irq(&phba->hbalock);
		return -EIO;
	}
	status |= HC_MBINT_ENA | HC_ERINT_ENA | HC_LAINT_ENA;
	if (psli->num_rings > 0)
		status |= HC_R0INT_ENA;
	if (psli->num_rings > 1)
		status |= HC_R1INT_ENA;
	if (psli->num_rings > 2)
		status |= HC_R2INT_ENA;
	if (psli->num_rings > 3)
		status |= HC_R3INT_ENA;

	if ((phba->cfg_poll & ENABLE_FCP_RING_POLLING) &&
	    (phba->cfg_poll & DISABLE_FCP_RING_INT))
		status &= ~(HC_R0INT_ENA);

	writel(status, phba->HCregaddr);
	readl(phba->HCregaddr); /* flush */
	spin_unlock_irq(&phba->hbalock);

	/* Set up ring-0 (ELS) timer */
	timeout = phba->fc_ratov * 2;
	mod_timer(&vport->els_tmofunc,
		  jiffies + msecs_to_jiffies(1000 * timeout));
	/* Set up heart beat (HB) timer */
	mod_timer(&phba->hb_tmofunc,
		  jiffies + msecs_to_jiffies(1000 * LPFC_HB_MBOX_INTERVAL));
	phba->hba_flag &= ~(HBA_HBEAT_INP | HBA_HBEAT_TMO);
	phba->last_completion_time = jiffies;
	/* Set up error attention (ERATT) polling timer */
	mod_timer(&phba->eratt_poll,
		  jiffies + msecs_to_jiffies(1000 * phba->eratt_poll_interval));

	if (phba->hba_flag & LINK_DISABLED) {
		lpfc_printf_log(phba, KERN_ERR, LOG_TRACE_EVENT,
				"2598 Adapter Link is disabled.\n");
		lpfc_down_link(phba, pmb);
		pmb->mbox_cmpl = lpfc_sli_def_mbox_cmpl;
		rc = lpfc_sli_issue_mbox(phba, pmb, MBX_NOWAIT);
		if ((rc != MBX_SUCCESS) && (rc != MBX_BUSY)) {
			lpfc_printf_log(phba, KERN_ERR, LOG_TRACE_EVENT,
					"2599 Adapter failed to issue DOWN_LINK"
					" mbox command rc 0x%x\n", rc);

			mempool_free(pmb, phba->mbox_mem_pool);
			return -EIO;
		}
	} else if (phba->cfg_suppress_link_up == LPFC_INITIALIZE_LINK) {
		mempool_free(pmb, phba->mbox_mem_pool);
		rc = phba->lpfc_hba_init_link(phba, MBX_NOWAIT);
		if (rc)
			return rc;
	}
	/* MBOX buffer will be freed in mbox compl */
	pmb = mempool_alloc(phba->mbox_mem_pool, GFP_KERNEL);
	if (!pmb) {
		phba->link_state = LPFC_HBA_ERROR;
		return -ENOMEM;
	}

	lpfc_config_async(phba, pmb, LPFC_ELS_RING);
	pmb->mbox_cmpl = lpfc_config_async_cmpl;
	pmb->vport = phba->pport;
	rc = lpfc_sli_issue_mbox(phba, pmb, MBX_NOWAIT);

	if ((rc != MBX_BUSY) && (rc != MBX_SUCCESS)) {
		lpfc_printf_log(phba, KERN_ERR, LOG_TRACE_EVENT,
				"0456 Adapter failed to issue "
				"ASYNCEVT_ENABLE mbox status x%x\n",
				rc);
		mempool_free(pmb, phba->mbox_mem_pool);
	}

	/* Get Option rom version */
	pmb = mempool_alloc(phba->mbox_mem_pool, GFP_KERNEL);
	if (!pmb) {
		phba->link_state = LPFC_HBA_ERROR;
		return -ENOMEM;
	}

	lpfc_dump_wakeup_param(phba, pmb);
	pmb->mbox_cmpl = lpfc_dump_wakeup_param_cmpl;
	pmb->vport = phba->pport;
	rc = lpfc_sli_issue_mbox(phba, pmb, MBX_NOWAIT);

	if ((rc != MBX_BUSY) && (rc != MBX_SUCCESS)) {
		lpfc_printf_log(phba, KERN_ERR, LOG_TRACE_EVENT,
				"0435 Adapter failed "
				"to get Option ROM version status x%x\n", rc);
		mempool_free(pmb, phba->mbox_mem_pool);
	}

	return 0;
}

/**
 * lpfc_hba_init_link - Initialize the FC link
 * @phba: pointer to lpfc hba data structure.
 * @flag: mailbox command issue mode - either MBX_POLL or MBX_NOWAIT
 *
 * This routine will issue the INIT_LINK mailbox command call.
 * It is available to other drivers through the lpfc_hba data
 * structure for use as a delayed link up mechanism with the
 * module parameter lpfc_suppress_link_up.
 *
 * Return code
 *		0 - success
 *		Any other value - error
 **/
static int
lpfc_hba_init_link(struct lpfc_hba *phba, uint32_t flag)
{
	return lpfc_hba_init_link_fc_topology(phba, phba->cfg_topology, flag);
}

/**
 * lpfc_hba_init_link_fc_topology - Initialize FC link with desired topology
 * @phba: pointer to lpfc hba data structure.
 * @fc_topology: desired fc topology.
 * @flag: mailbox command issue mode - either MBX_POLL or MBX_NOWAIT
 *
 * This routine will issue the INIT_LINK mailbox command call.
 * It is available to other drivers through the lpfc_hba data
 * structure for use as a delayed link up mechanism with the
 * module parameter lpfc_suppress_link_up.
 *
 * Return code
 *              0 - success
 *              Any other value - error
 **/
int
lpfc_hba_init_link_fc_topology(struct lpfc_hba *phba, uint32_t fc_topology,
			       uint32_t flag)
{
	struct lpfc_vport *vport = phba->pport;
	LPFC_MBOXQ_t *pmb;
	MAILBOX_t *mb;
	int rc;

	pmb = mempool_alloc(phba->mbox_mem_pool, GFP_KERNEL);
	if (!pmb) {
		phba->link_state = LPFC_HBA_ERROR;
		return -ENOMEM;
	}
	mb = &pmb->u.mb;
	pmb->vport = vport;

	if ((phba->cfg_link_speed > LPFC_USER_LINK_SPEED_MAX) ||
	    ((phba->cfg_link_speed == LPFC_USER_LINK_SPEED_1G) &&
	     !(phba->lmt & LMT_1Gb)) ||
	    ((phba->cfg_link_speed == LPFC_USER_LINK_SPEED_2G) &&
	     !(phba->lmt & LMT_2Gb)) ||
	    ((phba->cfg_link_speed == LPFC_USER_LINK_SPEED_4G) &&
	     !(phba->lmt & LMT_4Gb)) ||
	    ((phba->cfg_link_speed == LPFC_USER_LINK_SPEED_8G) &&
	     !(phba->lmt & LMT_8Gb)) ||
	    ((phba->cfg_link_speed == LPFC_USER_LINK_SPEED_10G) &&
	     !(phba->lmt & LMT_10Gb)) ||
	    ((phba->cfg_link_speed == LPFC_USER_LINK_SPEED_16G) &&
	     !(phba->lmt & LMT_16Gb)) ||
	    ((phba->cfg_link_speed == LPFC_USER_LINK_SPEED_32G) &&
	     !(phba->lmt & LMT_32Gb)) ||
	    ((phba->cfg_link_speed == LPFC_USER_LINK_SPEED_64G) &&
	     !(phba->lmt & LMT_64Gb))) {
		/* Reset link speed to auto */
		lpfc_printf_log(phba, KERN_ERR, LOG_TRACE_EVENT,
				"1302 Invalid speed for this board:%d "
				"Reset link speed to auto.\n",
				phba->cfg_link_speed);
			phba->cfg_link_speed = LPFC_USER_LINK_SPEED_AUTO;
	}
	lpfc_init_link(phba, pmb, fc_topology, phba->cfg_link_speed);
	pmb->mbox_cmpl = lpfc_sli_def_mbox_cmpl;
	if (phba->sli_rev < LPFC_SLI_REV4)
		lpfc_set_loopback_flag(phba);
	rc = lpfc_sli_issue_mbox(phba, pmb, flag);
	if ((rc != MBX_BUSY) && (rc != MBX_SUCCESS)) {
		lpfc_printf_log(phba, KERN_ERR, LOG_TRACE_EVENT,
				"0498 Adapter failed to init, mbxCmd x%x "
				"INIT_LINK, mbxStatus x%x\n",
				mb->mbxCommand, mb->mbxStatus);
		if (phba->sli_rev <= LPFC_SLI_REV3) {
			/* Clear all interrupt enable conditions */
			writel(0, phba->HCregaddr);
			readl(phba->HCregaddr); /* flush */
			/* Clear all pending interrupts */
			writel(0xffffffff, phba->HAregaddr);
			readl(phba->HAregaddr); /* flush */
		}
		phba->link_state = LPFC_HBA_ERROR;
		if (rc != MBX_BUSY || flag == MBX_POLL)
			mempool_free(pmb, phba->mbox_mem_pool);
		return -EIO;
	}
	phba->cfg_suppress_link_up = LPFC_INITIALIZE_LINK;
	if (flag == MBX_POLL)
		mempool_free(pmb, phba->mbox_mem_pool);

	return 0;
}

/**
 * lpfc_hba_down_link - this routine downs the FC link
 * @phba: pointer to lpfc hba data structure.
 * @flag: mailbox command issue mode - either MBX_POLL or MBX_NOWAIT
 *
 * This routine will issue the DOWN_LINK mailbox command call.
 * It is available to other drivers through the lpfc_hba data
 * structure for use to stop the link.
 *
 * Return code
 *		0 - success
 *		Any other value - error
 **/
static int
lpfc_hba_down_link(struct lpfc_hba *phba, uint32_t flag)
{
	LPFC_MBOXQ_t *pmb;
	int rc;

	pmb = mempool_alloc(phba->mbox_mem_pool, GFP_KERNEL);
	if (!pmb) {
		phba->link_state = LPFC_HBA_ERROR;
		return -ENOMEM;
	}

	lpfc_printf_log(phba, KERN_ERR, LOG_TRACE_EVENT,
			"0491 Adapter Link is disabled.\n");
	lpfc_down_link(phba, pmb);
	pmb->mbox_cmpl = lpfc_sli_def_mbox_cmpl;
	rc = lpfc_sli_issue_mbox(phba, pmb, flag);
	if ((rc != MBX_SUCCESS) && (rc != MBX_BUSY)) {
		lpfc_printf_log(phba, KERN_ERR, LOG_TRACE_EVENT,
				"2522 Adapter failed to issue DOWN_LINK"
				" mbox command rc 0x%x\n", rc);

		mempool_free(pmb, phba->mbox_mem_pool);
		return -EIO;
	}
	if (flag == MBX_POLL)
		mempool_free(pmb, phba->mbox_mem_pool);

	return 0;
}

/**
 * lpfc_hba_down_prep - Perform lpfc uninitialization prior to HBA reset
 * @phba: pointer to lpfc HBA data structure.
 *
 * This routine will do LPFC uninitialization before the HBA is reset when
 * bringing down the SLI Layer.
 *
 * Return codes
 *   0 - success.
 *   Any other value - error.
 **/
int
lpfc_hba_down_prep(struct lpfc_hba *phba)
{
	struct lpfc_vport **vports;
	int i;

	if (phba->sli_rev <= LPFC_SLI_REV3) {
		/* Disable interrupts */
		writel(0, phba->HCregaddr);
		readl(phba->HCregaddr); /* flush */
	}

	if (phba->pport->load_flag & FC_UNLOADING)
		lpfc_cleanup_discovery_resources(phba->pport);
	else {
		vports = lpfc_create_vport_work_array(phba);
		if (vports != NULL)
			for (i = 0; i <= phba->max_vports &&
				vports[i] != NULL; i++)
				lpfc_cleanup_discovery_resources(vports[i]);
		lpfc_destroy_vport_work_array(phba, vports);
	}
	return 0;
}

/**
 * lpfc_sli4_free_sp_events - Cleanup sp_queue_events to free
 * rspiocb which got deferred
 *
 * @phba: pointer to lpfc HBA data structure.
 *
 * This routine will cleanup completed slow path events after HBA is reset
 * when bringing down the SLI Layer.
 *
 *
 * Return codes
 *   void.
 **/
static void
lpfc_sli4_free_sp_events(struct lpfc_hba *phba)
{
	struct lpfc_iocbq *rspiocbq;
	struct hbq_dmabuf *dmabuf;
	struct lpfc_cq_event *cq_event;

	spin_lock_irq(&phba->hbalock);
	phba->hba_flag &= ~HBA_SP_QUEUE_EVT;
	spin_unlock_irq(&phba->hbalock);

	while (!list_empty(&phba->sli4_hba.sp_queue_event)) {
		/* Get the response iocb from the head of work queue */
		spin_lock_irq(&phba->hbalock);
		list_remove_head(&phba->sli4_hba.sp_queue_event,
				 cq_event, struct lpfc_cq_event, list);
		spin_unlock_irq(&phba->hbalock);

		switch (bf_get(lpfc_wcqe_c_code, &cq_event->cqe.wcqe_cmpl)) {
		case CQE_CODE_COMPL_WQE:
			rspiocbq = container_of(cq_event, struct lpfc_iocbq,
						 cq_event);
			lpfc_sli_release_iocbq(phba, rspiocbq);
			break;
		case CQE_CODE_RECEIVE:
		case CQE_CODE_RECEIVE_V1:
			dmabuf = container_of(cq_event, struct hbq_dmabuf,
					      cq_event);
			lpfc_in_buf_free(phba, &dmabuf->dbuf);
		}
	}
}

/**
 * lpfc_hba_free_post_buf - Perform lpfc uninitialization after HBA reset
 * @phba: pointer to lpfc HBA data structure.
 *
 * This routine will cleanup posted ELS buffers after the HBA is reset
 * when bringing down the SLI Layer.
 *
 *
 * Return codes
 *   void.
 **/
static void
lpfc_hba_free_post_buf(struct lpfc_hba *phba)
{
	struct lpfc_sli *psli = &phba->sli;
	struct lpfc_sli_ring *pring;
	struct lpfc_dmabuf *mp, *next_mp;
	LIST_HEAD(buflist);
	int count;

	if (phba->sli3_options & LPFC_SLI3_HBQ_ENABLED)
		lpfc_sli_hbqbuf_free_all(phba);
	else {
		/* Cleanup preposted buffers on the ELS ring */
		pring = &psli->sli3_ring[LPFC_ELS_RING];
		spin_lock_irq(&phba->hbalock);
		list_splice_init(&pring->postbufq, &buflist);
		spin_unlock_irq(&phba->hbalock);

		count = 0;
		list_for_each_entry_safe(mp, next_mp, &buflist, list) {
			list_del(&mp->list);
			count++;
			lpfc_mbuf_free(phba, mp->virt, mp->phys);
			kfree(mp);
		}

		spin_lock_irq(&phba->hbalock);
		pring->postbufq_cnt -= count;
		spin_unlock_irq(&phba->hbalock);
	}
}

/**
 * lpfc_hba_clean_txcmplq - Perform lpfc uninitialization after HBA reset
 * @phba: pointer to lpfc HBA data structure.
 *
 * This routine will cleanup the txcmplq after the HBA is reset when bringing
 * down the SLI Layer.
 *
 * Return codes
 *   void
 **/
static void
lpfc_hba_clean_txcmplq(struct lpfc_hba *phba)
{
	struct lpfc_sli *psli = &phba->sli;
	struct lpfc_queue *qp = NULL;
	struct lpfc_sli_ring *pring;
	LIST_HEAD(completions);
	int i;
	struct lpfc_iocbq *piocb, *next_iocb;

	if (phba->sli_rev != LPFC_SLI_REV4) {
		for (i = 0; i < psli->num_rings; i++) {
			pring = &psli->sli3_ring[i];
			spin_lock_irq(&phba->hbalock);
			/* At this point in time the HBA is either reset or DOA
			 * Nothing should be on txcmplq as it will
			 * NEVER complete.
			 */
			list_splice_init(&pring->txcmplq, &completions);
			pring->txcmplq_cnt = 0;
			spin_unlock_irq(&phba->hbalock);

			lpfc_sli_abort_iocb_ring(phba, pring);
		}
		/* Cancel all the IOCBs from the completions list */
		lpfc_sli_cancel_iocbs(phba, &completions,
				      IOSTAT_LOCAL_REJECT, IOERR_SLI_ABORTED);
		return;
	}
	list_for_each_entry(qp, &phba->sli4_hba.lpfc_wq_list, wq_list) {
		pring = qp->pring;
		if (!pring)
			continue;
		spin_lock_irq(&pring->ring_lock);
		list_for_each_entry_safe(piocb, next_iocb,
					 &pring->txcmplq, list)
			piocb->iocb_flag &= ~LPFC_IO_ON_TXCMPLQ;
		list_splice_init(&pring->txcmplq, &completions);
		pring->txcmplq_cnt = 0;
		spin_unlock_irq(&pring->ring_lock);
		lpfc_sli_abort_iocb_ring(phba, pring);
	}
	/* Cancel all the IOCBs from the completions list */
	lpfc_sli_cancel_iocbs(phba, &completions,
			      IOSTAT_LOCAL_REJECT, IOERR_SLI_ABORTED);
}

/**
 * lpfc_hba_down_post_s3 - Perform lpfc uninitialization after HBA reset
 * @phba: pointer to lpfc HBA data structure.
 *
 * This routine will do uninitialization after the HBA is reset when bring
 * down the SLI Layer.
 *
 * Return codes
 *   0 - success.
 *   Any other value - error.
 **/
static int
lpfc_hba_down_post_s3(struct lpfc_hba *phba)
{
	lpfc_hba_free_post_buf(phba);
	lpfc_hba_clean_txcmplq(phba);
	return 0;
}

/**
 * lpfc_hba_down_post_s4 - Perform lpfc uninitialization after HBA reset
 * @phba: pointer to lpfc HBA data structure.
 *
 * This routine will do uninitialization after the HBA is reset when bring
 * down the SLI Layer.
 *
 * Return codes
 *   0 - success.
 *   Any other value - error.
 **/
static int
lpfc_hba_down_post_s4(struct lpfc_hba *phba)
{
	struct lpfc_io_buf *psb, *psb_next;
	struct lpfc_async_xchg_ctx *ctxp, *ctxp_next;
	struct lpfc_sli4_hdw_queue *qp;
	LIST_HEAD(aborts);
	LIST_HEAD(nvme_aborts);
	LIST_HEAD(nvmet_aborts);
	struct lpfc_sglq *sglq_entry = NULL;
	int cnt, idx;


	lpfc_sli_hbqbuf_free_all(phba);
	lpfc_hba_clean_txcmplq(phba);

	/* At this point in time the HBA is either reset or DOA. Either
	 * way, nothing should be on lpfc_abts_els_sgl_list, it needs to be
	 * on the lpfc_els_sgl_list so that it can either be freed if the
	 * driver is unloading or reposted if the driver is restarting
	 * the port.
	 */

	/* sgl_list_lock required because worker thread uses this
	 * list.
	 */
	spin_lock_irq(&phba->sli4_hba.sgl_list_lock);
	list_for_each_entry(sglq_entry,
		&phba->sli4_hba.lpfc_abts_els_sgl_list, list)
		sglq_entry->state = SGL_FREED;

	list_splice_init(&phba->sli4_hba.lpfc_abts_els_sgl_list,
			&phba->sli4_hba.lpfc_els_sgl_list);


	spin_unlock_irq(&phba->sli4_hba.sgl_list_lock);

	/* abts_xxxx_buf_list_lock required because worker thread uses this
	 * list.
	 */
	spin_lock_irq(&phba->hbalock);
	cnt = 0;
	for (idx = 0; idx < phba->cfg_hdw_queue; idx++) {
		qp = &phba->sli4_hba.hdwq[idx];

		spin_lock(&qp->abts_io_buf_list_lock);
		list_splice_init(&qp->lpfc_abts_io_buf_list,
				 &aborts);

		list_for_each_entry_safe(psb, psb_next, &aborts, list) {
			psb->pCmd = NULL;
			psb->status = IOSTAT_SUCCESS;
			cnt++;
		}
		spin_lock(&qp->io_buf_list_put_lock);
		list_splice_init(&aborts, &qp->lpfc_io_buf_list_put);
		qp->put_io_bufs += qp->abts_scsi_io_bufs;
		qp->put_io_bufs += qp->abts_nvme_io_bufs;
		qp->abts_scsi_io_bufs = 0;
		qp->abts_nvme_io_bufs = 0;
		spin_unlock(&qp->io_buf_list_put_lock);
		spin_unlock(&qp->abts_io_buf_list_lock);
	}
	spin_unlock_irq(&phba->hbalock);

	if (phba->cfg_enable_fc4_type & LPFC_ENABLE_NVME) {
		spin_lock_irq(&phba->sli4_hba.abts_nvmet_buf_list_lock);
		list_splice_init(&phba->sli4_hba.lpfc_abts_nvmet_ctx_list,
				 &nvmet_aborts);
		spin_unlock_irq(&phba->sli4_hba.abts_nvmet_buf_list_lock);
		list_for_each_entry_safe(ctxp, ctxp_next, &nvmet_aborts, list) {
			ctxp->flag &= ~(LPFC_NVME_XBUSY | LPFC_NVME_ABORT_OP);
			lpfc_nvmet_ctxbuf_post(phba, ctxp->ctxbuf);
		}
	}

	lpfc_sli4_free_sp_events(phba);
	return cnt;
}

/**
 * lpfc_hba_down_post - Wrapper func for hba down post routine
 * @phba: pointer to lpfc HBA data structure.
 *
 * This routine wraps the actual SLI3 or SLI4 routine for performing
 * uninitialization after the HBA is reset when bring down the SLI Layer.
 *
 * Return codes
 *   0 - success.
 *   Any other value - error.
 **/
int
lpfc_hba_down_post(struct lpfc_hba *phba)
{
	return (*phba->lpfc_hba_down_post)(phba);
}

/**
 * lpfc_hb_timeout - The HBA-timer timeout handler
 * @t: timer context used to obtain the pointer to lpfc hba data structure.
 *
 * This is the HBA-timer timeout handler registered to the lpfc driver. When
 * this timer fires, a HBA timeout event shall be posted to the lpfc driver
 * work-port-events bitmap and the worker thread is notified. This timeout
 * event will be used by the worker thread to invoke the actual timeout
 * handler routine, lpfc_hb_timeout_handler. Any periodical operations will
 * be performed in the timeout handler and the HBA timeout event bit shall
 * be cleared by the worker thread after it has taken the event bitmap out.
 **/
static void
lpfc_hb_timeout(struct timer_list *t)
{
	struct lpfc_hba *phba;
	uint32_t tmo_posted;
	unsigned long iflag;

	phba = from_timer(phba, t, hb_tmofunc);

	/* Check for heart beat timeout conditions */
	spin_lock_irqsave(&phba->pport->work_port_lock, iflag);
	tmo_posted = phba->pport->work_port_events & WORKER_HB_TMO;
	if (!tmo_posted)
		phba->pport->work_port_events |= WORKER_HB_TMO;
	spin_unlock_irqrestore(&phba->pport->work_port_lock, iflag);

	/* Tell the worker thread there is work to do */
	if (!tmo_posted)
		lpfc_worker_wake_up(phba);
	return;
}

/**
 * lpfc_rrq_timeout - The RRQ-timer timeout handler
 * @t: timer context used to obtain the pointer to lpfc hba data structure.
 *
 * This is the RRQ-timer timeout handler registered to the lpfc driver. When
 * this timer fires, a RRQ timeout event shall be posted to the lpfc driver
 * work-port-events bitmap and the worker thread is notified. This timeout
 * event will be used by the worker thread to invoke the actual timeout
 * handler routine, lpfc_rrq_handler. Any periodical operations will
 * be performed in the timeout handler and the RRQ timeout event bit shall
 * be cleared by the worker thread after it has taken the event bitmap out.
 **/
static void
lpfc_rrq_timeout(struct timer_list *t)
{
	struct lpfc_hba *phba;
	unsigned long iflag;

	phba = from_timer(phba, t, rrq_tmr);
	spin_lock_irqsave(&phba->pport->work_port_lock, iflag);
	if (!(phba->pport->load_flag & FC_UNLOADING))
		phba->hba_flag |= HBA_RRQ_ACTIVE;
	else
		phba->hba_flag &= ~HBA_RRQ_ACTIVE;
	spin_unlock_irqrestore(&phba->pport->work_port_lock, iflag);

	if (!(phba->pport->load_flag & FC_UNLOADING))
		lpfc_worker_wake_up(phba);
}

/**
 * lpfc_hb_mbox_cmpl - The lpfc heart-beat mailbox command callback function
 * @phba: pointer to lpfc hba data structure.
 * @pmboxq: pointer to the driver internal queue element for mailbox command.
 *
 * This is the callback function to the lpfc heart-beat mailbox command.
 * If configured, the lpfc driver issues the heart-beat mailbox command to
 * the HBA every LPFC_HB_MBOX_INTERVAL (current 5) seconds. At the time the
 * heart-beat mailbox command is issued, the driver shall set up heart-beat
 * timeout timer to LPFC_HB_MBOX_TIMEOUT (current 30) seconds and marks
 * heart-beat outstanding state. Once the mailbox command comes back and
 * no error conditions detected, the heart-beat mailbox command timer is
 * reset to LPFC_HB_MBOX_INTERVAL seconds and the heart-beat outstanding
 * state is cleared for the next heart-beat. If the timer expired with the
 * heart-beat outstanding state set, the driver will put the HBA offline.
 **/
static void
lpfc_hb_mbox_cmpl(struct lpfc_hba * phba, LPFC_MBOXQ_t * pmboxq)
{
	unsigned long drvr_flag;

	spin_lock_irqsave(&phba->hbalock, drvr_flag);
	phba->hba_flag &= ~(HBA_HBEAT_INP | HBA_HBEAT_TMO);
	spin_unlock_irqrestore(&phba->hbalock, drvr_flag);

	/* Check and reset heart-beat timer if necessary */
	mempool_free(pmboxq, phba->mbox_mem_pool);
	if (!(phba->pport->fc_flag & FC_OFFLINE_MODE) &&
		!(phba->link_state == LPFC_HBA_ERROR) &&
		!(phba->pport->load_flag & FC_UNLOADING))
		mod_timer(&phba->hb_tmofunc,
			  jiffies +
			  msecs_to_jiffies(1000 * LPFC_HB_MBOX_INTERVAL));
	return;
}

/*
 * lpfc_idle_stat_delay_work - idle_stat tracking
 *
 * This routine tracks per-cq idle_stat and determines polling decisions.
 *
 * Return codes:
 *   None
 **/
static void
lpfc_idle_stat_delay_work(struct work_struct *work)
{
	struct lpfc_hba *phba = container_of(to_delayed_work(work),
					     struct lpfc_hba,
					     idle_stat_delay_work);
	struct lpfc_queue *cq;
	struct lpfc_sli4_hdw_queue *hdwq;
	struct lpfc_idle_stat *idle_stat;
	u32 i, idle_percent;
	u64 wall, wall_idle, diff_wall, diff_idle, busy_time;

	if (phba->pport->load_flag & FC_UNLOADING)
		return;

	if (phba->link_state == LPFC_HBA_ERROR ||
	    phba->pport->fc_flag & FC_OFFLINE_MODE ||
	    phba->cmf_active_mode != LPFC_CFG_OFF)
		goto requeue;

	for_each_present_cpu(i) {
		hdwq = &phba->sli4_hba.hdwq[phba->sli4_hba.cpu_map[i].hdwq];
		cq = hdwq->io_cq;

		/* Skip if we've already handled this cq's primary CPU */
		if (cq->chann != i)
			continue;

		idle_stat = &phba->sli4_hba.idle_stat[i];

		/* get_cpu_idle_time returns values as running counters. Thus,
		 * to know the amount for this period, the prior counter values
		 * need to be subtracted from the current counter values.
		 * From there, the idle time stat can be calculated as a
		 * percentage of 100 - the sum of the other consumption times.
		 */
		wall_idle = get_cpu_idle_time(i, &wall, 1);
		diff_idle = wall_idle - idle_stat->prev_idle;
		diff_wall = wall - idle_stat->prev_wall;

		if (diff_wall <= diff_idle)
			busy_time = 0;
		else
			busy_time = diff_wall - diff_idle;

		idle_percent = div64_u64(100 * busy_time, diff_wall);
		idle_percent = 100 - idle_percent;

		if (idle_percent < 15)
			cq->poll_mode = LPFC_QUEUE_WORK;
		else
			cq->poll_mode = LPFC_IRQ_POLL;

		idle_stat->prev_idle = wall_idle;
		idle_stat->prev_wall = wall;
	}

requeue:
	schedule_delayed_work(&phba->idle_stat_delay_work,
			      msecs_to_jiffies(LPFC_IDLE_STAT_DELAY));
}

static void
lpfc_hb_eq_delay_work(struct work_struct *work)
{
	struct lpfc_hba *phba = container_of(to_delayed_work(work),
					     struct lpfc_hba, eq_delay_work);
	struct lpfc_eq_intr_info *eqi, *eqi_new;
	struct lpfc_queue *eq, *eq_next;
	unsigned char *ena_delay = NULL;
	uint32_t usdelay;
	int i;

	if (!phba->cfg_auto_imax || phba->pport->load_flag & FC_UNLOADING)
		return;

	if (phba->link_state == LPFC_HBA_ERROR ||
	    phba->pport->fc_flag & FC_OFFLINE_MODE)
		goto requeue;

	ena_delay = kcalloc(phba->sli4_hba.num_possible_cpu, sizeof(*ena_delay),
			    GFP_KERNEL);
	if (!ena_delay)
		goto requeue;

	for (i = 0; i < phba->cfg_irq_chann; i++) {
		/* Get the EQ corresponding to the IRQ vector */
		eq = phba->sli4_hba.hba_eq_hdl[i].eq;
		if (!eq)
			continue;
		if (eq->q_mode || eq->q_flag & HBA_EQ_DELAY_CHK) {
			eq->q_flag &= ~HBA_EQ_DELAY_CHK;
			ena_delay[eq->last_cpu] = 1;
		}
	}

	for_each_present_cpu(i) {
		eqi = per_cpu_ptr(phba->sli4_hba.eq_info, i);
		if (ena_delay[i]) {
			usdelay = (eqi->icnt >> 10) * LPFC_EQ_DELAY_STEP;
			if (usdelay > LPFC_MAX_AUTO_EQ_DELAY)
				usdelay = LPFC_MAX_AUTO_EQ_DELAY;
		} else {
			usdelay = 0;
		}

		eqi->icnt = 0;

		list_for_each_entry_safe(eq, eq_next, &eqi->list, cpu_list) {
			if (unlikely(eq->last_cpu != i)) {
				eqi_new = per_cpu_ptr(phba->sli4_hba.eq_info,
						      eq->last_cpu);
				list_move_tail(&eq->cpu_list, &eqi_new->list);
				continue;
			}
			if (usdelay != eq->q_mode)
				lpfc_modify_hba_eq_delay(phba, eq->hdwq, 1,
							 usdelay);
		}
	}

	kfree(ena_delay);

requeue:
	queue_delayed_work(phba->wq, &phba->eq_delay_work,
			   msecs_to_jiffies(LPFC_EQ_DELAY_MSECS));
}

/**
 * lpfc_hb_mxp_handler - Multi-XRI pools handler to adjust XRI distribution
 * @phba: pointer to lpfc hba data structure.
 *
 * For each heartbeat, this routine does some heuristic methods to adjust
 * XRI distribution. The goal is to fully utilize free XRIs.
 **/
static void lpfc_hb_mxp_handler(struct lpfc_hba *phba)
{
	u32 i;
	u32 hwq_count;

	hwq_count = phba->cfg_hdw_queue;
	for (i = 0; i < hwq_count; i++) {
		/* Adjust XRIs in private pool */
		lpfc_adjust_pvt_pool_count(phba, i);

		/* Adjust high watermark */
		lpfc_adjust_high_watermark(phba, i);

#ifdef LPFC_MXP_STAT
		/* Snapshot pbl, pvt and busy count */
		lpfc_snapshot_mxp(phba, i);
#endif
	}
}

/**
 * lpfc_issue_hb_mbox - Issues heart-beat mailbox command
 * @phba: pointer to lpfc hba data structure.
 *
 * If a HB mbox is not already in progrees, this routine will allocate
 * a LPFC_MBOXQ_t, populate it with a MBX_HEARTBEAT (0x31) command,
 * and issue it. The HBA_HBEAT_INP flag means the command is in progress.
 **/
int
lpfc_issue_hb_mbox(struct lpfc_hba *phba)
{
	LPFC_MBOXQ_t *pmboxq;
	int retval;

	/* Is a Heartbeat mbox already in progress */
	if (phba->hba_flag & HBA_HBEAT_INP)
		return 0;

	pmboxq = mempool_alloc(phba->mbox_mem_pool, GFP_KERNEL);
	if (!pmboxq)
		return -ENOMEM;

	lpfc_heart_beat(phba, pmboxq);
	pmboxq->mbox_cmpl = lpfc_hb_mbox_cmpl;
	pmboxq->vport = phba->pport;
	retval = lpfc_sli_issue_mbox(phba, pmboxq, MBX_NOWAIT);

	if (retval != MBX_BUSY && retval != MBX_SUCCESS) {
		mempool_free(pmboxq, phba->mbox_mem_pool);
		return -ENXIO;
	}
	phba->hba_flag |= HBA_HBEAT_INP;

	return 0;
}

/**
 * lpfc_issue_hb_tmo - Signals heartbeat timer to issue mbox command
 * @phba: pointer to lpfc hba data structure.
 *
 * The heartbeat timer (every 5 sec) will fire. If the HBA_HBEAT_TMO
 * flag is set, it will force a MBX_HEARTBEAT mbox command, regardless
 * of the value of lpfc_enable_hba_heartbeat.
 * If lpfc_enable_hba_heartbeat is set, the timeout routine will always
 * try to issue a MBX_HEARTBEAT mbox command.
 **/
void
lpfc_issue_hb_tmo(struct lpfc_hba *phba)
{
	if (phba->cfg_enable_hba_heartbeat)
		return;
	phba->hba_flag |= HBA_HBEAT_TMO;
}

/**
 * lpfc_hb_timeout_handler - The HBA-timer timeout handler
 * @phba: pointer to lpfc hba data structure.
 *
 * This is the actual HBA-timer timeout handler to be invoked by the worker
 * thread whenever the HBA timer fired and HBA-timeout event posted. This
 * handler performs any periodic operations needed for the device. If such
 * periodic event has already been attended to either in the interrupt handler
 * or by processing slow-ring or fast-ring events within the HBA-timer
 * timeout window (LPFC_HB_MBOX_INTERVAL), this handler just simply resets
 * the timer for the next timeout period. If lpfc heart-beat mailbox command
 * is configured and there is no heart-beat mailbox command outstanding, a
 * heart-beat mailbox is issued and timer set properly. Otherwise, if there
 * has been a heart-beat mailbox command outstanding, the HBA shall be put
 * to offline.
 **/
void
lpfc_hb_timeout_handler(struct lpfc_hba *phba)
{
	struct lpfc_vport **vports;
	struct lpfc_dmabuf *buf_ptr;
	int retval = 0;
	int i, tmo;
	struct lpfc_sli *psli = &phba->sli;
	LIST_HEAD(completions);

	if (phba->cfg_xri_rebalancing) {
		/* Multi-XRI pools handler */
		lpfc_hb_mxp_handler(phba);
	}

	vports = lpfc_create_vport_work_array(phba);
	if (vports != NULL)
		for (i = 0; i <= phba->max_vports && vports[i] != NULL; i++) {
			lpfc_rcv_seq_check_edtov(vports[i]);
			lpfc_fdmi_change_check(vports[i]);
		}
	lpfc_destroy_vport_work_array(phba, vports);

	if ((phba->link_state == LPFC_HBA_ERROR) ||
		(phba->pport->load_flag & FC_UNLOADING) ||
		(phba->pport->fc_flag & FC_OFFLINE_MODE))
		return;

	if (phba->elsbuf_cnt &&
		(phba->elsbuf_cnt == phba->elsbuf_prev_cnt)) {
		spin_lock_irq(&phba->hbalock);
		list_splice_init(&phba->elsbuf, &completions);
		phba->elsbuf_cnt = 0;
		phba->elsbuf_prev_cnt = 0;
		spin_unlock_irq(&phba->hbalock);

		while (!list_empty(&completions)) {
			list_remove_head(&completions, buf_ptr,
				struct lpfc_dmabuf, list);
			lpfc_mbuf_free(phba, buf_ptr->virt, buf_ptr->phys);
			kfree(buf_ptr);
		}
	}
	phba->elsbuf_prev_cnt = phba->elsbuf_cnt;

	/* If there is no heart beat outstanding, issue a heartbeat command */
	if (phba->cfg_enable_hba_heartbeat) {
		/* If IOs are completing, no need to issue a MBX_HEARTBEAT */
		spin_lock_irq(&phba->pport->work_port_lock);
		if (time_after(phba->last_completion_time +
				msecs_to_jiffies(1000 * LPFC_HB_MBOX_INTERVAL),
				jiffies)) {
			spin_unlock_irq(&phba->pport->work_port_lock);
			if (phba->hba_flag & HBA_HBEAT_INP)
				tmo = (1000 * LPFC_HB_MBOX_TIMEOUT);
			else
				tmo = (1000 * LPFC_HB_MBOX_INTERVAL);
			goto out;
		}
		spin_unlock_irq(&phba->pport->work_port_lock);

		/* Check if a MBX_HEARTBEAT is already in progress */
		if (phba->hba_flag & HBA_HBEAT_INP) {
			/*
			 * If heart beat timeout called with HBA_HBEAT_INP set
			 * we need to give the hb mailbox cmd a chance to
			 * complete or TMO.
			 */
			lpfc_printf_log(phba, KERN_WARNING, LOG_INIT,
				"0459 Adapter heartbeat still outstanding: "
				"last compl time was %d ms.\n",
				jiffies_to_msecs(jiffies
					 - phba->last_completion_time));
			tmo = (1000 * LPFC_HB_MBOX_TIMEOUT);
		} else {
			if ((!(psli->sli_flag & LPFC_SLI_MBOX_ACTIVE)) &&
				(list_empty(&psli->mboxq))) {

				retval = lpfc_issue_hb_mbox(phba);
				if (retval) {
					tmo = (1000 * LPFC_HB_MBOX_INTERVAL);
					goto out;
				}
				phba->skipped_hb = 0;
			} else if (time_before_eq(phba->last_completion_time,
					phba->skipped_hb)) {
				lpfc_printf_log(phba, KERN_INFO, LOG_INIT,
					"2857 Last completion time not "
					" updated in %d ms\n",
					jiffies_to_msecs(jiffies
						 - phba->last_completion_time));
			} else
				phba->skipped_hb = jiffies;

			tmo = (1000 * LPFC_HB_MBOX_TIMEOUT);
			goto out;
		}
	} else {
		/* Check to see if we want to force a MBX_HEARTBEAT */
		if (phba->hba_flag & HBA_HBEAT_TMO) {
			retval = lpfc_issue_hb_mbox(phba);
			if (retval)
				tmo = (1000 * LPFC_HB_MBOX_INTERVAL);
			else
				tmo = (1000 * LPFC_HB_MBOX_TIMEOUT);
			goto out;
		}
		tmo = (1000 * LPFC_HB_MBOX_INTERVAL);
	}
out:
	mod_timer(&phba->hb_tmofunc, jiffies + msecs_to_jiffies(tmo));
}

/**
 * lpfc_offline_eratt - Bring lpfc offline on hardware error attention
 * @phba: pointer to lpfc hba data structure.
 *
 * This routine is called to bring the HBA offline when HBA hardware error
 * other than Port Error 6 has been detected.
 **/
static void
lpfc_offline_eratt(struct lpfc_hba *phba)
{
	struct lpfc_sli   *psli = &phba->sli;

	spin_lock_irq(&phba->hbalock);
	psli->sli_flag &= ~LPFC_SLI_ACTIVE;
	spin_unlock_irq(&phba->hbalock);
	lpfc_offline_prep(phba, LPFC_MBX_NO_WAIT);

	lpfc_offline(phba);
	lpfc_reset_barrier(phba);
	spin_lock_irq(&phba->hbalock);
	lpfc_sli_brdreset(phba);
	spin_unlock_irq(&phba->hbalock);
	lpfc_hba_down_post(phba);
	lpfc_sli_brdready(phba, HS_MBRDY);
	lpfc_unblock_mgmt_io(phba);
	phba->link_state = LPFC_HBA_ERROR;
	return;
}

/**
 * lpfc_sli4_offline_eratt - Bring lpfc offline on SLI4 hardware error attention
 * @phba: pointer to lpfc hba data structure.
 *
 * This routine is called to bring a SLI4 HBA offline when HBA hardware error
 * other than Port Error 6 has been detected.
 **/
void
lpfc_sli4_offline_eratt(struct lpfc_hba *phba)
{
	spin_lock_irq(&phba->hbalock);
	phba->link_state = LPFC_HBA_ERROR;
	spin_unlock_irq(&phba->hbalock);

	lpfc_offline_prep(phba, LPFC_MBX_NO_WAIT);
	lpfc_sli_flush_io_rings(phba);
	lpfc_offline(phba);
	lpfc_hba_down_post(phba);
	lpfc_unblock_mgmt_io(phba);
}

/**
 * lpfc_handle_deferred_eratt - The HBA hardware deferred error handler
 * @phba: pointer to lpfc hba data structure.
 *
 * This routine is invoked to handle the deferred HBA hardware error
 * conditions. This type of error is indicated by HBA by setting ER1
 * and another ER bit in the host status register. The driver will
 * wait until the ER1 bit clears before handling the error condition.
 **/
static void
lpfc_handle_deferred_eratt(struct lpfc_hba *phba)
{
	uint32_t old_host_status = phba->work_hs;
	struct lpfc_sli *psli = &phba->sli;

	/* If the pci channel is offline, ignore possible errors,
	 * since we cannot communicate with the pci card anyway.
	 */
	if (pci_channel_offline(phba->pcidev)) {
		spin_lock_irq(&phba->hbalock);
		phba->hba_flag &= ~DEFER_ERATT;
		spin_unlock_irq(&phba->hbalock);
		return;
	}

	lpfc_printf_log(phba, KERN_ERR, LOG_TRACE_EVENT,
			"0479 Deferred Adapter Hardware Error "
			"Data: x%x x%x x%x\n",
			phba->work_hs, phba->work_status[0],
			phba->work_status[1]);

	spin_lock_irq(&phba->hbalock);
	psli->sli_flag &= ~LPFC_SLI_ACTIVE;
	spin_unlock_irq(&phba->hbalock);


	/*
	 * Firmware stops when it triggred erratt. That could cause the I/Os
	 * dropped by the firmware. Error iocb (I/O) on txcmplq and let the
	 * SCSI layer retry it after re-establishing link.
	 */
	lpfc_sli_abort_fcp_rings(phba);

	/*
	 * There was a firmware error. Take the hba offline and then
	 * attempt to restart it.
	 */
	lpfc_offline_prep(phba, LPFC_MBX_WAIT);
	lpfc_offline(phba);

	/* Wait for the ER1 bit to clear.*/
	while (phba->work_hs & HS_FFER1) {
		msleep(100);
		if (lpfc_readl(phba->HSregaddr, &phba->work_hs)) {
			phba->work_hs = UNPLUG_ERR ;
			break;
		}
		/* If driver is unloading let the worker thread continue */
		if (phba->pport->load_flag & FC_UNLOADING) {
			phba->work_hs = 0;
			break;
		}
	}

	/*
	 * This is to ptrotect against a race condition in which
	 * first write to the host attention register clear the
	 * host status register.
	 */
	if ((!phba->work_hs) && (!(phba->pport->load_flag & FC_UNLOADING)))
		phba->work_hs = old_host_status & ~HS_FFER1;

	spin_lock_irq(&phba->hbalock);
	phba->hba_flag &= ~DEFER_ERATT;
	spin_unlock_irq(&phba->hbalock);
	phba->work_status[0] = readl(phba->MBslimaddr + 0xa8);
	phba->work_status[1] = readl(phba->MBslimaddr + 0xac);
}

static void
lpfc_board_errevt_to_mgmt(struct lpfc_hba *phba)
{
	struct lpfc_board_event_header board_event;
	struct Scsi_Host *shost;

	board_event.event_type = FC_REG_BOARD_EVENT;
	board_event.subcategory = LPFC_EVENT_PORTINTERR;
	shost = lpfc_shost_from_vport(phba->pport);
	fc_host_post_vendor_event(shost, fc_get_event_number(),
				  sizeof(board_event),
				  (char *) &board_event,
				  LPFC_NL_VENDOR_ID);
}

/**
 * lpfc_handle_eratt_s3 - The SLI3 HBA hardware error handler
 * @phba: pointer to lpfc hba data structure.
 *
 * This routine is invoked to handle the following HBA hardware error
 * conditions:
 * 1 - HBA error attention interrupt
 * 2 - DMA ring index out of range
 * 3 - Mailbox command came back as unknown
 **/
static void
lpfc_handle_eratt_s3(struct lpfc_hba *phba)
{
	struct lpfc_vport *vport = phba->pport;
	struct lpfc_sli   *psli = &phba->sli;
	uint32_t event_data;
	unsigned long temperature;
	struct temp_event temp_event_data;
	struct Scsi_Host  *shost;

	/* If the pci channel is offline, ignore possible errors,
	 * since we cannot communicate with the pci card anyway.
	 */
	if (pci_channel_offline(phba->pcidev)) {
		spin_lock_irq(&phba->hbalock);
		phba->hba_flag &= ~DEFER_ERATT;
		spin_unlock_irq(&phba->hbalock);
		return;
	}

	/* If resets are disabled then leave the HBA alone and return */
	if (!phba->cfg_enable_hba_reset)
		return;

	/* Send an internal error event to mgmt application */
	lpfc_board_errevt_to_mgmt(phba);

	if (phba->hba_flag & DEFER_ERATT)
		lpfc_handle_deferred_eratt(phba);

	if ((phba->work_hs & HS_FFER6) || (phba->work_hs & HS_FFER8)) {
		if (phba->work_hs & HS_FFER6)
			/* Re-establishing Link */
			lpfc_printf_log(phba, KERN_INFO, LOG_LINK_EVENT,
					"1301 Re-establishing Link "
					"Data: x%x x%x x%x\n",
					phba->work_hs, phba->work_status[0],
					phba->work_status[1]);
		if (phba->work_hs & HS_FFER8)
			/* Device Zeroization */
			lpfc_printf_log(phba, KERN_INFO, LOG_LINK_EVENT,
					"2861 Host Authentication device "
					"zeroization Data:x%x x%x x%x\n",
					phba->work_hs, phba->work_status[0],
					phba->work_status[1]);

		spin_lock_irq(&phba->hbalock);
		psli->sli_flag &= ~LPFC_SLI_ACTIVE;
		spin_unlock_irq(&phba->hbalock);

		/*
		* Firmware stops when it triggled erratt with HS_FFER6.
		* That could cause the I/Os dropped by the firmware.
		* Error iocb (I/O) on txcmplq and let the SCSI layer
		* retry it after re-establishing link.
		*/
		lpfc_sli_abort_fcp_rings(phba);

		/*
		 * There was a firmware error.  Take the hba offline and then
		 * attempt to restart it.
		 */
		lpfc_offline_prep(phba, LPFC_MBX_NO_WAIT);
		lpfc_offline(phba);
		lpfc_sli_brdrestart(phba);
		if (lpfc_online(phba) == 0) {	/* Initialize the HBA */
			lpfc_unblock_mgmt_io(phba);
			return;
		}
		lpfc_unblock_mgmt_io(phba);
	} else if (phba->work_hs & HS_CRIT_TEMP) {
		temperature = readl(phba->MBslimaddr + TEMPERATURE_OFFSET);
		temp_event_data.event_type = FC_REG_TEMPERATURE_EVENT;
		temp_event_data.event_code = LPFC_CRIT_TEMP;
		temp_event_data.data = (uint32_t)temperature;

		lpfc_printf_log(phba, KERN_ERR, LOG_TRACE_EVENT,
				"0406 Adapter maximum temperature exceeded "
				"(%ld), taking this port offline "
				"Data: x%x x%x x%x\n",
				temperature, phba->work_hs,
				phba->work_status[0], phba->work_status[1]);

		shost = lpfc_shost_from_vport(phba->pport);
		fc_host_post_vendor_event(shost, fc_get_event_number(),
					  sizeof(temp_event_data),
					  (char *) &temp_event_data,
					  SCSI_NL_VID_TYPE_PCI
					  | PCI_VENDOR_ID_EMULEX);

		spin_lock_irq(&phba->hbalock);
		phba->over_temp_state = HBA_OVER_TEMP;
		spin_unlock_irq(&phba->hbalock);
		lpfc_offline_eratt(phba);

	} else {
		/* The if clause above forces this code path when the status
		 * failure is a value other than FFER6. Do not call the offline
		 * twice. This is the adapter hardware error path.
		 */
		lpfc_printf_log(phba, KERN_ERR, LOG_TRACE_EVENT,
				"0457 Adapter Hardware Error "
				"Data: x%x x%x x%x\n",
				phba->work_hs,
				phba->work_status[0], phba->work_status[1]);

		event_data = FC_REG_DUMP_EVENT;
		shost = lpfc_shost_from_vport(vport);
		fc_host_post_vendor_event(shost, fc_get_event_number(),
				sizeof(event_data), (char *) &event_data,
				SCSI_NL_VID_TYPE_PCI | PCI_VENDOR_ID_EMULEX);

		lpfc_offline_eratt(phba);
	}
	return;
}

/**
 * lpfc_sli4_port_sta_fn_reset - The SLI4 function reset due to port status reg
 * @phba: pointer to lpfc hba data structure.
 * @mbx_action: flag for mailbox shutdown action.
 * @en_rn_msg: send reset/port recovery message.
 * This routine is invoked to perform an SLI4 port PCI function reset in
 * response to port status register polling attention. It waits for port
 * status register (ERR, RDY, RN) bits before proceeding with function reset.
 * During this process, interrupt vectors are freed and later requested
 * for handling possible port resource change.
 **/
static int
lpfc_sli4_port_sta_fn_reset(struct lpfc_hba *phba, int mbx_action,
			    bool en_rn_msg)
{
	int rc;
	uint32_t intr_mode;
	LPFC_MBOXQ_t *mboxq;

	if (bf_get(lpfc_sli_intf_if_type, &phba->sli4_hba.sli_intf) >=
	    LPFC_SLI_INTF_IF_TYPE_2) {
		/*
		 * On error status condition, driver need to wait for port
		 * ready before performing reset.
		 */
		rc = lpfc_sli4_pdev_status_reg_wait(phba);
		if (rc)
			return rc;
	}

	/* need reset: attempt for port recovery */
	if (en_rn_msg)
		lpfc_printf_log(phba, KERN_ERR, LOG_SLI,
				"2887 Reset Needed: Attempting Port "
				"Recovery...\n");

	/* If we are no wait, the HBA has been reset and is not
	 * functional, thus we should clear
	 * (LPFC_SLI_ACTIVE | LPFC_SLI_MBOX_ACTIVE) flags.
	 */
	if (mbx_action == LPFC_MBX_NO_WAIT) {
		spin_lock_irq(&phba->hbalock);
		phba->sli.sli_flag &= ~LPFC_SLI_ACTIVE;
		if (phba->sli.mbox_active) {
			mboxq = phba->sli.mbox_active;
			mboxq->u.mb.mbxStatus = MBX_NOT_FINISHED;
			__lpfc_mbox_cmpl_put(phba, mboxq);
			phba->sli.sli_flag &= ~LPFC_SLI_MBOX_ACTIVE;
			phba->sli.mbox_active = NULL;
		}
		spin_unlock_irq(&phba->hbalock);
	}

	lpfc_offline_prep(phba, mbx_action);
	lpfc_sli_flush_io_rings(phba);
	lpfc_offline(phba);
	/* release interrupt for possible resource change */
	lpfc_sli4_disable_intr(phba);
	rc = lpfc_sli_brdrestart(phba);
	if (rc) {
		lpfc_printf_log(phba, KERN_ERR, LOG_TRACE_EVENT,
				"6309 Failed to restart board\n");
		return rc;
	}
	/* request and enable interrupt */
	intr_mode = lpfc_sli4_enable_intr(phba, phba->intr_mode);
	if (intr_mode == LPFC_INTR_ERROR) {
		lpfc_printf_log(phba, KERN_ERR, LOG_TRACE_EVENT,
				"3175 Failed to enable interrupt\n");
		return -EIO;
	}
	phba->intr_mode = intr_mode;
	rc = lpfc_online(phba);
	if (rc == 0)
		lpfc_unblock_mgmt_io(phba);

	return rc;
}

/**
 * lpfc_handle_eratt_s4 - The SLI4 HBA hardware error handler
 * @phba: pointer to lpfc hba data structure.
 *
 * This routine is invoked to handle the SLI4 HBA hardware error attention
 * conditions.
 **/
static void
lpfc_handle_eratt_s4(struct lpfc_hba *phba)
{
	struct lpfc_vport *vport = phba->pport;
	uint32_t event_data;
	struct Scsi_Host *shost;
	uint32_t if_type;
	struct lpfc_register portstat_reg = {0};
	uint32_t reg_err1, reg_err2;
	uint32_t uerrlo_reg, uemasklo_reg;
	uint32_t smphr_port_status = 0, pci_rd_rc1, pci_rd_rc2;
	bool en_rn_msg = true;
	struct temp_event temp_event_data;
	struct lpfc_register portsmphr_reg;
	int rc, i;

	/* If the pci channel is offline, ignore possible errors, since
	 * we cannot communicate with the pci card anyway.
	 */
	if (pci_channel_offline(phba->pcidev)) {
		lpfc_printf_log(phba, KERN_ERR, LOG_TRACE_EVENT,
				"3166 pci channel is offline\n");
		lpfc_sli4_offline_eratt(phba);
		return;
	}

	memset(&portsmphr_reg, 0, sizeof(portsmphr_reg));
	if_type = bf_get(lpfc_sli_intf_if_type, &phba->sli4_hba.sli_intf);
	switch (if_type) {
	case LPFC_SLI_INTF_IF_TYPE_0:
		pci_rd_rc1 = lpfc_readl(
				phba->sli4_hba.u.if_type0.UERRLOregaddr,
				&uerrlo_reg);
		pci_rd_rc2 = lpfc_readl(
				phba->sli4_hba.u.if_type0.UEMASKLOregaddr,
				&uemasklo_reg);
		/* consider PCI bus read error as pci_channel_offline */
		if (pci_rd_rc1 == -EIO && pci_rd_rc2 == -EIO)
			return;
		if (!(phba->hba_flag & HBA_RECOVERABLE_UE)) {
			lpfc_sli4_offline_eratt(phba);
			return;
		}
		lpfc_printf_log(phba, KERN_ERR, LOG_TRACE_EVENT,
				"7623 Checking UE recoverable");

		for (i = 0; i < phba->sli4_hba.ue_to_sr / 1000; i++) {
			if (lpfc_readl(phba->sli4_hba.PSMPHRregaddr,
				       &portsmphr_reg.word0))
				continue;

			smphr_port_status = bf_get(lpfc_port_smphr_port_status,
						   &portsmphr_reg);
			if ((smphr_port_status & LPFC_PORT_SEM_MASK) ==
			    LPFC_PORT_SEM_UE_RECOVERABLE)
				break;
			/*Sleep for 1Sec, before checking SEMAPHORE */
			msleep(1000);
		}

		lpfc_printf_log(phba, KERN_ERR, LOG_TRACE_EVENT,
				"4827 smphr_port_status x%x : Waited %dSec",
				smphr_port_status, i);

		/* Recoverable UE, reset the HBA device */
		if ((smphr_port_status & LPFC_PORT_SEM_MASK) ==
		    LPFC_PORT_SEM_UE_RECOVERABLE) {
			for (i = 0; i < 20; i++) {
				msleep(1000);
				if (!lpfc_readl(phba->sli4_hba.PSMPHRregaddr,
				    &portsmphr_reg.word0) &&
				    (LPFC_POST_STAGE_PORT_READY ==
				     bf_get(lpfc_port_smphr_port_status,
				     &portsmphr_reg))) {
					rc = lpfc_sli4_port_sta_fn_reset(phba,
						LPFC_MBX_NO_WAIT, en_rn_msg);
					if (rc == 0)
						return;
					lpfc_printf_log(phba, KERN_ERR,
						LOG_TRACE_EVENT,
						"4215 Failed to recover UE");
					break;
				}
			}
		}
		lpfc_printf_log(phba, KERN_ERR, LOG_TRACE_EVENT,
				"7624 Firmware not ready: Failing UE recovery,"
				" waited %dSec", i);
		phba->link_state = LPFC_HBA_ERROR;
		break;

	case LPFC_SLI_INTF_IF_TYPE_2:
	case LPFC_SLI_INTF_IF_TYPE_6:
		pci_rd_rc1 = lpfc_readl(
				phba->sli4_hba.u.if_type2.STATUSregaddr,
				&portstat_reg.word0);
		/* consider PCI bus read error as pci_channel_offline */
		if (pci_rd_rc1 == -EIO) {
			lpfc_printf_log(phba, KERN_ERR, LOG_TRACE_EVENT,
				"3151 PCI bus read access failure: x%x\n",
				readl(phba->sli4_hba.u.if_type2.STATUSregaddr));
			lpfc_sli4_offline_eratt(phba);
			return;
		}
		reg_err1 = readl(phba->sli4_hba.u.if_type2.ERR1regaddr);
		reg_err2 = readl(phba->sli4_hba.u.if_type2.ERR2regaddr);
		if (bf_get(lpfc_sliport_status_oti, &portstat_reg)) {
			lpfc_printf_log(phba, KERN_ERR, LOG_TRACE_EVENT,
					"2889 Port Overtemperature event, "
					"taking port offline Data: x%x x%x\n",
					reg_err1, reg_err2);

			phba->sfp_alarm |= LPFC_TRANSGRESSION_HIGH_TEMPERATURE;
			temp_event_data.event_type = FC_REG_TEMPERATURE_EVENT;
			temp_event_data.event_code = LPFC_CRIT_TEMP;
			temp_event_data.data = 0xFFFFFFFF;

			shost = lpfc_shost_from_vport(phba->pport);
			fc_host_post_vendor_event(shost, fc_get_event_number(),
						  sizeof(temp_event_data),
						  (char *)&temp_event_data,
						  SCSI_NL_VID_TYPE_PCI
						  | PCI_VENDOR_ID_EMULEX);

			spin_lock_irq(&phba->hbalock);
			phba->over_temp_state = HBA_OVER_TEMP;
			spin_unlock_irq(&phba->hbalock);
			lpfc_sli4_offline_eratt(phba);
			return;
		}
		if (reg_err1 == SLIPORT_ERR1_REG_ERR_CODE_2 &&
		    reg_err2 == SLIPORT_ERR2_REG_FW_RESTART) {
			lpfc_printf_log(phba, KERN_ERR, LOG_TRACE_EVENT,
					"3143 Port Down: Firmware Update "
					"Detected\n");
			en_rn_msg = false;
		} else if (reg_err1 == SLIPORT_ERR1_REG_ERR_CODE_2 &&
			 reg_err2 == SLIPORT_ERR2_REG_FORCED_DUMP)
			lpfc_printf_log(phba, KERN_ERR, LOG_TRACE_EVENT,
					"3144 Port Down: Debug Dump\n");
		else if (reg_err1 == SLIPORT_ERR1_REG_ERR_CODE_2 &&
			 reg_err2 == SLIPORT_ERR2_REG_FUNC_PROVISON)
			lpfc_printf_log(phba, KERN_ERR, LOG_TRACE_EVENT,
					"3145 Port Down: Provisioning\n");

		/* If resets are disabled then leave the HBA alone and return */
		if (!phba->cfg_enable_hba_reset)
			return;

		/* Check port status register for function reset */
		rc = lpfc_sli4_port_sta_fn_reset(phba, LPFC_MBX_NO_WAIT,
				en_rn_msg);
		if (rc == 0) {
			/* don't report event on forced debug dump */
			if (reg_err1 == SLIPORT_ERR1_REG_ERR_CODE_2 &&
			    reg_err2 == SLIPORT_ERR2_REG_FORCED_DUMP)
				return;
			else
				break;
		}
		/* fall through for not able to recover */
		lpfc_printf_log(phba, KERN_ERR, LOG_TRACE_EVENT,
				"3152 Unrecoverable error\n");
		phba->link_state = LPFC_HBA_ERROR;
		break;
	case LPFC_SLI_INTF_IF_TYPE_1:
	default:
		break;
	}
	lpfc_printf_log(phba, KERN_WARNING, LOG_INIT,
			"3123 Report dump event to upper layer\n");
	/* Send an internal error event to mgmt application */
	lpfc_board_errevt_to_mgmt(phba);

	event_data = FC_REG_DUMP_EVENT;
	shost = lpfc_shost_from_vport(vport);
	fc_host_post_vendor_event(shost, fc_get_event_number(),
				  sizeof(event_data), (char *) &event_data,
				  SCSI_NL_VID_TYPE_PCI | PCI_VENDOR_ID_EMULEX);
}

/**
 * lpfc_handle_eratt - Wrapper func for handling hba error attention
 * @phba: pointer to lpfc HBA data structure.
 *
 * This routine wraps the actual SLI3 or SLI4 hba error attention handling
 * routine from the API jump table function pointer from the lpfc_hba struct.
 *
 * Return codes
 *   0 - success.
 *   Any other value - error.
 **/
void
lpfc_handle_eratt(struct lpfc_hba *phba)
{
	(*phba->lpfc_handle_eratt)(phba);
}

/**
 * lpfc_handle_latt - The HBA link event handler
 * @phba: pointer to lpfc hba data structure.
 *
 * This routine is invoked from the worker thread to handle a HBA host
 * attention link event. SLI3 only.
 **/
void
lpfc_handle_latt(struct lpfc_hba *phba)
{
	struct lpfc_vport *vport = phba->pport;
	struct lpfc_sli   *psli = &phba->sli;
	LPFC_MBOXQ_t *pmb;
	volatile uint32_t control;
	struct lpfc_dmabuf *mp;
	int rc = 0;

	pmb = (LPFC_MBOXQ_t *)mempool_alloc(phba->mbox_mem_pool, GFP_KERNEL);
	if (!pmb) {
		rc = 1;
		goto lpfc_handle_latt_err_exit;
	}

	mp = kmalloc(sizeof(struct lpfc_dmabuf), GFP_KERNEL);
	if (!mp) {
		rc = 2;
		goto lpfc_handle_latt_free_pmb;
	}

	mp->virt = lpfc_mbuf_alloc(phba, 0, &mp->phys);
	if (!mp->virt) {
		rc = 3;
		goto lpfc_handle_latt_free_mp;
	}

	/* Cleanup any outstanding ELS commands */
	lpfc_els_flush_all_cmd(phba);

	psli->slistat.link_event++;
	lpfc_read_topology(phba, pmb, mp);
	pmb->mbox_cmpl = lpfc_mbx_cmpl_read_topology;
	pmb->vport = vport;
	/* Block ELS IOCBs until we have processed this mbox command */
	phba->sli.sli3_ring[LPFC_ELS_RING].flag |= LPFC_STOP_IOCB_EVENT;
	rc = lpfc_sli_issue_mbox (phba, pmb, MBX_NOWAIT);
	if (rc == MBX_NOT_FINISHED) {
		rc = 4;
		goto lpfc_handle_latt_free_mbuf;
	}

	/* Clear Link Attention in HA REG */
	spin_lock_irq(&phba->hbalock);
	writel(HA_LATT, phba->HAregaddr);
	readl(phba->HAregaddr); /* flush */
	spin_unlock_irq(&phba->hbalock);

	return;

lpfc_handle_latt_free_mbuf:
	phba->sli.sli3_ring[LPFC_ELS_RING].flag &= ~LPFC_STOP_IOCB_EVENT;
	lpfc_mbuf_free(phba, mp->virt, mp->phys);
lpfc_handle_latt_free_mp:
	kfree(mp);
lpfc_handle_latt_free_pmb:
	mempool_free(pmb, phba->mbox_mem_pool);
lpfc_handle_latt_err_exit:
	/* Enable Link attention interrupts */
	spin_lock_irq(&phba->hbalock);
	psli->sli_flag |= LPFC_PROCESS_LA;
	control = readl(phba->HCregaddr);
	control |= HC_LAINT_ENA;
	writel(control, phba->HCregaddr);
	readl(phba->HCregaddr); /* flush */

	/* Clear Link Attention in HA REG */
	writel(HA_LATT, phba->HAregaddr);
	readl(phba->HAregaddr); /* flush */
	spin_unlock_irq(&phba->hbalock);
	lpfc_linkdown(phba);
	phba->link_state = LPFC_HBA_ERROR;

	lpfc_printf_log(phba, KERN_ERR, LOG_TRACE_EVENT,
			"0300 LATT: Cannot issue READ_LA: Data:%d\n", rc);

	return;
}

/**
 * lpfc_parse_vpd - Parse VPD (Vital Product Data)
 * @phba: pointer to lpfc hba data structure.
 * @vpd: pointer to the vital product data.
 * @len: length of the vital product data in bytes.
 *
 * This routine parses the Vital Product Data (VPD). The VPD is treated as
 * an array of characters. In this routine, the ModelName, ProgramType, and
 * ModelDesc, etc. fields of the phba data structure will be populated.
 *
 * Return codes
 *   0 - pointer to the VPD passed in is NULL
 *   1 - success
 **/
int
lpfc_parse_vpd(struct lpfc_hba *phba, uint8_t *vpd, int len)
{
	uint8_t lenlo, lenhi;
	int Length;
	int i, j;
	int finished = 0;
	int index = 0;

	if (!vpd)
		return 0;

	/* Vital Product */
	lpfc_printf_log(phba, KERN_INFO, LOG_INIT,
			"0455 Vital Product Data: x%x x%x x%x x%x\n",
			(uint32_t) vpd[0], (uint32_t) vpd[1], (uint32_t) vpd[2],
			(uint32_t) vpd[3]);
	while (!finished && (index < (len - 4))) {
		switch (vpd[index]) {
		case 0x82:
		case 0x91:
			index += 1;
			lenlo = vpd[index];
			index += 1;
			lenhi = vpd[index];
			index += 1;
			i = ((((unsigned short)lenhi) << 8) + lenlo);
			index += i;
			break;
		case 0x90:
			index += 1;
			lenlo = vpd[index];
			index += 1;
			lenhi = vpd[index];
			index += 1;
			Length = ((((unsigned short)lenhi) << 8) + lenlo);
			if (Length > len - index)
				Length = len - index;
			while (Length > 0) {
			/* Look for Serial Number */
			if ((vpd[index] == 'S') && (vpd[index+1] == 'N')) {
				index += 2;
				i = vpd[index];
				index += 1;
				j = 0;
				Length -= (3+i);
				while(i--) {
					phba->SerialNumber[j++] = vpd[index++];
					if (j == 31)
						break;
				}
				phba->SerialNumber[j] = 0;
				continue;
			}
			else if ((vpd[index] == 'V') && (vpd[index+1] == '1')) {
				phba->vpd_flag |= VPD_MODEL_DESC;
				index += 2;
				i = vpd[index];
				index += 1;
				j = 0;
				Length -= (3+i);
				while(i--) {
					phba->ModelDesc[j++] = vpd[index++];
					if (j == 255)
						break;
				}
				phba->ModelDesc[j] = 0;
				continue;
			}
			else if ((vpd[index] == 'V') && (vpd[index+1] == '2')) {
				phba->vpd_flag |= VPD_MODEL_NAME;
				index += 2;
				i = vpd[index];
				index += 1;
				j = 0;
				Length -= (3+i);
				while(i--) {
					phba->ModelName[j++] = vpd[index++];
					if (j == 79)
						break;
				}
				phba->ModelName[j] = 0;
				continue;
			}
			else if ((vpd[index] == 'V') && (vpd[index+1] == '3')) {
				phba->vpd_flag |= VPD_PROGRAM_TYPE;
				index += 2;
				i = vpd[index];
				index += 1;
				j = 0;
				Length -= (3+i);
				while(i--) {
					phba->ProgramType[j++] = vpd[index++];
					if (j == 255)
						break;
				}
				phba->ProgramType[j] = 0;
				continue;
			}
			else if ((vpd[index] == 'V') && (vpd[index+1] == '4')) {
				phba->vpd_flag |= VPD_PORT;
				index += 2;
				i = vpd[index];
				index += 1;
				j = 0;
				Length -= (3+i);
				while(i--) {
					if ((phba->sli_rev == LPFC_SLI_REV4) &&
					    (phba->sli4_hba.pport_name_sta ==
					     LPFC_SLI4_PPNAME_GET)) {
						j++;
						index++;
					} else
						phba->Port[j++] = vpd[index++];
					if (j == 19)
						break;
				}
				if ((phba->sli_rev != LPFC_SLI_REV4) ||
				    (phba->sli4_hba.pport_name_sta ==
				     LPFC_SLI4_PPNAME_NON))
					phba->Port[j] = 0;
				continue;
			}
			else {
				index += 2;
				i = vpd[index];
				index += 1;
				index += i;
				Length -= (3 + i);
			}
		}
		finished = 0;
		break;
		case 0x78:
			finished = 1;
			break;
		default:
			index ++;
			break;
		}
	}

	return(1);
}

/**
 * lpfc_get_hba_model_desc - Retrieve HBA device model name and description
 * @phba: pointer to lpfc hba data structure.
 * @mdp: pointer to the data structure to hold the derived model name.
 * @descp: pointer to the data structure to hold the derived description.
 *
 * This routine retrieves HBA's description based on its registered PCI device
 * ID. The @descp passed into this function points to an array of 256 chars. It
 * shall be returned with the model name, maximum speed, and the host bus type.
 * The @mdp passed into this function points to an array of 80 chars. When the
 * function returns, the @mdp will be filled with the model name.
 **/
static void
lpfc_get_hba_model_desc(struct lpfc_hba *phba, uint8_t *mdp, uint8_t *descp)
{
	lpfc_vpd_t *vp;
	uint16_t dev_id = phba->pcidev->device;
	int max_speed;
	int GE = 0;
	int oneConnect = 0; /* default is not a oneConnect */
	struct {
		char *name;
		char *bus;
		char *function;
	} m = {"<Unknown>", "", ""};

	if (mdp && mdp[0] != '\0'
		&& descp && descp[0] != '\0')
		return;

	if (phba->lmt & LMT_64Gb)
		max_speed = 64;
	else if (phba->lmt & LMT_32Gb)
		max_speed = 32;
	else if (phba->lmt & LMT_16Gb)
		max_speed = 16;
	else if (phba->lmt & LMT_10Gb)
		max_speed = 10;
	else if (phba->lmt & LMT_8Gb)
		max_speed = 8;
	else if (phba->lmt & LMT_4Gb)
		max_speed = 4;
	else if (phba->lmt & LMT_2Gb)
		max_speed = 2;
	else if (phba->lmt & LMT_1Gb)
		max_speed = 1;
	else
		max_speed = 0;

	vp = &phba->vpd;

	switch (dev_id) {
	case PCI_DEVICE_ID_FIREFLY:
		m = (typeof(m)){"LP6000", "PCI",
				"Obsolete, Unsupported Fibre Channel Adapter"};
		break;
	case PCI_DEVICE_ID_SUPERFLY:
		if (vp->rev.biuRev >= 1 && vp->rev.biuRev <= 3)
			m = (typeof(m)){"LP7000", "PCI", ""};
		else
			m = (typeof(m)){"LP7000E", "PCI", ""};
		m.function = "Obsolete, Unsupported Fibre Channel Adapter";
		break;
	case PCI_DEVICE_ID_DRAGONFLY:
		m = (typeof(m)){"LP8000", "PCI",
				"Obsolete, Unsupported Fibre Channel Adapter"};
		break;
	case PCI_DEVICE_ID_CENTAUR:
		if (FC_JEDEC_ID(vp->rev.biuRev) == CENTAUR_2G_JEDEC_ID)
			m = (typeof(m)){"LP9002", "PCI", ""};
		else
			m = (typeof(m)){"LP9000", "PCI", ""};
		m.function = "Obsolete, Unsupported Fibre Channel Adapter";
		break;
	case PCI_DEVICE_ID_RFLY:
		m = (typeof(m)){"LP952", "PCI",
				"Obsolete, Unsupported Fibre Channel Adapter"};
		break;
	case PCI_DEVICE_ID_PEGASUS:
		m = (typeof(m)){"LP9802", "PCI-X",
				"Obsolete, Unsupported Fibre Channel Adapter"};
		break;
	case PCI_DEVICE_ID_THOR:
		m = (typeof(m)){"LP10000", "PCI-X",
				"Obsolete, Unsupported Fibre Channel Adapter"};
		break;
	case PCI_DEVICE_ID_VIPER:
		m = (typeof(m)){"LPX1000",  "PCI-X",
				"Obsolete, Unsupported Fibre Channel Adapter"};
		break;
	case PCI_DEVICE_ID_PFLY:
		m = (typeof(m)){"LP982", "PCI-X",
				"Obsolete, Unsupported Fibre Channel Adapter"};
		break;
	case PCI_DEVICE_ID_TFLY:
		m = (typeof(m)){"LP1050", "PCI-X",
				"Obsolete, Unsupported Fibre Channel Adapter"};
		break;
	case PCI_DEVICE_ID_HELIOS:
		m = (typeof(m)){"LP11000", "PCI-X2",
				"Obsolete, Unsupported Fibre Channel Adapter"};
		break;
	case PCI_DEVICE_ID_HELIOS_SCSP:
		m = (typeof(m)){"LP11000-SP", "PCI-X2",
				"Obsolete, Unsupported Fibre Channel Adapter"};
		break;
	case PCI_DEVICE_ID_HELIOS_DCSP:
		m = (typeof(m)){"LP11002-SP",  "PCI-X2",
				"Obsolete, Unsupported Fibre Channel Adapter"};
		break;
	case PCI_DEVICE_ID_NEPTUNE:
		m = (typeof(m)){"LPe1000", "PCIe",
				"Obsolete, Unsupported Fibre Channel Adapter"};
		break;
	case PCI_DEVICE_ID_NEPTUNE_SCSP:
		m = (typeof(m)){"LPe1000-SP", "PCIe",
				"Obsolete, Unsupported Fibre Channel Adapter"};
		break;
	case PCI_DEVICE_ID_NEPTUNE_DCSP:
		m = (typeof(m)){"LPe1002-SP", "PCIe",
				"Obsolete, Unsupported Fibre Channel Adapter"};
		break;
	case PCI_DEVICE_ID_BMID:
		m = (typeof(m)){"LP1150", "PCI-X2", "Fibre Channel Adapter"};
		break;
	case PCI_DEVICE_ID_BSMB:
		m = (typeof(m)){"LP111", "PCI-X2",
				"Obsolete, Unsupported Fibre Channel Adapter"};
		break;
	case PCI_DEVICE_ID_ZEPHYR:
		m = (typeof(m)){"LPe11000", "PCIe", "Fibre Channel Adapter"};
		break;
	case PCI_DEVICE_ID_ZEPHYR_SCSP:
		m = (typeof(m)){"LPe11000", "PCIe", "Fibre Channel Adapter"};
		break;
	case PCI_DEVICE_ID_ZEPHYR_DCSP:
		m = (typeof(m)){"LP2105", "PCIe", "FCoE Adapter"};
		GE = 1;
		break;
	case PCI_DEVICE_ID_ZMID:
		m = (typeof(m)){"LPe1150", "PCIe", "Fibre Channel Adapter"};
		break;
	case PCI_DEVICE_ID_ZSMB:
		m = (typeof(m)){"LPe111", "PCIe", "Fibre Channel Adapter"};
		break;
	case PCI_DEVICE_ID_LP101:
		m = (typeof(m)){"LP101", "PCI-X",
				"Obsolete, Unsupported Fibre Channel Adapter"};
		break;
	case PCI_DEVICE_ID_LP10000S:
		m = (typeof(m)){"LP10000-S", "PCI",
				"Obsolete, Unsupported Fibre Channel Adapter"};
		break;
	case PCI_DEVICE_ID_LP11000S:
		m = (typeof(m)){"LP11000-S", "PCI-X2",
				"Obsolete, Unsupported Fibre Channel Adapter"};
		break;
	case PCI_DEVICE_ID_LPE11000S:
		m = (typeof(m)){"LPe11000-S", "PCIe",
				"Obsolete, Unsupported Fibre Channel Adapter"};
		break;
	case PCI_DEVICE_ID_SAT:
		m = (typeof(m)){"LPe12000", "PCIe", "Fibre Channel Adapter"};
		break;
	case PCI_DEVICE_ID_SAT_MID:
		m = (typeof(m)){"LPe1250", "PCIe", "Fibre Channel Adapter"};
		break;
	case PCI_DEVICE_ID_SAT_SMB:
		m = (typeof(m)){"LPe121", "PCIe", "Fibre Channel Adapter"};
		break;
	case PCI_DEVICE_ID_SAT_DCSP:
		m = (typeof(m)){"LPe12002-SP", "PCIe", "Fibre Channel Adapter"};
		break;
	case PCI_DEVICE_ID_SAT_SCSP:
		m = (typeof(m)){"LPe12000-SP", "PCIe", "Fibre Channel Adapter"};
		break;
	case PCI_DEVICE_ID_SAT_S:
		m = (typeof(m)){"LPe12000-S", "PCIe", "Fibre Channel Adapter"};
		break;
	case PCI_DEVICE_ID_HORNET:
		m = (typeof(m)){"LP21000", "PCIe",
				"Obsolete, Unsupported FCoE Adapter"};
		GE = 1;
		break;
	case PCI_DEVICE_ID_PROTEUS_VF:
		m = (typeof(m)){"LPev12000", "PCIe IOV",
				"Obsolete, Unsupported Fibre Channel Adapter"};
		break;
	case PCI_DEVICE_ID_PROTEUS_PF:
		m = (typeof(m)){"LPev12000", "PCIe IOV",
				"Obsolete, Unsupported Fibre Channel Adapter"};
		break;
	case PCI_DEVICE_ID_PROTEUS_S:
		m = (typeof(m)){"LPemv12002-S", "PCIe IOV",
				"Obsolete, Unsupported Fibre Channel Adapter"};
		break;
	case PCI_DEVICE_ID_TIGERSHARK:
		oneConnect = 1;
		m = (typeof(m)){"OCe10100", "PCIe", "FCoE"};
		break;
	case PCI_DEVICE_ID_TOMCAT:
		oneConnect = 1;
		m = (typeof(m)){"OCe11100", "PCIe", "FCoE"};
		break;
	case PCI_DEVICE_ID_FALCON:
		m = (typeof(m)){"LPSe12002-ML1-E", "PCIe",
				"EmulexSecure Fibre"};
		break;
	case PCI_DEVICE_ID_BALIUS:
		m = (typeof(m)){"LPVe12002", "PCIe Shared I/O",
				"Obsolete, Unsupported Fibre Channel Adapter"};
		break;
	case PCI_DEVICE_ID_LANCER_FC:
		m = (typeof(m)){"LPe16000", "PCIe", "Fibre Channel Adapter"};
		break;
	case PCI_DEVICE_ID_LANCER_FC_VF:
		m = (typeof(m)){"LPe16000", "PCIe",
				"Obsolete, Unsupported Fibre Channel Adapter"};
		break;
	case PCI_DEVICE_ID_LANCER_FCOE:
		oneConnect = 1;
		m = (typeof(m)){"OCe15100", "PCIe", "FCoE"};
		break;
	case PCI_DEVICE_ID_LANCER_FCOE_VF:
		oneConnect = 1;
		m = (typeof(m)){"OCe15100", "PCIe",
				"Obsolete, Unsupported FCoE"};
		break;
	case PCI_DEVICE_ID_LANCER_G6_FC:
		m = (typeof(m)){"LPe32000", "PCIe", "Fibre Channel Adapter"};
		break;
	case PCI_DEVICE_ID_LANCER_G7_FC:
		m = (typeof(m)){"LPe36000", "PCIe", "Fibre Channel Adapter"};
		break;
	case PCI_DEVICE_ID_LANCER_G7P_FC:
		m = (typeof(m)){"LPe38000", "PCIe", "Fibre Channel Adapter"};
		break;
	case PCI_DEVICE_ID_SKYHAWK:
	case PCI_DEVICE_ID_SKYHAWK_VF:
		oneConnect = 1;
		m = (typeof(m)){"OCe14000", "PCIe", "FCoE"};
		break;
	default:
		m = (typeof(m)){"Unknown", "", ""};
		break;
	}

	if (mdp && mdp[0] == '\0')
		snprintf(mdp, 79,"%s", m.name);
	/*
	 * oneConnect hba requires special processing, they are all initiators
	 * and we put the port number on the end
	 */
	if (descp && descp[0] == '\0') {
		if (oneConnect)
			snprintf(descp, 255,
				"Emulex OneConnect %s, %s Initiator %s",
				m.name, m.function,
				phba->Port);
		else if (max_speed == 0)
			snprintf(descp, 255,
				"Emulex %s %s %s",
				m.name, m.bus, m.function);
		else
			snprintf(descp, 255,
				"Emulex %s %d%s %s %s",
				m.name, max_speed, (GE) ? "GE" : "Gb",
				m.bus, m.function);
	}
}

/**
 * lpfc_post_buffer - Post IOCB(s) with DMA buffer descriptor(s) to a IOCB ring
 * @phba: pointer to lpfc hba data structure.
 * @pring: pointer to a IOCB ring.
 * @cnt: the number of IOCBs to be posted to the IOCB ring.
 *
 * This routine posts a given number of IOCBs with the associated DMA buffer
 * descriptors specified by the cnt argument to the given IOCB ring.
 *
 * Return codes
 *   The number of IOCBs NOT able to be posted to the IOCB ring.
 **/
int
lpfc_post_buffer(struct lpfc_hba *phba, struct lpfc_sli_ring *pring, int cnt)
{
	IOCB_t *icmd;
	struct lpfc_iocbq *iocb;
	struct lpfc_dmabuf *mp1, *mp2;

	cnt += pring->missbufcnt;

	/* While there are buffers to post */
	while (cnt > 0) {
		/* Allocate buffer for  command iocb */
		iocb = lpfc_sli_get_iocbq(phba);
		if (iocb == NULL) {
			pring->missbufcnt = cnt;
			return cnt;
		}
		icmd = &iocb->iocb;

		/* 2 buffers can be posted per command */
		/* Allocate buffer to post */
		mp1 = kmalloc(sizeof (struct lpfc_dmabuf), GFP_KERNEL);
		if (mp1)
		    mp1->virt = lpfc_mbuf_alloc(phba, MEM_PRI, &mp1->phys);
		if (!mp1 || !mp1->virt) {
			kfree(mp1);
			lpfc_sli_release_iocbq(phba, iocb);
			pring->missbufcnt = cnt;
			return cnt;
		}

		INIT_LIST_HEAD(&mp1->list);
		/* Allocate buffer to post */
		if (cnt > 1) {
			mp2 = kmalloc(sizeof (struct lpfc_dmabuf), GFP_KERNEL);
			if (mp2)
				mp2->virt = lpfc_mbuf_alloc(phba, MEM_PRI,
							    &mp2->phys);
			if (!mp2 || !mp2->virt) {
				kfree(mp2);
				lpfc_mbuf_free(phba, mp1->virt, mp1->phys);
				kfree(mp1);
				lpfc_sli_release_iocbq(phba, iocb);
				pring->missbufcnt = cnt;
				return cnt;
			}

			INIT_LIST_HEAD(&mp2->list);
		} else {
			mp2 = NULL;
		}

		icmd->un.cont64[0].addrHigh = putPaddrHigh(mp1->phys);
		icmd->un.cont64[0].addrLow = putPaddrLow(mp1->phys);
		icmd->un.cont64[0].tus.f.bdeSize = FCELSSIZE;
		icmd->ulpBdeCount = 1;
		cnt--;
		if (mp2) {
			icmd->un.cont64[1].addrHigh = putPaddrHigh(mp2->phys);
			icmd->un.cont64[1].addrLow = putPaddrLow(mp2->phys);
			icmd->un.cont64[1].tus.f.bdeSize = FCELSSIZE;
			cnt--;
			icmd->ulpBdeCount = 2;
		}

		icmd->ulpCommand = CMD_QUE_RING_BUF64_CN;
		icmd->ulpLe = 1;

		if (lpfc_sli_issue_iocb(phba, pring->ringno, iocb, 0) ==
		    IOCB_ERROR) {
			lpfc_mbuf_free(phba, mp1->virt, mp1->phys);
			kfree(mp1);
			cnt++;
			if (mp2) {
				lpfc_mbuf_free(phba, mp2->virt, mp2->phys);
				kfree(mp2);
				cnt++;
			}
			lpfc_sli_release_iocbq(phba, iocb);
			pring->missbufcnt = cnt;
			return cnt;
		}
		lpfc_sli_ringpostbuf_put(phba, pring, mp1);
		if (mp2)
			lpfc_sli_ringpostbuf_put(phba, pring, mp2);
	}
	pring->missbufcnt = 0;
	return 0;
}

/**
 * lpfc_post_rcv_buf - Post the initial receive IOCB buffers to ELS ring
 * @phba: pointer to lpfc hba data structure.
 *
 * This routine posts initial receive IOCB buffers to the ELS ring. The
 * current number of initial IOCB buffers specified by LPFC_BUF_RING0 is
 * set to 64 IOCBs. SLI3 only.
 *
 * Return codes
 *   0 - success (currently always success)
 **/
static int
lpfc_post_rcv_buf(struct lpfc_hba *phba)
{
	struct lpfc_sli *psli = &phba->sli;

	/* Ring 0, ELS / CT buffers */
	lpfc_post_buffer(phba, &psli->sli3_ring[LPFC_ELS_RING], LPFC_BUF_RING0);
	/* Ring 2 - FCP no buffers needed */

	return 0;
}

#define S(N,V) (((V)<<(N))|((V)>>(32-(N))))

/**
 * lpfc_sha_init - Set up initial array of hash table entries
 * @HashResultPointer: pointer to an array as hash table.
 *
 * This routine sets up the initial values to the array of hash table entries
 * for the LC HBAs.
 **/
static void
lpfc_sha_init(uint32_t * HashResultPointer)
{
	HashResultPointer[0] = 0x67452301;
	HashResultPointer[1] = 0xEFCDAB89;
	HashResultPointer[2] = 0x98BADCFE;
	HashResultPointer[3] = 0x10325476;
	HashResultPointer[4] = 0xC3D2E1F0;
}

/**
 * lpfc_sha_iterate - Iterate initial hash table with the working hash table
 * @HashResultPointer: pointer to an initial/result hash table.
 * @HashWorkingPointer: pointer to an working hash table.
 *
 * This routine iterates an initial hash table pointed by @HashResultPointer
 * with the values from the working hash table pointeed by @HashWorkingPointer.
 * The results are putting back to the initial hash table, returned through
 * the @HashResultPointer as the result hash table.
 **/
static void
lpfc_sha_iterate(uint32_t * HashResultPointer, uint32_t * HashWorkingPointer)
{
	int t;
	uint32_t TEMP;
	uint32_t A, B, C, D, E;
	t = 16;
	do {
		HashWorkingPointer[t] =
		    S(1,
		      HashWorkingPointer[t - 3] ^ HashWorkingPointer[t -
								     8] ^
		      HashWorkingPointer[t - 14] ^ HashWorkingPointer[t - 16]);
	} while (++t <= 79);
	t = 0;
	A = HashResultPointer[0];
	B = HashResultPointer[1];
	C = HashResultPointer[2];
	D = HashResultPointer[3];
	E = HashResultPointer[4];

	do {
		if (t < 20) {
			TEMP = ((B & C) | ((~B) & D)) + 0x5A827999;
		} else if (t < 40) {
			TEMP = (B ^ C ^ D) + 0x6ED9EBA1;
		} else if (t < 60) {
			TEMP = ((B & C) | (B & D) | (C & D)) + 0x8F1BBCDC;
		} else {
			TEMP = (B ^ C ^ D) + 0xCA62C1D6;
		}
		TEMP += S(5, A) + E + HashWorkingPointer[t];
		E = D;
		D = C;
		C = S(30, B);
		B = A;
		A = TEMP;
	} while (++t <= 79);

	HashResultPointer[0] += A;
	HashResultPointer[1] += B;
	HashResultPointer[2] += C;
	HashResultPointer[3] += D;
	HashResultPointer[4] += E;

}

/**
 * lpfc_challenge_key - Create challenge key based on WWPN of the HBA
 * @RandomChallenge: pointer to the entry of host challenge random number array.
 * @HashWorking: pointer to the entry of the working hash array.
 *
 * This routine calculates the working hash array referred by @HashWorking
 * from the challenge random numbers associated with the host, referred by
 * @RandomChallenge. The result is put into the entry of the working hash
 * array and returned by reference through @HashWorking.
 **/
static void
lpfc_challenge_key(uint32_t * RandomChallenge, uint32_t * HashWorking)
{
	*HashWorking = (*RandomChallenge ^ *HashWorking);
}

/**
 * lpfc_hba_init - Perform special handling for LC HBA initialization
 * @phba: pointer to lpfc hba data structure.
 * @hbainit: pointer to an array of unsigned 32-bit integers.
 *
 * This routine performs the special handling for LC HBA initialization.
 **/
void
lpfc_hba_init(struct lpfc_hba *phba, uint32_t *hbainit)
{
	int t;
	uint32_t *HashWorking;
	uint32_t *pwwnn = (uint32_t *) phba->wwnn;

	HashWorking = kcalloc(80, sizeof(uint32_t), GFP_KERNEL);
	if (!HashWorking)
		return;

	HashWorking[0] = HashWorking[78] = *pwwnn++;
	HashWorking[1] = HashWorking[79] = *pwwnn;

	for (t = 0; t < 7; t++)
		lpfc_challenge_key(phba->RandomData + t, HashWorking + t);

	lpfc_sha_init(hbainit);
	lpfc_sha_iterate(hbainit, HashWorking);
	kfree(HashWorking);
}

/**
 * lpfc_cleanup - Performs vport cleanups before deleting a vport
 * @vport: pointer to a virtual N_Port data structure.
 *
 * This routine performs the necessary cleanups before deleting the @vport.
 * It invokes the discovery state machine to perform necessary state
 * transitions and to release the ndlps associated with the @vport. Note,
 * the physical port is treated as @vport 0.
 **/
void
lpfc_cleanup(struct lpfc_vport *vport)
{
	struct lpfc_hba   *phba = vport->phba;
	struct lpfc_nodelist *ndlp, *next_ndlp;
	int i = 0;

	if (phba->link_state > LPFC_LINK_DOWN)
		lpfc_port_link_failure(vport);

	/* Clean up VMID resources */
	if (lpfc_is_vmid_enabled(phba))
		lpfc_vmid_vport_cleanup(vport);

	list_for_each_entry_safe(ndlp, next_ndlp, &vport->fc_nodes, nlp_listp) {
		if (vport->port_type != LPFC_PHYSICAL_PORT &&
		    ndlp->nlp_DID == Fabric_DID) {
			/* Just free up ndlp with Fabric_DID for vports */
			lpfc_nlp_put(ndlp);
			continue;
		}

		if (ndlp->nlp_DID == Fabric_Cntl_DID &&
		    ndlp->nlp_state == NLP_STE_UNUSED_NODE) {
			lpfc_nlp_put(ndlp);
			continue;
		}

		/* Fabric Ports not in UNMAPPED state are cleaned up in the
		 * DEVICE_RM event.
		 */
		if (ndlp->nlp_type & NLP_FABRIC &&
		    ndlp->nlp_state == NLP_STE_UNMAPPED_NODE)
			lpfc_disc_state_machine(vport, ndlp, NULL,
					NLP_EVT_DEVICE_RECOVERY);

		if (!(ndlp->fc4_xpt_flags & (NVME_XPT_REGD|SCSI_XPT_REGD)))
			lpfc_disc_state_machine(vport, ndlp, NULL,
					NLP_EVT_DEVICE_RM);
	}

	/* At this point, ALL ndlp's should be gone
	 * because of the previous NLP_EVT_DEVICE_RM.
	 * Lets wait for this to happen, if needed.
	 */
	while (!list_empty(&vport->fc_nodes)) {
		if (i++ > 3000) {
			lpfc_printf_vlog(vport, KERN_ERR,
					 LOG_TRACE_EVENT,
				"0233 Nodelist not empty\n");
			list_for_each_entry_safe(ndlp, next_ndlp,
						&vport->fc_nodes, nlp_listp) {
				lpfc_printf_vlog(ndlp->vport, KERN_ERR,
						 LOG_TRACE_EVENT,
						 "0282 did:x%x ndlp:x%px "
						 "refcnt:%d xflags x%x nflag x%x\n",
						 ndlp->nlp_DID, (void *)ndlp,
						 kref_read(&ndlp->kref),
						 ndlp->fc4_xpt_flags,
						 ndlp->nlp_flag);
			}
			break;
		}

		/* Wait for any activity on ndlps to settle */
		msleep(10);
	}
	lpfc_cleanup_vports_rrqs(vport, NULL);
}

/**
 * lpfc_stop_vport_timers - Stop all the timers associated with a vport
 * @vport: pointer to a virtual N_Port data structure.
 *
 * This routine stops all the timers associated with a @vport. This function
 * is invoked before disabling or deleting a @vport. Note that the physical
 * port is treated as @vport 0.
 **/
void
lpfc_stop_vport_timers(struct lpfc_vport *vport)
{
	del_timer_sync(&vport->els_tmofunc);
	del_timer_sync(&vport->delayed_disc_tmo);
	lpfc_can_disctmo(vport);
	return;
}

/**
 * __lpfc_sli4_stop_fcf_redisc_wait_timer - Stop FCF rediscovery wait timer
 * @phba: pointer to lpfc hba data structure.
 *
 * This routine stops the SLI4 FCF rediscover wait timer if it's on. The
 * caller of this routine should already hold the host lock.
 **/
void
__lpfc_sli4_stop_fcf_redisc_wait_timer(struct lpfc_hba *phba)
{
	/* Clear pending FCF rediscovery wait flag */
	phba->fcf.fcf_flag &= ~FCF_REDISC_PEND;

	/* Now, try to stop the timer */
	del_timer(&phba->fcf.redisc_wait);
}

/**
 * lpfc_sli4_stop_fcf_redisc_wait_timer - Stop FCF rediscovery wait timer
 * @phba: pointer to lpfc hba data structure.
 *
 * This routine stops the SLI4 FCF rediscover wait timer if it's on. It
 * checks whether the FCF rediscovery wait timer is pending with the host
 * lock held before proceeding with disabling the timer and clearing the
 * wait timer pendig flag.
 **/
void
lpfc_sli4_stop_fcf_redisc_wait_timer(struct lpfc_hba *phba)
{
	spin_lock_irq(&phba->hbalock);
	if (!(phba->fcf.fcf_flag & FCF_REDISC_PEND)) {
		/* FCF rediscovery timer already fired or stopped */
		spin_unlock_irq(&phba->hbalock);
		return;
	}
	__lpfc_sli4_stop_fcf_redisc_wait_timer(phba);
	/* Clear failover in progress flags */
	phba->fcf.fcf_flag &= ~(FCF_DEAD_DISC | FCF_ACVL_DISC);
	spin_unlock_irq(&phba->hbalock);
}

/**
 * lpfc_cmf_stop - Stop CMF processing
 * @phba: pointer to lpfc hba data structure.
 *
 * This is called when the link goes down or if CMF mode is turned OFF.
 * It is also called when going offline or unloaded just before the
 * congestion info buffer is unregistered.
 **/
void
lpfc_cmf_stop(struct lpfc_hba *phba)
{
	int cpu;
	struct lpfc_cgn_stat *cgs;

	/* We only do something if CMF is enabled */
	if (!phba->sli4_hba.pc_sli4_params.cmf)
		return;

	lpfc_printf_log(phba, KERN_INFO, LOG_CGN_MGMT,
			"6221 Stop CMF / Cancel Timer\n");

	/* Cancel the CMF timer */
	hrtimer_cancel(&phba->cmf_timer);

	/* Zero CMF counters */
	atomic_set(&phba->cmf_busy, 0);
	for_each_present_cpu(cpu) {
		cgs = per_cpu_ptr(phba->cmf_stat, cpu);
		atomic64_set(&cgs->total_bytes, 0);
		atomic64_set(&cgs->rcv_bytes, 0);
		atomic_set(&cgs->rx_io_cnt, 0);
		atomic64_set(&cgs->rx_latency, 0);
	}
	atomic_set(&phba->cmf_bw_wait, 0);

	/* Resume any blocked IO - Queue unblock on workqueue */
	queue_work(phba->wq, &phba->unblock_request_work);
}

static inline uint64_t
lpfc_get_max_line_rate(struct lpfc_hba *phba)
{
	uint64_t rate = lpfc_sli_port_speed_get(phba);

	return ((((unsigned long)rate) * 1024 * 1024) / 10);
}

void
lpfc_cmf_signal_init(struct lpfc_hba *phba)
{
	lpfc_printf_log(phba, KERN_INFO, LOG_CGN_MGMT,
			"6223 Signal CMF init\n");

	/* Use the new fc_linkspeed to recalculate */
	phba->cmf_interval_rate = LPFC_CMF_INTERVAL;
	phba->cmf_max_line_rate = lpfc_get_max_line_rate(phba);
	phba->cmf_link_byte_count = div_u64(phba->cmf_max_line_rate *
					    phba->cmf_interval_rate, 1000);
	phba->cmf_max_bytes_per_interval = phba->cmf_link_byte_count;

	/* This is a signal to firmware to sync up CMF BW with link speed */
	lpfc_issue_cmf_sync_wqe(phba, 0, 0);
}

/**
 * lpfc_cmf_start - Start CMF processing
 * @phba: pointer to lpfc hba data structure.
 *
 * This is called when the link comes up or if CMF mode is turned OFF
 * to Monitor or Managed.
 **/
void
lpfc_cmf_start(struct lpfc_hba *phba)
{
	struct lpfc_cgn_stat *cgs;
	int cpu;

	/* We only do something if CMF is enabled */
	if (!phba->sli4_hba.pc_sli4_params.cmf ||
	    phba->cmf_active_mode == LPFC_CFG_OFF)
		return;

	/* Reinitialize congestion buffer info */
	lpfc_init_congestion_buf(phba);

	atomic_set(&phba->cgn_fabric_warn_cnt, 0);
	atomic_set(&phba->cgn_fabric_alarm_cnt, 0);
	atomic_set(&phba->cgn_sync_alarm_cnt, 0);
	atomic_set(&phba->cgn_sync_warn_cnt, 0);

	atomic_set(&phba->cmf_busy, 0);
	for_each_present_cpu(cpu) {
		cgs = per_cpu_ptr(phba->cmf_stat, cpu);
		atomic64_set(&cgs->total_bytes, 0);
		atomic64_set(&cgs->rcv_bytes, 0);
		atomic_set(&cgs->rx_io_cnt, 0);
		atomic64_set(&cgs->rx_latency, 0);
	}
	phba->cmf_latency.tv_sec = 0;
	phba->cmf_latency.tv_nsec = 0;

	lpfc_cmf_signal_init(phba);

	lpfc_printf_log(phba, KERN_INFO, LOG_CGN_MGMT,
			"6222 Start CMF / Timer\n");

	phba->cmf_timer_cnt = 0;
	hrtimer_start(&phba->cmf_timer,
		      ktime_set(0, LPFC_CMF_INTERVAL * 1000000),
		      HRTIMER_MODE_REL);
	/* Setup for latency check in IO cmpl routines */
	ktime_get_real_ts64(&phba->cmf_latency);

	atomic_set(&phba->cmf_bw_wait, 0);
	atomic_set(&phba->cmf_stop_io, 0);
}

/**
 * lpfc_stop_hba_timers - Stop all the timers associated with an HBA
 * @phba: pointer to lpfc hba data structure.
 *
 * This routine stops all the timers associated with a HBA. This function is
 * invoked before either putting a HBA offline or unloading the driver.
 **/
void
lpfc_stop_hba_timers(struct lpfc_hba *phba)
{
	if (phba->pport)
		lpfc_stop_vport_timers(phba->pport);
	cancel_delayed_work_sync(&phba->eq_delay_work);
	cancel_delayed_work_sync(&phba->idle_stat_delay_work);
	del_timer_sync(&phba->sli.mbox_tmo);
	del_timer_sync(&phba->fabric_block_timer);
	del_timer_sync(&phba->eratt_poll);
	del_timer_sync(&phba->hb_tmofunc);
	if (phba->sli_rev == LPFC_SLI_REV4) {
		del_timer_sync(&phba->rrq_tmr);
		phba->hba_flag &= ~HBA_RRQ_ACTIVE;
	}
	phba->hba_flag &= ~(HBA_HBEAT_INP | HBA_HBEAT_TMO);

	switch (phba->pci_dev_grp) {
	case LPFC_PCI_DEV_LP:
		/* Stop any LightPulse device specific driver timers */
		del_timer_sync(&phba->fcp_poll_timer);
		break;
	case LPFC_PCI_DEV_OC:
		/* Stop any OneConnect device specific driver timers */
		lpfc_sli4_stop_fcf_redisc_wait_timer(phba);
		break;
	default:
		lpfc_printf_log(phba, KERN_ERR, LOG_TRACE_EVENT,
				"0297 Invalid device group (x%x)\n",
				phba->pci_dev_grp);
		break;
	}
	return;
}

/**
 * lpfc_block_mgmt_io - Mark a HBA's management interface as blocked
 * @phba: pointer to lpfc hba data structure.
 * @mbx_action: flag for mailbox no wait action.
 *
 * This routine marks a HBA's management interface as blocked. Once the HBA's
 * management interface is marked as blocked, all the user space access to
 * the HBA, whether they are from sysfs interface or libdfc interface will
 * all be blocked. The HBA is set to block the management interface when the
 * driver prepares the HBA interface for online or offline.
 **/
static void
lpfc_block_mgmt_io(struct lpfc_hba *phba, int mbx_action)
{
	unsigned long iflag;
	uint8_t actcmd = MBX_HEARTBEAT;
	unsigned long timeout;

	spin_lock_irqsave(&phba->hbalock, iflag);
	phba->sli.sli_flag |= LPFC_BLOCK_MGMT_IO;
	spin_unlock_irqrestore(&phba->hbalock, iflag);
	if (mbx_action == LPFC_MBX_NO_WAIT)
		return;
	timeout = msecs_to_jiffies(LPFC_MBOX_TMO * 1000) + jiffies;
	spin_lock_irqsave(&phba->hbalock, iflag);
	if (phba->sli.mbox_active) {
		actcmd = phba->sli.mbox_active->u.mb.mbxCommand;
		/* Determine how long we might wait for the active mailbox
		 * command to be gracefully completed by firmware.
		 */
		timeout = msecs_to_jiffies(lpfc_mbox_tmo_val(phba,
				phba->sli.mbox_active) * 1000) + jiffies;
	}
	spin_unlock_irqrestore(&phba->hbalock, iflag);

	/* Wait for the outstnading mailbox command to complete */
	while (phba->sli.mbox_active) {
		/* Check active mailbox complete status every 2ms */
		msleep(2);
		if (time_after(jiffies, timeout)) {
			lpfc_printf_log(phba, KERN_ERR, LOG_TRACE_EVENT,
					"2813 Mgmt IO is Blocked %x "
					"- mbox cmd %x still active\n",
					phba->sli.sli_flag, actcmd);
			break;
		}
	}
}

/**
 * lpfc_sli4_node_prep - Assign RPIs for active nodes.
 * @phba: pointer to lpfc hba data structure.
 *
 * Allocate RPIs for all active remote nodes. This is needed whenever
 * an SLI4 adapter is reset and the driver is not unloading. Its purpose
 * is to fixup the temporary rpi assignments.
 **/
void
lpfc_sli4_node_prep(struct lpfc_hba *phba)
{
	struct lpfc_nodelist  *ndlp, *next_ndlp;
	struct lpfc_vport **vports;
	int i, rpi;

	if (phba->sli_rev != LPFC_SLI_REV4)
		return;

	vports = lpfc_create_vport_work_array(phba);
	if (vports == NULL)
		return;

	for (i = 0; i <= phba->max_vports && vports[i] != NULL; i++) {
		if (vports[i]->load_flag & FC_UNLOADING)
			continue;

		list_for_each_entry_safe(ndlp, next_ndlp,
					 &vports[i]->fc_nodes,
					 nlp_listp) {
			rpi = lpfc_sli4_alloc_rpi(phba);
			if (rpi == LPFC_RPI_ALLOC_ERROR) {
				/* TODO print log? */
				continue;
			}
			ndlp->nlp_rpi = rpi;
			lpfc_printf_vlog(ndlp->vport, KERN_INFO,
					 LOG_NODE | LOG_DISCOVERY,
					 "0009 Assign RPI x%x to ndlp x%px "
					 "DID:x%06x flg:x%x\n",
					 ndlp->nlp_rpi, ndlp, ndlp->nlp_DID,
					 ndlp->nlp_flag);
		}
	}
	lpfc_destroy_vport_work_array(phba, vports);
}

/**
 * lpfc_create_expedite_pool - create expedite pool
 * @phba: pointer to lpfc hba data structure.
 *
 * This routine moves a batch of XRIs from lpfc_io_buf_list_put of HWQ 0
 * to expedite pool. Mark them as expedite.
 **/
static void lpfc_create_expedite_pool(struct lpfc_hba *phba)
{
	struct lpfc_sli4_hdw_queue *qp;
	struct lpfc_io_buf *lpfc_ncmd;
	struct lpfc_io_buf *lpfc_ncmd_next;
	struct lpfc_epd_pool *epd_pool;
	unsigned long iflag;

	epd_pool = &phba->epd_pool;
	qp = &phba->sli4_hba.hdwq[0];

	spin_lock_init(&epd_pool->lock);
	spin_lock_irqsave(&qp->io_buf_list_put_lock, iflag);
	spin_lock(&epd_pool->lock);
	INIT_LIST_HEAD(&epd_pool->list);
	list_for_each_entry_safe(lpfc_ncmd, lpfc_ncmd_next,
				 &qp->lpfc_io_buf_list_put, list) {
		list_move_tail(&lpfc_ncmd->list, &epd_pool->list);
		lpfc_ncmd->expedite = true;
		qp->put_io_bufs--;
		epd_pool->count++;
		if (epd_pool->count >= XRI_BATCH)
			break;
	}
	spin_unlock(&epd_pool->lock);
	spin_unlock_irqrestore(&qp->io_buf_list_put_lock, iflag);
}

/**
 * lpfc_destroy_expedite_pool - destroy expedite pool
 * @phba: pointer to lpfc hba data structure.
 *
 * This routine returns XRIs from expedite pool to lpfc_io_buf_list_put
 * of HWQ 0. Clear the mark.
 **/
static void lpfc_destroy_expedite_pool(struct lpfc_hba *phba)
{
	struct lpfc_sli4_hdw_queue *qp;
	struct lpfc_io_buf *lpfc_ncmd;
	struct lpfc_io_buf *lpfc_ncmd_next;
	struct lpfc_epd_pool *epd_pool;
	unsigned long iflag;

	epd_pool = &phba->epd_pool;
	qp = &phba->sli4_hba.hdwq[0];

	spin_lock_irqsave(&qp->io_buf_list_put_lock, iflag);
	spin_lock(&epd_pool->lock);
	list_for_each_entry_safe(lpfc_ncmd, lpfc_ncmd_next,
				 &epd_pool->list, list) {
		list_move_tail(&lpfc_ncmd->list,
			       &qp->lpfc_io_buf_list_put);
		lpfc_ncmd->flags = false;
		qp->put_io_bufs++;
		epd_pool->count--;
	}
	spin_unlock(&epd_pool->lock);
	spin_unlock_irqrestore(&qp->io_buf_list_put_lock, iflag);
}

/**
 * lpfc_create_multixri_pools - create multi-XRI pools
 * @phba: pointer to lpfc hba data structure.
 *
 * This routine initialize public, private per HWQ. Then, move XRIs from
 * lpfc_io_buf_list_put to public pool. High and low watermark are also
 * Initialized.
 **/
void lpfc_create_multixri_pools(struct lpfc_hba *phba)
{
	u32 i, j;
	u32 hwq_count;
	u32 count_per_hwq;
	struct lpfc_io_buf *lpfc_ncmd;
	struct lpfc_io_buf *lpfc_ncmd_next;
	unsigned long iflag;
	struct lpfc_sli4_hdw_queue *qp;
	struct lpfc_multixri_pool *multixri_pool;
	struct lpfc_pbl_pool *pbl_pool;
	struct lpfc_pvt_pool *pvt_pool;

	lpfc_printf_log(phba, KERN_INFO, LOG_INIT,
			"1234 num_hdw_queue=%d num_present_cpu=%d common_xri_cnt=%d\n",
			phba->cfg_hdw_queue, phba->sli4_hba.num_present_cpu,
			phba->sli4_hba.io_xri_cnt);

	if (phba->cfg_enable_fc4_type & LPFC_ENABLE_NVME)
		lpfc_create_expedite_pool(phba);

	hwq_count = phba->cfg_hdw_queue;
	count_per_hwq = phba->sli4_hba.io_xri_cnt / hwq_count;

	for (i = 0; i < hwq_count; i++) {
		multixri_pool = kzalloc(sizeof(*multixri_pool), GFP_KERNEL);

		if (!multixri_pool) {
			lpfc_printf_log(phba, KERN_INFO, LOG_INIT,
					"1238 Failed to allocate memory for "
					"multixri_pool\n");

			if (phba->cfg_enable_fc4_type & LPFC_ENABLE_NVME)
				lpfc_destroy_expedite_pool(phba);

			j = 0;
			while (j < i) {
				qp = &phba->sli4_hba.hdwq[j];
				kfree(qp->p_multixri_pool);
				j++;
			}
			phba->cfg_xri_rebalancing = 0;
			return;
		}

		qp = &phba->sli4_hba.hdwq[i];
		qp->p_multixri_pool = multixri_pool;

		multixri_pool->xri_limit = count_per_hwq;
		multixri_pool->rrb_next_hwqid = i;

		/* Deal with public free xri pool */
		pbl_pool = &multixri_pool->pbl_pool;
		spin_lock_init(&pbl_pool->lock);
		spin_lock_irqsave(&qp->io_buf_list_put_lock, iflag);
		spin_lock(&pbl_pool->lock);
		INIT_LIST_HEAD(&pbl_pool->list);
		list_for_each_entry_safe(lpfc_ncmd, lpfc_ncmd_next,
					 &qp->lpfc_io_buf_list_put, list) {
			list_move_tail(&lpfc_ncmd->list, &pbl_pool->list);
			qp->put_io_bufs--;
			pbl_pool->count++;
		}
		lpfc_printf_log(phba, KERN_INFO, LOG_INIT,
				"1235 Moved %d buffers from PUT list over to pbl_pool[%d]\n",
				pbl_pool->count, i);
		spin_unlock(&pbl_pool->lock);
		spin_unlock_irqrestore(&qp->io_buf_list_put_lock, iflag);

		/* Deal with private free xri pool */
		pvt_pool = &multixri_pool->pvt_pool;
		pvt_pool->high_watermark = multixri_pool->xri_limit / 2;
		pvt_pool->low_watermark = XRI_BATCH;
		spin_lock_init(&pvt_pool->lock);
		spin_lock_irqsave(&pvt_pool->lock, iflag);
		INIT_LIST_HEAD(&pvt_pool->list);
		pvt_pool->count = 0;
		spin_unlock_irqrestore(&pvt_pool->lock, iflag);
	}
}

/**
 * lpfc_destroy_multixri_pools - destroy multi-XRI pools
 * @phba: pointer to lpfc hba data structure.
 *
 * This routine returns XRIs from public/private to lpfc_io_buf_list_put.
 **/
static void lpfc_destroy_multixri_pools(struct lpfc_hba *phba)
{
	u32 i;
	u32 hwq_count;
	struct lpfc_io_buf *lpfc_ncmd;
	struct lpfc_io_buf *lpfc_ncmd_next;
	unsigned long iflag;
	struct lpfc_sli4_hdw_queue *qp;
	struct lpfc_multixri_pool *multixri_pool;
	struct lpfc_pbl_pool *pbl_pool;
	struct lpfc_pvt_pool *pvt_pool;

	if (phba->cfg_enable_fc4_type & LPFC_ENABLE_NVME)
		lpfc_destroy_expedite_pool(phba);

	if (!(phba->pport->load_flag & FC_UNLOADING))
		lpfc_sli_flush_io_rings(phba);

	hwq_count = phba->cfg_hdw_queue;

	for (i = 0; i < hwq_count; i++) {
		qp = &phba->sli4_hba.hdwq[i];
		multixri_pool = qp->p_multixri_pool;
		if (!multixri_pool)
			continue;

		qp->p_multixri_pool = NULL;

		spin_lock_irqsave(&qp->io_buf_list_put_lock, iflag);

		/* Deal with public free xri pool */
		pbl_pool = &multixri_pool->pbl_pool;
		spin_lock(&pbl_pool->lock);

		lpfc_printf_log(phba, KERN_INFO, LOG_INIT,
				"1236 Moving %d buffers from pbl_pool[%d] TO PUT list\n",
				pbl_pool->count, i);

		list_for_each_entry_safe(lpfc_ncmd, lpfc_ncmd_next,
					 &pbl_pool->list, list) {
			list_move_tail(&lpfc_ncmd->list,
				       &qp->lpfc_io_buf_list_put);
			qp->put_io_bufs++;
			pbl_pool->count--;
		}

		INIT_LIST_HEAD(&pbl_pool->list);
		pbl_pool->count = 0;

		spin_unlock(&pbl_pool->lock);

		/* Deal with private free xri pool */
		pvt_pool = &multixri_pool->pvt_pool;
		spin_lock(&pvt_pool->lock);

		lpfc_printf_log(phba, KERN_INFO, LOG_INIT,
				"1237 Moving %d buffers from pvt_pool[%d] TO PUT list\n",
				pvt_pool->count, i);

		list_for_each_entry_safe(lpfc_ncmd, lpfc_ncmd_next,
					 &pvt_pool->list, list) {
			list_move_tail(&lpfc_ncmd->list,
				       &qp->lpfc_io_buf_list_put);
			qp->put_io_bufs++;
			pvt_pool->count--;
		}

		INIT_LIST_HEAD(&pvt_pool->list);
		pvt_pool->count = 0;

		spin_unlock(&pvt_pool->lock);
		spin_unlock_irqrestore(&qp->io_buf_list_put_lock, iflag);

		kfree(multixri_pool);
	}
}

/**
 * lpfc_online - Initialize and bring a HBA online
 * @phba: pointer to lpfc hba data structure.
 *
 * This routine initializes the HBA and brings a HBA online. During this
 * process, the management interface is blocked to prevent user space access
 * to the HBA interfering with the driver initialization.
 *
 * Return codes
 *   0 - successful
 *   1 - failed
 **/
int
lpfc_online(struct lpfc_hba *phba)
{
	struct lpfc_vport *vport;
	struct lpfc_vport **vports;
	int i, error = 0;
	bool vpis_cleared = false;

	if (!phba)
		return 0;
	vport = phba->pport;

	if (!(vport->fc_flag & FC_OFFLINE_MODE))
		return 0;

	lpfc_printf_log(phba, KERN_WARNING, LOG_INIT,
			"0458 Bring Adapter online\n");

	lpfc_block_mgmt_io(phba, LPFC_MBX_WAIT);

	if (phba->sli_rev == LPFC_SLI_REV4) {
		if (lpfc_sli4_hba_setup(phba)) { /* Initialize SLI4 HBA */
			lpfc_unblock_mgmt_io(phba);
			return 1;
		}
		spin_lock_irq(&phba->hbalock);
		if (!phba->sli4_hba.max_cfg_param.vpi_used)
			vpis_cleared = true;
		spin_unlock_irq(&phba->hbalock);

		/* Reestablish the local initiator port.
		 * The offline process destroyed the previous lport.
		 */
		if (phba->cfg_enable_fc4_type & LPFC_ENABLE_NVME &&
				!phba->nvmet_support) {
			error = lpfc_nvme_create_localport(phba->pport);
			if (error)
				lpfc_printf_log(phba, KERN_ERR, LOG_TRACE_EVENT,
					"6132 NVME restore reg failed "
					"on nvmei error x%x\n", error);
		}
	} else {
		lpfc_sli_queue_init(phba);
		if (lpfc_sli_hba_setup(phba)) {	/* Initialize SLI2/SLI3 HBA */
			lpfc_unblock_mgmt_io(phba);
			return 1;
		}
	}

	vports = lpfc_create_vport_work_array(phba);
	if (vports != NULL) {
		for (i = 0; i <= phba->max_vports && vports[i] != NULL; i++) {
			struct Scsi_Host *shost;
			shost = lpfc_shost_from_vport(vports[i]);
			spin_lock_irq(shost->host_lock);
			vports[i]->fc_flag &= ~FC_OFFLINE_MODE;
			if (phba->sli3_options & LPFC_SLI3_NPIV_ENABLED)
				vports[i]->fc_flag |= FC_VPORT_NEEDS_REG_VPI;
			if (phba->sli_rev == LPFC_SLI_REV4) {
				vports[i]->fc_flag |= FC_VPORT_NEEDS_INIT_VPI;
				if ((vpis_cleared) &&
				    (vports[i]->port_type !=
					LPFC_PHYSICAL_PORT))
					vports[i]->vpi = 0;
			}
			spin_unlock_irq(shost->host_lock);
		}
	}
	lpfc_destroy_vport_work_array(phba, vports);

	if (phba->cfg_xri_rebalancing)
		lpfc_create_multixri_pools(phba);

	lpfc_cpuhp_add(phba);

	lpfc_unblock_mgmt_io(phba);
	return 0;
}

/**
 * lpfc_unblock_mgmt_io - Mark a HBA's management interface to be not blocked
 * @phba: pointer to lpfc hba data structure.
 *
 * This routine marks a HBA's management interface as not blocked. Once the
 * HBA's management interface is marked as not blocked, all the user space
 * access to the HBA, whether they are from sysfs interface or libdfc
 * interface will be allowed. The HBA is set to block the management interface
 * when the driver prepares the HBA interface for online or offline and then
 * set to unblock the management interface afterwards.
 **/
void
lpfc_unblock_mgmt_io(struct lpfc_hba * phba)
{
	unsigned long iflag;

	spin_lock_irqsave(&phba->hbalock, iflag);
	phba->sli.sli_flag &= ~LPFC_BLOCK_MGMT_IO;
	spin_unlock_irqrestore(&phba->hbalock, iflag);
}

/**
 * lpfc_offline_prep - Prepare a HBA to be brought offline
 * @phba: pointer to lpfc hba data structure.
 * @mbx_action: flag for mailbox shutdown action.
 *
 * This routine is invoked to prepare a HBA to be brought offline. It performs
 * unregistration login to all the nodes on all vports and flushes the mailbox
 * queue to make it ready to be brought offline.
 **/
void
lpfc_offline_prep(struct lpfc_hba *phba, int mbx_action)
{
	struct lpfc_vport *vport = phba->pport;
	struct lpfc_nodelist  *ndlp, *next_ndlp;
	struct lpfc_vport **vports;
	struct Scsi_Host *shost;
	int i;

	if (vport->fc_flag & FC_OFFLINE_MODE)
		return;

	lpfc_block_mgmt_io(phba, mbx_action);

	lpfc_linkdown(phba);

	/* Issue an unreg_login to all nodes on all vports */
	vports = lpfc_create_vport_work_array(phba);
	if (vports != NULL) {
		for (i = 0; i <= phba->max_vports && vports[i] != NULL; i++) {
			if (vports[i]->load_flag & FC_UNLOADING)
				continue;
			shost = lpfc_shost_from_vport(vports[i]);
			spin_lock_irq(shost->host_lock);
			vports[i]->vpi_state &= ~LPFC_VPI_REGISTERED;
			vports[i]->fc_flag |= FC_VPORT_NEEDS_REG_VPI;
			vports[i]->fc_flag &= ~FC_VFI_REGISTERED;
			spin_unlock_irq(shost->host_lock);

			shost =	lpfc_shost_from_vport(vports[i]);
			list_for_each_entry_safe(ndlp, next_ndlp,
						 &vports[i]->fc_nodes,
						 nlp_listp) {

				spin_lock_irq(&ndlp->lock);
				ndlp->nlp_flag &= ~NLP_NPR_ADISC;
				spin_unlock_irq(&ndlp->lock);

				lpfc_unreg_rpi(vports[i], ndlp);
				/*
				 * Whenever an SLI4 port goes offline, free the
				 * RPI. Get a new RPI when the adapter port
				 * comes back online.
				 */
				if (phba->sli_rev == LPFC_SLI_REV4) {
					lpfc_printf_vlog(vports[i], KERN_INFO,
						 LOG_NODE | LOG_DISCOVERY,
						 "0011 Free RPI x%x on "
						 "ndlp: x%px did x%x\n",
						 ndlp->nlp_rpi, ndlp,
						 ndlp->nlp_DID);
					lpfc_sli4_free_rpi(phba, ndlp->nlp_rpi);
					ndlp->nlp_rpi = LPFC_RPI_ALLOC_ERROR;
				}

				if (ndlp->nlp_type & NLP_FABRIC) {
					lpfc_disc_state_machine(vports[i], ndlp,
						NULL, NLP_EVT_DEVICE_RECOVERY);

					/* Don't remove the node unless the
					 * has been unregistered with the
					 * transport.  If so, let dev_loss
					 * take care of the node.
					 */
					if (!(ndlp->fc4_xpt_flags &
					      (NVME_XPT_REGD | SCSI_XPT_REGD)))
						lpfc_disc_state_machine
							(vports[i], ndlp,
							 NULL,
							 NLP_EVT_DEVICE_RM);
				}
			}
		}
	}
	lpfc_destroy_vport_work_array(phba, vports);

	lpfc_sli_mbox_sys_shutdown(phba, mbx_action);

	if (phba->wq)
		flush_workqueue(phba->wq);
}

/**
 * lpfc_offline - Bring a HBA offline
 * @phba: pointer to lpfc hba data structure.
 *
 * This routine actually brings a HBA offline. It stops all the timers
 * associated with the HBA, brings down the SLI layer, and eventually
 * marks the HBA as in offline state for the upper layer protocol.
 **/
void
lpfc_offline(struct lpfc_hba *phba)
{
	struct Scsi_Host  *shost;
	struct lpfc_vport **vports;
	int i;

	if (phba->pport->fc_flag & FC_OFFLINE_MODE)
		return;

	/* stop port and all timers associated with this hba */
	lpfc_stop_port(phba);

	/* Tear down the local and target port registrations.  The
	 * nvme transports need to cleanup.
	 */
	lpfc_nvmet_destroy_targetport(phba);
	lpfc_nvme_destroy_localport(phba->pport);

	vports = lpfc_create_vport_work_array(phba);
	if (vports != NULL)
		for (i = 0; i <= phba->max_vports && vports[i] != NULL; i++)
			lpfc_stop_vport_timers(vports[i]);
	lpfc_destroy_vport_work_array(phba, vports);
	lpfc_printf_log(phba, KERN_WARNING, LOG_INIT,
			"0460 Bring Adapter offline\n");
	/* Bring down the SLI Layer and cleanup.  The HBA is offline
	   now.  */
	lpfc_sli_hba_down(phba);
	spin_lock_irq(&phba->hbalock);
	phba->work_ha = 0;
	spin_unlock_irq(&phba->hbalock);
	vports = lpfc_create_vport_work_array(phba);
	if (vports != NULL)
		for (i = 0; i <= phba->max_vports && vports[i] != NULL; i++) {
			shost = lpfc_shost_from_vport(vports[i]);
			spin_lock_irq(shost->host_lock);
			vports[i]->work_port_events = 0;
			vports[i]->fc_flag |= FC_OFFLINE_MODE;
			spin_unlock_irq(shost->host_lock);
		}
	lpfc_destroy_vport_work_array(phba, vports);
	/* If OFFLINE flag is clear (i.e. unloading), cpuhp removal is handled
	 * in hba_unset
	 */
	if (phba->pport->fc_flag & FC_OFFLINE_MODE)
		__lpfc_cpuhp_remove(phba);

	if (phba->cfg_xri_rebalancing)
		lpfc_destroy_multixri_pools(phba);
}

/**
 * lpfc_scsi_free - Free all the SCSI buffers and IOCBs from driver lists
 * @phba: pointer to lpfc hba data structure.
 *
 * This routine is to free all the SCSI buffers and IOCBs from the driver
 * list back to kernel. It is called from lpfc_pci_remove_one to free
 * the internal resources before the device is removed from the system.
 **/
static void
lpfc_scsi_free(struct lpfc_hba *phba)
{
	struct lpfc_io_buf *sb, *sb_next;

	if (!(phba->cfg_enable_fc4_type & LPFC_ENABLE_FCP))
		return;

	spin_lock_irq(&phba->hbalock);

	/* Release all the lpfc_scsi_bufs maintained by this host. */

	spin_lock(&phba->scsi_buf_list_put_lock);
	list_for_each_entry_safe(sb, sb_next, &phba->lpfc_scsi_buf_list_put,
				 list) {
		list_del(&sb->list);
		dma_pool_free(phba->lpfc_sg_dma_buf_pool, sb->data,
			      sb->dma_handle);
		kfree(sb);
		phba->total_scsi_bufs--;
	}
	spin_unlock(&phba->scsi_buf_list_put_lock);

	spin_lock(&phba->scsi_buf_list_get_lock);
	list_for_each_entry_safe(sb, sb_next, &phba->lpfc_scsi_buf_list_get,
				 list) {
		list_del(&sb->list);
		dma_pool_free(phba->lpfc_sg_dma_buf_pool, sb->data,
			      sb->dma_handle);
		kfree(sb);
		phba->total_scsi_bufs--;
	}
	spin_unlock(&phba->scsi_buf_list_get_lock);
	spin_unlock_irq(&phba->hbalock);
}

/**
 * lpfc_io_free - Free all the IO buffers and IOCBs from driver lists
 * @phba: pointer to lpfc hba data structure.
 *
 * This routine is to free all the IO buffers and IOCBs from the driver
 * list back to kernel. It is called from lpfc_pci_remove_one to free
 * the internal resources before the device is removed from the system.
 **/
void
lpfc_io_free(struct lpfc_hba *phba)
{
	struct lpfc_io_buf *lpfc_ncmd, *lpfc_ncmd_next;
	struct lpfc_sli4_hdw_queue *qp;
	int idx;

	for (idx = 0; idx < phba->cfg_hdw_queue; idx++) {
		qp = &phba->sli4_hba.hdwq[idx];
		/* Release all the lpfc_nvme_bufs maintained by this host. */
		spin_lock(&qp->io_buf_list_put_lock);
		list_for_each_entry_safe(lpfc_ncmd, lpfc_ncmd_next,
					 &qp->lpfc_io_buf_list_put,
					 list) {
			list_del(&lpfc_ncmd->list);
			qp->put_io_bufs--;
			dma_pool_free(phba->lpfc_sg_dma_buf_pool,
				      lpfc_ncmd->data, lpfc_ncmd->dma_handle);
			if (phba->cfg_xpsgl && !phba->nvmet_support)
				lpfc_put_sgl_per_hdwq(phba, lpfc_ncmd);
			lpfc_put_cmd_rsp_buf_per_hdwq(phba, lpfc_ncmd);
			kfree(lpfc_ncmd);
			qp->total_io_bufs--;
		}
		spin_unlock(&qp->io_buf_list_put_lock);

		spin_lock(&qp->io_buf_list_get_lock);
		list_for_each_entry_safe(lpfc_ncmd, lpfc_ncmd_next,
					 &qp->lpfc_io_buf_list_get,
					 list) {
			list_del(&lpfc_ncmd->list);
			qp->get_io_bufs--;
			dma_pool_free(phba->lpfc_sg_dma_buf_pool,
				      lpfc_ncmd->data, lpfc_ncmd->dma_handle);
			if (phba->cfg_xpsgl && !phba->nvmet_support)
				lpfc_put_sgl_per_hdwq(phba, lpfc_ncmd);
			lpfc_put_cmd_rsp_buf_per_hdwq(phba, lpfc_ncmd);
			kfree(lpfc_ncmd);
			qp->total_io_bufs--;
		}
		spin_unlock(&qp->io_buf_list_get_lock);
	}
}

/**
 * lpfc_sli4_els_sgl_update - update ELS xri-sgl sizing and mapping
 * @phba: pointer to lpfc hba data structure.
 *
 * This routine first calculates the sizes of the current els and allocated
 * scsi sgl lists, and then goes through all sgls to updates the physical
 * XRIs assigned due to port function reset. During port initialization, the
 * current els and allocated scsi sgl lists are 0s.
 *
 * Return codes
 *   0 - successful (for now, it always returns 0)
 **/
int
lpfc_sli4_els_sgl_update(struct lpfc_hba *phba)
{
	struct lpfc_sglq *sglq_entry = NULL, *sglq_entry_next = NULL;
	uint16_t i, lxri, xri_cnt, els_xri_cnt;
	LIST_HEAD(els_sgl_list);
	int rc;

	/*
	 * update on pci function's els xri-sgl list
	 */
	els_xri_cnt = lpfc_sli4_get_els_iocb_cnt(phba);

	if (els_xri_cnt > phba->sli4_hba.els_xri_cnt) {
		/* els xri-sgl expanded */
		xri_cnt = els_xri_cnt - phba->sli4_hba.els_xri_cnt;
		lpfc_printf_log(phba, KERN_INFO, LOG_SLI,
				"3157 ELS xri-sgl count increased from "
				"%d to %d\n", phba->sli4_hba.els_xri_cnt,
				els_xri_cnt);
		/* allocate the additional els sgls */
		for (i = 0; i < xri_cnt; i++) {
			sglq_entry = kzalloc(sizeof(struct lpfc_sglq),
					     GFP_KERNEL);
			if (sglq_entry == NULL) {
				lpfc_printf_log(phba, KERN_ERR,
						LOG_TRACE_EVENT,
						"2562 Failure to allocate an "
						"ELS sgl entry:%d\n", i);
				rc = -ENOMEM;
				goto out_free_mem;
			}
			sglq_entry->buff_type = GEN_BUFF_TYPE;
			sglq_entry->virt = lpfc_mbuf_alloc(phba, 0,
							   &sglq_entry->phys);
			if (sglq_entry->virt == NULL) {
				kfree(sglq_entry);
				lpfc_printf_log(phba, KERN_ERR,
						LOG_TRACE_EVENT,
						"2563 Failure to allocate an "
						"ELS mbuf:%d\n", i);
				rc = -ENOMEM;
				goto out_free_mem;
			}
			sglq_entry->sgl = sglq_entry->virt;
			memset(sglq_entry->sgl, 0, LPFC_BPL_SIZE);
			sglq_entry->state = SGL_FREED;
			list_add_tail(&sglq_entry->list, &els_sgl_list);
		}
		spin_lock_irq(&phba->sli4_hba.sgl_list_lock);
		list_splice_init(&els_sgl_list,
				 &phba->sli4_hba.lpfc_els_sgl_list);
		spin_unlock_irq(&phba->sli4_hba.sgl_list_lock);
	} else if (els_xri_cnt < phba->sli4_hba.els_xri_cnt) {
		/* els xri-sgl shrinked */
		xri_cnt = phba->sli4_hba.els_xri_cnt - els_xri_cnt;
		lpfc_printf_log(phba, KERN_INFO, LOG_SLI,
				"3158 ELS xri-sgl count decreased from "
				"%d to %d\n", phba->sli4_hba.els_xri_cnt,
				els_xri_cnt);
		spin_lock_irq(&phba->sli4_hba.sgl_list_lock);
		list_splice_init(&phba->sli4_hba.lpfc_els_sgl_list,
				 &els_sgl_list);
		/* release extra els sgls from list */
		for (i = 0; i < xri_cnt; i++) {
			list_remove_head(&els_sgl_list,
					 sglq_entry, struct lpfc_sglq, list);
			if (sglq_entry) {
				__lpfc_mbuf_free(phba, sglq_entry->virt,
						 sglq_entry->phys);
				kfree(sglq_entry);
			}
		}
		list_splice_init(&els_sgl_list,
				 &phba->sli4_hba.lpfc_els_sgl_list);
		spin_unlock_irq(&phba->sli4_hba.sgl_list_lock);
	} else
		lpfc_printf_log(phba, KERN_INFO, LOG_SLI,
				"3163 ELS xri-sgl count unchanged: %d\n",
				els_xri_cnt);
	phba->sli4_hba.els_xri_cnt = els_xri_cnt;

	/* update xris to els sgls on the list */
	sglq_entry = NULL;
	sglq_entry_next = NULL;
	list_for_each_entry_safe(sglq_entry, sglq_entry_next,
				 &phba->sli4_hba.lpfc_els_sgl_list, list) {
		lxri = lpfc_sli4_next_xritag(phba);
		if (lxri == NO_XRI) {
			lpfc_printf_log(phba, KERN_ERR,
					LOG_TRACE_EVENT,
					"2400 Failed to allocate xri for "
					"ELS sgl\n");
			rc = -ENOMEM;
			goto out_free_mem;
		}
		sglq_entry->sli4_lxritag = lxri;
		sglq_entry->sli4_xritag = phba->sli4_hba.xri_ids[lxri];
	}
	return 0;

out_free_mem:
	lpfc_free_els_sgl_list(phba);
	return rc;
}

/**
 * lpfc_sli4_nvmet_sgl_update - update xri-sgl sizing and mapping
 * @phba: pointer to lpfc hba data structure.
 *
 * This routine first calculates the sizes of the current els and allocated
 * scsi sgl lists, and then goes through all sgls to updates the physical
 * XRIs assigned due to port function reset. During port initialization, the
 * current els and allocated scsi sgl lists are 0s.
 *
 * Return codes
 *   0 - successful (for now, it always returns 0)
 **/
int
lpfc_sli4_nvmet_sgl_update(struct lpfc_hba *phba)
{
	struct lpfc_sglq *sglq_entry = NULL, *sglq_entry_next = NULL;
	uint16_t i, lxri, xri_cnt, els_xri_cnt;
	uint16_t nvmet_xri_cnt;
	LIST_HEAD(nvmet_sgl_list);
	int rc;

	/*
	 * update on pci function's nvmet xri-sgl list
	 */
	els_xri_cnt = lpfc_sli4_get_els_iocb_cnt(phba);

	/* For NVMET, ALL remaining XRIs are dedicated for IO processing */
	nvmet_xri_cnt = phba->sli4_hba.max_cfg_param.max_xri - els_xri_cnt;
	if (nvmet_xri_cnt > phba->sli4_hba.nvmet_xri_cnt) {
		/* els xri-sgl expanded */
		xri_cnt = nvmet_xri_cnt - phba->sli4_hba.nvmet_xri_cnt;
		lpfc_printf_log(phba, KERN_INFO, LOG_SLI,
				"6302 NVMET xri-sgl cnt grew from %d to %d\n",
				phba->sli4_hba.nvmet_xri_cnt, nvmet_xri_cnt);
		/* allocate the additional nvmet sgls */
		for (i = 0; i < xri_cnt; i++) {
			sglq_entry = kzalloc(sizeof(struct lpfc_sglq),
					     GFP_KERNEL);
			if (sglq_entry == NULL) {
				lpfc_printf_log(phba, KERN_ERR,
						LOG_TRACE_EVENT,
						"6303 Failure to allocate an "
						"NVMET sgl entry:%d\n", i);
				rc = -ENOMEM;
				goto out_free_mem;
			}
			sglq_entry->buff_type = NVMET_BUFF_TYPE;
			sglq_entry->virt = lpfc_nvmet_buf_alloc(phba, 0,
							   &sglq_entry->phys);
			if (sglq_entry->virt == NULL) {
				kfree(sglq_entry);
				lpfc_printf_log(phba, KERN_ERR,
						LOG_TRACE_EVENT,
						"6304 Failure to allocate an "
						"NVMET buf:%d\n", i);
				rc = -ENOMEM;
				goto out_free_mem;
			}
			sglq_entry->sgl = sglq_entry->virt;
			memset(sglq_entry->sgl, 0,
			       phba->cfg_sg_dma_buf_size);
			sglq_entry->state = SGL_FREED;
			list_add_tail(&sglq_entry->list, &nvmet_sgl_list);
		}
		spin_lock_irq(&phba->hbalock);
		spin_lock(&phba->sli4_hba.sgl_list_lock);
		list_splice_init(&nvmet_sgl_list,
				 &phba->sli4_hba.lpfc_nvmet_sgl_list);
		spin_unlock(&phba->sli4_hba.sgl_list_lock);
		spin_unlock_irq(&phba->hbalock);
	} else if (nvmet_xri_cnt < phba->sli4_hba.nvmet_xri_cnt) {
		/* nvmet xri-sgl shrunk */
		xri_cnt = phba->sli4_hba.nvmet_xri_cnt - nvmet_xri_cnt;
		lpfc_printf_log(phba, KERN_INFO, LOG_SLI,
				"6305 NVMET xri-sgl count decreased from "
				"%d to %d\n", phba->sli4_hba.nvmet_xri_cnt,
				nvmet_xri_cnt);
		spin_lock_irq(&phba->hbalock);
		spin_lock(&phba->sli4_hba.sgl_list_lock);
		list_splice_init(&phba->sli4_hba.lpfc_nvmet_sgl_list,
				 &nvmet_sgl_list);
		/* release extra nvmet sgls from list */
		for (i = 0; i < xri_cnt; i++) {
			list_remove_head(&nvmet_sgl_list,
					 sglq_entry, struct lpfc_sglq, list);
			if (sglq_entry) {
				lpfc_nvmet_buf_free(phba, sglq_entry->virt,
						    sglq_entry->phys);
				kfree(sglq_entry);
			}
		}
		list_splice_init(&nvmet_sgl_list,
				 &phba->sli4_hba.lpfc_nvmet_sgl_list);
		spin_unlock(&phba->sli4_hba.sgl_list_lock);
		spin_unlock_irq(&phba->hbalock);
	} else
		lpfc_printf_log(phba, KERN_INFO, LOG_SLI,
				"6306 NVMET xri-sgl count unchanged: %d\n",
				nvmet_xri_cnt);
	phba->sli4_hba.nvmet_xri_cnt = nvmet_xri_cnt;

	/* update xris to nvmet sgls on the list */
	sglq_entry = NULL;
	sglq_entry_next = NULL;
	list_for_each_entry_safe(sglq_entry, sglq_entry_next,
				 &phba->sli4_hba.lpfc_nvmet_sgl_list, list) {
		lxri = lpfc_sli4_next_xritag(phba);
		if (lxri == NO_XRI) {
			lpfc_printf_log(phba, KERN_ERR,
					LOG_TRACE_EVENT,
					"6307 Failed to allocate xri for "
					"NVMET sgl\n");
			rc = -ENOMEM;
			goto out_free_mem;
		}
		sglq_entry->sli4_lxritag = lxri;
		sglq_entry->sli4_xritag = phba->sli4_hba.xri_ids[lxri];
	}
	return 0;

out_free_mem:
	lpfc_free_nvmet_sgl_list(phba);
	return rc;
}

int
lpfc_io_buf_flush(struct lpfc_hba *phba, struct list_head *cbuf)
{
	LIST_HEAD(blist);
	struct lpfc_sli4_hdw_queue *qp;
	struct lpfc_io_buf *lpfc_cmd;
	struct lpfc_io_buf *iobufp, *prev_iobufp;
	int idx, cnt, xri, inserted;

	cnt = 0;
	for (idx = 0; idx < phba->cfg_hdw_queue; idx++) {
		qp = &phba->sli4_hba.hdwq[idx];
		spin_lock_irq(&qp->io_buf_list_get_lock);
		spin_lock(&qp->io_buf_list_put_lock);

		/* Take everything off the get and put lists */
		list_splice_init(&qp->lpfc_io_buf_list_get, &blist);
		list_splice(&qp->lpfc_io_buf_list_put, &blist);
		INIT_LIST_HEAD(&qp->lpfc_io_buf_list_get);
		INIT_LIST_HEAD(&qp->lpfc_io_buf_list_put);
		cnt += qp->get_io_bufs + qp->put_io_bufs;
		qp->get_io_bufs = 0;
		qp->put_io_bufs = 0;
		qp->total_io_bufs = 0;
		spin_unlock(&qp->io_buf_list_put_lock);
		spin_unlock_irq(&qp->io_buf_list_get_lock);
	}

	/*
	 * Take IO buffers off blist and put on cbuf sorted by XRI.
	 * This is because POST_SGL takes a sequential range of XRIs
	 * to post to the firmware.
	 */
	for (idx = 0; idx < cnt; idx++) {
		list_remove_head(&blist, lpfc_cmd, struct lpfc_io_buf, list);
		if (!lpfc_cmd)
			return cnt;
		if (idx == 0) {
			list_add_tail(&lpfc_cmd->list, cbuf);
			continue;
		}
		xri = lpfc_cmd->cur_iocbq.sli4_xritag;
		inserted = 0;
		prev_iobufp = NULL;
		list_for_each_entry(iobufp, cbuf, list) {
			if (xri < iobufp->cur_iocbq.sli4_xritag) {
				if (prev_iobufp)
					list_add(&lpfc_cmd->list,
						 &prev_iobufp->list);
				else
					list_add(&lpfc_cmd->list, cbuf);
				inserted = 1;
				break;
			}
			prev_iobufp = iobufp;
		}
		if (!inserted)
			list_add_tail(&lpfc_cmd->list, cbuf);
	}
	return cnt;
}

int
lpfc_io_buf_replenish(struct lpfc_hba *phba, struct list_head *cbuf)
{
	struct lpfc_sli4_hdw_queue *qp;
	struct lpfc_io_buf *lpfc_cmd;
	int idx, cnt;

	qp = phba->sli4_hba.hdwq;
	cnt = 0;
	while (!list_empty(cbuf)) {
		for (idx = 0; idx < phba->cfg_hdw_queue; idx++) {
			list_remove_head(cbuf, lpfc_cmd,
					 struct lpfc_io_buf, list);
			if (!lpfc_cmd)
				return cnt;
			cnt++;
			qp = &phba->sli4_hba.hdwq[idx];
			lpfc_cmd->hdwq_no = idx;
			lpfc_cmd->hdwq = qp;
			lpfc_cmd->cur_iocbq.wqe_cmpl = NULL;
			lpfc_cmd->cur_iocbq.iocb_cmpl = NULL;
			spin_lock(&qp->io_buf_list_put_lock);
			list_add_tail(&lpfc_cmd->list,
				      &qp->lpfc_io_buf_list_put);
			qp->put_io_bufs++;
			qp->total_io_bufs++;
			spin_unlock(&qp->io_buf_list_put_lock);
		}
	}
	return cnt;
}

/**
 * lpfc_sli4_io_sgl_update - update xri-sgl sizing and mapping
 * @phba: pointer to lpfc hba data structure.
 *
 * This routine first calculates the sizes of the current els and allocated
 * scsi sgl lists, and then goes through all sgls to updates the physical
 * XRIs assigned due to port function reset. During port initialization, the
 * current els and allocated scsi sgl lists are 0s.
 *
 * Return codes
 *   0 - successful (for now, it always returns 0)
 **/
int
lpfc_sli4_io_sgl_update(struct lpfc_hba *phba)
{
	struct lpfc_io_buf *lpfc_ncmd = NULL, *lpfc_ncmd_next = NULL;
	uint16_t i, lxri, els_xri_cnt;
	uint16_t io_xri_cnt, io_xri_max;
	LIST_HEAD(io_sgl_list);
	int rc, cnt;

	/*
	 * update on pci function's allocated nvme xri-sgl list
	 */

	/* maximum number of xris available for nvme buffers */
	els_xri_cnt = lpfc_sli4_get_els_iocb_cnt(phba);
	io_xri_max = phba->sli4_hba.max_cfg_param.max_xri - els_xri_cnt;
	phba->sli4_hba.io_xri_max = io_xri_max;

	lpfc_printf_log(phba, KERN_INFO, LOG_SLI,
			"6074 Current allocated XRI sgl count:%d, "
			"maximum XRI count:%d\n",
			phba->sli4_hba.io_xri_cnt,
			phba->sli4_hba.io_xri_max);

	cnt = lpfc_io_buf_flush(phba, &io_sgl_list);

	if (phba->sli4_hba.io_xri_cnt > phba->sli4_hba.io_xri_max) {
		/* max nvme xri shrunk below the allocated nvme buffers */
		io_xri_cnt = phba->sli4_hba.io_xri_cnt -
					phba->sli4_hba.io_xri_max;
		/* release the extra allocated nvme buffers */
		for (i = 0; i < io_xri_cnt; i++) {
			list_remove_head(&io_sgl_list, lpfc_ncmd,
					 struct lpfc_io_buf, list);
			if (lpfc_ncmd) {
				dma_pool_free(phba->lpfc_sg_dma_buf_pool,
					      lpfc_ncmd->data,
					      lpfc_ncmd->dma_handle);
				kfree(lpfc_ncmd);
			}
		}
		phba->sli4_hba.io_xri_cnt -= io_xri_cnt;
	}

	/* update xris associated to remaining allocated nvme buffers */
	lpfc_ncmd = NULL;
	lpfc_ncmd_next = NULL;
	phba->sli4_hba.io_xri_cnt = cnt;
	list_for_each_entry_safe(lpfc_ncmd, lpfc_ncmd_next,
				 &io_sgl_list, list) {
		lxri = lpfc_sli4_next_xritag(phba);
		if (lxri == NO_XRI) {
			lpfc_printf_log(phba, KERN_ERR,
					LOG_TRACE_EVENT,
					"6075 Failed to allocate xri for "
					"nvme buffer\n");
			rc = -ENOMEM;
			goto out_free_mem;
		}
		lpfc_ncmd->cur_iocbq.sli4_lxritag = lxri;
		lpfc_ncmd->cur_iocbq.sli4_xritag = phba->sli4_hba.xri_ids[lxri];
	}
	cnt = lpfc_io_buf_replenish(phba, &io_sgl_list);
	return 0;

out_free_mem:
	lpfc_io_free(phba);
	return rc;
}

/**
 * lpfc_new_io_buf - IO buffer allocator for HBA with SLI4 IF spec
 * @phba: Pointer to lpfc hba data structure.
 * @num_to_alloc: The requested number of buffers to allocate.
 *
 * This routine allocates nvme buffers for device with SLI-4 interface spec,
 * the nvme buffer contains all the necessary information needed to initiate
 * an I/O. After allocating up to @num_to_allocate IO buffers and put
 * them on a list, it post them to the port by using SGL block post.
 *
 * Return codes:
 *   int - number of IO buffers that were allocated and posted.
 *   0 = failure, less than num_to_alloc is a partial failure.
 **/
int
lpfc_new_io_buf(struct lpfc_hba *phba, int num_to_alloc)
{
	struct lpfc_io_buf *lpfc_ncmd;
	struct lpfc_iocbq *pwqeq;
	uint16_t iotag, lxri = 0;
	int bcnt, num_posted;
	LIST_HEAD(prep_nblist);
	LIST_HEAD(post_nblist);
	LIST_HEAD(nvme_nblist);

	phba->sli4_hba.io_xri_cnt = 0;
	for (bcnt = 0; bcnt < num_to_alloc; bcnt++) {
		lpfc_ncmd = kzalloc(sizeof(*lpfc_ncmd), GFP_KERNEL);
		if (!lpfc_ncmd)
			break;
		/*
		 * Get memory from the pci pool to map the virt space to
		 * pci bus space for an I/O. The DMA buffer includes the
		 * number of SGE's necessary to support the sg_tablesize.
		 */
		lpfc_ncmd->data = dma_pool_zalloc(phba->lpfc_sg_dma_buf_pool,
						  GFP_KERNEL,
						  &lpfc_ncmd->dma_handle);
		if (!lpfc_ncmd->data) {
			kfree(lpfc_ncmd);
			break;
		}

		if (phba->cfg_xpsgl && !phba->nvmet_support) {
			INIT_LIST_HEAD(&lpfc_ncmd->dma_sgl_xtra_list);
		} else {
			/*
			 * 4K Page alignment is CRITICAL to BlockGuard, double
			 * check to be sure.
			 */
			if ((phba->sli3_options & LPFC_SLI3_BG_ENABLED) &&
			    (((unsigned long)(lpfc_ncmd->data) &
			    (unsigned long)(SLI4_PAGE_SIZE - 1)) != 0)) {
				lpfc_printf_log(phba, KERN_ERR,
						LOG_TRACE_EVENT,
						"3369 Memory alignment err: "
						"addr=%lx\n",
						(unsigned long)lpfc_ncmd->data);
				dma_pool_free(phba->lpfc_sg_dma_buf_pool,
					      lpfc_ncmd->data,
					      lpfc_ncmd->dma_handle);
				kfree(lpfc_ncmd);
				break;
			}
		}

		INIT_LIST_HEAD(&lpfc_ncmd->dma_cmd_rsp_list);

		lxri = lpfc_sli4_next_xritag(phba);
		if (lxri == NO_XRI) {
			dma_pool_free(phba->lpfc_sg_dma_buf_pool,
				      lpfc_ncmd->data, lpfc_ncmd->dma_handle);
			kfree(lpfc_ncmd);
			break;
		}
		pwqeq = &lpfc_ncmd->cur_iocbq;

		/* Allocate iotag for lpfc_ncmd->cur_iocbq. */
		iotag = lpfc_sli_next_iotag(phba, pwqeq);
		if (iotag == 0) {
			dma_pool_free(phba->lpfc_sg_dma_buf_pool,
				      lpfc_ncmd->data, lpfc_ncmd->dma_handle);
			kfree(lpfc_ncmd);
			lpfc_printf_log(phba, KERN_ERR, LOG_TRACE_EVENT,
					"6121 Failed to allocate IOTAG for"
					" XRI:0x%x\n", lxri);
			lpfc_sli4_free_xri(phba, lxri);
			break;
		}
		pwqeq->sli4_lxritag = lxri;
		pwqeq->sli4_xritag = phba->sli4_hba.xri_ids[lxri];
		pwqeq->context1 = lpfc_ncmd;

		/* Initialize local short-hand pointers. */
		lpfc_ncmd->dma_sgl = lpfc_ncmd->data;
		lpfc_ncmd->dma_phys_sgl = lpfc_ncmd->dma_handle;
		lpfc_ncmd->cur_iocbq.context1 = lpfc_ncmd;
		spin_lock_init(&lpfc_ncmd->buf_lock);

		/* add the nvme buffer to a post list */
		list_add_tail(&lpfc_ncmd->list, &post_nblist);
		phba->sli4_hba.io_xri_cnt++;
	}
	lpfc_printf_log(phba, KERN_INFO, LOG_NVME,
			"6114 Allocate %d out of %d requested new NVME "
			"buffers\n", bcnt, num_to_alloc);

	/* post the list of nvme buffer sgls to port if available */
	if (!list_empty(&post_nblist))
		num_posted = lpfc_sli4_post_io_sgl_list(
				phba, &post_nblist, bcnt);
	else
		num_posted = 0;

	return num_posted;
}

static uint64_t
lpfc_get_wwpn(struct lpfc_hba *phba)
{
	uint64_t wwn;
	int rc;
	LPFC_MBOXQ_t *mboxq;
	MAILBOX_t *mb;

	mboxq = (LPFC_MBOXQ_t *) mempool_alloc(phba->mbox_mem_pool,
						GFP_KERNEL);
	if (!mboxq)
		return (uint64_t)-1;

	/* First get WWN of HBA instance */
	lpfc_read_nv(phba, mboxq);
	rc = lpfc_sli_issue_mbox(phba, mboxq, MBX_POLL);
	if (rc != MBX_SUCCESS) {
		lpfc_printf_log(phba, KERN_ERR, LOG_TRACE_EVENT,
				"6019 Mailbox failed , mbxCmd x%x "
				"READ_NV, mbxStatus x%x\n",
				bf_get(lpfc_mqe_command, &mboxq->u.mqe),
				bf_get(lpfc_mqe_status, &mboxq->u.mqe));
		mempool_free(mboxq, phba->mbox_mem_pool);
		return (uint64_t) -1;
	}
	mb = &mboxq->u.mb;
	memcpy(&wwn, (char *)mb->un.varRDnvp.portname, sizeof(uint64_t));
	/* wwn is WWPN of HBA instance */
	mempool_free(mboxq, phba->mbox_mem_pool);
	if (phba->sli_rev == LPFC_SLI_REV4)
		return be64_to_cpu(wwn);
	else
		return rol64(wwn, 32);
}

/**
 * lpfc_vmid_res_alloc - Allocates resources for VMID
 * @phba: pointer to lpfc hba data structure.
 * @vport: pointer to vport data structure
 *
 * This routine allocated the resources needed for the VMID.
 *
 * Return codes
 *	0 on Success
 *	Non-0 on Failure
 */
static int
lpfc_vmid_res_alloc(struct lpfc_hba *phba, struct lpfc_vport *vport)
{
	/* VMID feature is supported only on SLI4 */
	if (phba->sli_rev == LPFC_SLI_REV3) {
		phba->cfg_vmid_app_header = 0;
		phba->cfg_vmid_priority_tagging = 0;
	}

	if (lpfc_is_vmid_enabled(phba)) {
		vport->vmid =
		    kcalloc(phba->cfg_max_vmid, sizeof(struct lpfc_vmid),
			    GFP_KERNEL);
		if (!vport->vmid)
			return -ENOMEM;

		rwlock_init(&vport->vmid_lock);

		/* Set the VMID parameters for the vport */
		vport->vmid_priority_tagging = phba->cfg_vmid_priority_tagging;
		vport->vmid_inactivity_timeout =
		    phba->cfg_vmid_inactivity_timeout;
		vport->max_vmid = phba->cfg_max_vmid;
		vport->cur_vmid_cnt = 0;

		vport->vmid_priority_range = bitmap_zalloc
			(LPFC_VMID_MAX_PRIORITY_RANGE, GFP_KERNEL);

		if (!vport->vmid_priority_range) {
			kfree(vport->vmid);
			return -ENOMEM;
		}

		hash_init(vport->hash_table);
	}
	return 0;
}

/**
 * lpfc_create_port - Create an FC port
 * @phba: pointer to lpfc hba data structure.
 * @instance: a unique integer ID to this FC port.
 * @dev: pointer to the device data structure.
 *
 * This routine creates a FC port for the upper layer protocol. The FC port
 * can be created on top of either a physical port or a virtual port provided
 * by the HBA. This routine also allocates a SCSI host data structure (shost)
 * and associates the FC port created before adding the shost into the SCSI
 * layer.
 *
 * Return codes
 *   @vport - pointer to the virtual N_Port data structure.
 *   NULL - port create failed.
 **/
struct lpfc_vport *
lpfc_create_port(struct lpfc_hba *phba, int instance, struct device *dev)
{
	struct lpfc_vport *vport;
	struct Scsi_Host  *shost = NULL;
	struct scsi_host_template *template;
	int error = 0;
	int i;
	uint64_t wwn;
	bool use_no_reset_hba = false;
	int rc;

	if (lpfc_no_hba_reset_cnt) {
		if (phba->sli_rev < LPFC_SLI_REV4 &&
		    dev == &phba->pcidev->dev) {
			/* Reset the port first */
			lpfc_sli_brdrestart(phba);
			rc = lpfc_sli_chipset_init(phba);
			if (rc)
				return NULL;
		}
		wwn = lpfc_get_wwpn(phba);
	}

	for (i = 0; i < lpfc_no_hba_reset_cnt; i++) {
		if (wwn == lpfc_no_hba_reset[i]) {
			lpfc_printf_log(phba, KERN_ERR,
					LOG_TRACE_EVENT,
					"6020 Setting use_no_reset port=%llx\n",
					wwn);
			use_no_reset_hba = true;
			break;
		}
	}

	/* Seed template for SCSI host registration */
	if (dev == &phba->pcidev->dev) {
		template = &phba->port_template;

		if (phba->cfg_enable_fc4_type & LPFC_ENABLE_FCP) {
			/* Seed physical port template */
			memcpy(template, &lpfc_template, sizeof(*template));

			if (use_no_reset_hba)
				/* template is for a no reset SCSI Host */
				template->eh_host_reset_handler = NULL;

			/* Template for all vports this physical port creates */
			memcpy(&phba->vport_template, &lpfc_template,
			       sizeof(*template));
			phba->vport_template.shost_attrs = lpfc_vport_attrs;
			phba->vport_template.eh_bus_reset_handler = NULL;
			phba->vport_template.eh_host_reset_handler = NULL;
			phba->vport_template.vendor_id = 0;

			/* Initialize the host templates with updated value */
			if (phba->sli_rev == LPFC_SLI_REV4) {
				template->sg_tablesize = phba->cfg_scsi_seg_cnt;
				phba->vport_template.sg_tablesize =
					phba->cfg_scsi_seg_cnt;
			} else {
				template->sg_tablesize = phba->cfg_sg_seg_cnt;
				phba->vport_template.sg_tablesize =
					phba->cfg_sg_seg_cnt;
			}

		} else {
			/* NVMET is for physical port only */
			memcpy(template, &lpfc_template_nvme,
			       sizeof(*template));
		}
	} else {
		template = &phba->vport_template;
	}

	shost = scsi_host_alloc(template, sizeof(struct lpfc_vport));
	if (!shost)
		goto out;

	vport = (struct lpfc_vport *) shost->hostdata;
	vport->phba = phba;
	vport->load_flag |= FC_LOADING;
	vport->fc_flag |= FC_VPORT_NEEDS_REG_VPI;
	vport->fc_rscn_flush = 0;
	lpfc_get_vport_cfgparam(vport);

	/* Adjust value in vport */
	vport->cfg_enable_fc4_type = phba->cfg_enable_fc4_type;

	shost->unique_id = instance;
	shost->max_id = LPFC_MAX_TARGET;
	shost->max_lun = vport->cfg_max_luns;
	shost->this_id = -1;
	shost->max_cmd_len = 16;

	if (phba->sli_rev == LPFC_SLI_REV4) {
		if (!phba->cfg_fcp_mq_threshold ||
		    phba->cfg_fcp_mq_threshold > phba->cfg_hdw_queue)
			phba->cfg_fcp_mq_threshold = phba->cfg_hdw_queue;

		shost->nr_hw_queues = min_t(int, 2 * num_possible_nodes(),
					    phba->cfg_fcp_mq_threshold);

		shost->dma_boundary =
			phba->sli4_hba.pc_sli4_params.sge_supp_len-1;

		if (phba->cfg_xpsgl && !phba->nvmet_support)
			shost->sg_tablesize = LPFC_MAX_SG_TABLESIZE;
		else
			shost->sg_tablesize = phba->cfg_scsi_seg_cnt;
	} else
		/* SLI-3 has a limited number of hardware queues (3),
		 * thus there is only one for FCP processing.
		 */
		shost->nr_hw_queues = 1;

	/*
	 * Set initial can_queue value since 0 is no longer supported and
	 * scsi_add_host will fail. This will be adjusted later based on the
	 * max xri value determined in hba setup.
	 */
	shost->can_queue = phba->cfg_hba_queue_depth - 10;
	if (dev != &phba->pcidev->dev) {
		shost->transportt = lpfc_vport_transport_template;
		vport->port_type = LPFC_NPIV_PORT;
	} else {
		shost->transportt = lpfc_transport_template;
		vport->port_type = LPFC_PHYSICAL_PORT;
	}

	lpfc_printf_log(phba, KERN_INFO, LOG_INIT | LOG_FCP,
			"9081 CreatePort TMPLATE type %x TBLsize %d "
			"SEGcnt %d/%d\n",
			vport->port_type, shost->sg_tablesize,
			phba->cfg_scsi_seg_cnt, phba->cfg_sg_seg_cnt);

	/* Allocate the resources for VMID */
	rc = lpfc_vmid_res_alloc(phba, vport);

	if (rc)
		goto out;

	/* Initialize all internally managed lists. */
	INIT_LIST_HEAD(&vport->fc_nodes);
	INIT_LIST_HEAD(&vport->rcv_buffer_list);
	spin_lock_init(&vport->work_port_lock);

	timer_setup(&vport->fc_disctmo, lpfc_disc_timeout, 0);

	timer_setup(&vport->els_tmofunc, lpfc_els_timeout, 0);

	timer_setup(&vport->delayed_disc_tmo, lpfc_delayed_disc_tmo, 0);

	if (phba->sli3_options & LPFC_SLI3_BG_ENABLED)
		lpfc_setup_bg(phba, shost);

	error = scsi_add_host_with_dma(shost, dev, &phba->pcidev->dev);
	if (error)
		goto out_put_shost;

	spin_lock_irq(&phba->port_list_lock);
	list_add_tail(&vport->listentry, &phba->port_list);
	spin_unlock_irq(&phba->port_list_lock);
	return vport;

out_put_shost:
	kfree(vport->vmid);
	bitmap_free(vport->vmid_priority_range);
	scsi_host_put(shost);
out:
	return NULL;
}

/**
 * destroy_port -  destroy an FC port
 * @vport: pointer to an lpfc virtual N_Port data structure.
 *
 * This routine destroys a FC port from the upper layer protocol. All the
 * resources associated with the port are released.
 **/
void
destroy_port(struct lpfc_vport *vport)
{
	struct Scsi_Host *shost = lpfc_shost_from_vport(vport);
	struct lpfc_hba  *phba = vport->phba;

	lpfc_debugfs_terminate(vport);
	fc_remove_host(shost);
	scsi_remove_host(shost);

	spin_lock_irq(&phba->port_list_lock);
	list_del_init(&vport->listentry);
	spin_unlock_irq(&phba->port_list_lock);

	lpfc_cleanup(vport);
	return;
}

/**
 * lpfc_get_instance - Get a unique integer ID
 *
 * This routine allocates a unique integer ID from lpfc_hba_index pool. It
 * uses the kernel idr facility to perform the task.
 *
 * Return codes:
 *   instance - a unique integer ID allocated as the new instance.
 *   -1 - lpfc get instance failed.
 **/
int
lpfc_get_instance(void)
{
	int ret;

	ret = idr_alloc(&lpfc_hba_index, NULL, 0, 0, GFP_KERNEL);
	return ret < 0 ? -1 : ret;
}

/**
 * lpfc_scan_finished - method for SCSI layer to detect whether scan is done
 * @shost: pointer to SCSI host data structure.
 * @time: elapsed time of the scan in jiffies.
 *
 * This routine is called by the SCSI layer with a SCSI host to determine
 * whether the scan host is finished.
 *
 * Note: there is no scan_start function as adapter initialization will have
 * asynchronously kicked off the link initialization.
 *
 * Return codes
 *   0 - SCSI host scan is not over yet.
 *   1 - SCSI host scan is over.
 **/
int lpfc_scan_finished(struct Scsi_Host *shost, unsigned long time)
{
	struct lpfc_vport *vport = (struct lpfc_vport *) shost->hostdata;
	struct lpfc_hba   *phba = vport->phba;
	int stat = 0;

	spin_lock_irq(shost->host_lock);

	if (vport->load_flag & FC_UNLOADING) {
		stat = 1;
		goto finished;
	}
	if (time >= msecs_to_jiffies(30 * 1000)) {
		lpfc_printf_log(phba, KERN_INFO, LOG_INIT,
				"0461 Scanning longer than 30 "
				"seconds.  Continuing initialization\n");
		stat = 1;
		goto finished;
	}
	if (time >= msecs_to_jiffies(15 * 1000) &&
	    phba->link_state <= LPFC_LINK_DOWN) {
		lpfc_printf_log(phba, KERN_INFO, LOG_INIT,
				"0465 Link down longer than 15 "
				"seconds.  Continuing initialization\n");
		stat = 1;
		goto finished;
	}

	if (vport->port_state != LPFC_VPORT_READY)
		goto finished;
	if (vport->num_disc_nodes || vport->fc_prli_sent)
		goto finished;
	if (vport->fc_map_cnt == 0 && time < msecs_to_jiffies(2 * 1000))
		goto finished;
	if ((phba->sli.sli_flag & LPFC_SLI_MBOX_ACTIVE) != 0)
		goto finished;

	stat = 1;

finished:
	spin_unlock_irq(shost->host_lock);
	return stat;
}

static void lpfc_host_supported_speeds_set(struct Scsi_Host *shost)
{
	struct lpfc_vport *vport = (struct lpfc_vport *)shost->hostdata;
	struct lpfc_hba   *phba = vport->phba;

	fc_host_supported_speeds(shost) = 0;
	/*
	 * Avoid reporting supported link speed for FCoE as it can't be
	 * controlled via FCoE.
	 */
	if (phba->hba_flag & HBA_FCOE_MODE)
		return;

	if (phba->lmt & LMT_256Gb)
		fc_host_supported_speeds(shost) |= FC_PORTSPEED_256GBIT;
	if (phba->lmt & LMT_128Gb)
		fc_host_supported_speeds(shost) |= FC_PORTSPEED_128GBIT;
	if (phba->lmt & LMT_64Gb)
		fc_host_supported_speeds(shost) |= FC_PORTSPEED_64GBIT;
	if (phba->lmt & LMT_32Gb)
		fc_host_supported_speeds(shost) |= FC_PORTSPEED_32GBIT;
	if (phba->lmt & LMT_16Gb)
		fc_host_supported_speeds(shost) |= FC_PORTSPEED_16GBIT;
	if (phba->lmt & LMT_10Gb)
		fc_host_supported_speeds(shost) |= FC_PORTSPEED_10GBIT;
	if (phba->lmt & LMT_8Gb)
		fc_host_supported_speeds(shost) |= FC_PORTSPEED_8GBIT;
	if (phba->lmt & LMT_4Gb)
		fc_host_supported_speeds(shost) |= FC_PORTSPEED_4GBIT;
	if (phba->lmt & LMT_2Gb)
		fc_host_supported_speeds(shost) |= FC_PORTSPEED_2GBIT;
	if (phba->lmt & LMT_1Gb)
		fc_host_supported_speeds(shost) |= FC_PORTSPEED_1GBIT;
}

/**
 * lpfc_host_attrib_init - Initialize SCSI host attributes on a FC port
 * @shost: pointer to SCSI host data structure.
 *
 * This routine initializes a given SCSI host attributes on a FC port. The
 * SCSI host can be either on top of a physical port or a virtual port.
 **/
void lpfc_host_attrib_init(struct Scsi_Host *shost)
{
	struct lpfc_vport *vport = (struct lpfc_vport *) shost->hostdata;
	struct lpfc_hba   *phba = vport->phba;
	/*
	 * Set fixed host attributes.  Must done after lpfc_sli_hba_setup().
	 */

	fc_host_node_name(shost) = wwn_to_u64(vport->fc_nodename.u.wwn);
	fc_host_port_name(shost) = wwn_to_u64(vport->fc_portname.u.wwn);
	fc_host_supported_classes(shost) = FC_COS_CLASS3;

	memset(fc_host_supported_fc4s(shost), 0,
	       sizeof(fc_host_supported_fc4s(shost)));
	fc_host_supported_fc4s(shost)[2] = 1;
	fc_host_supported_fc4s(shost)[7] = 1;

	lpfc_vport_symbolic_node_name(vport, fc_host_symbolic_name(shost),
				 sizeof fc_host_symbolic_name(shost));

	lpfc_host_supported_speeds_set(shost);

	fc_host_maxframe_size(shost) =
		(((uint32_t) vport->fc_sparam.cmn.bbRcvSizeMsb & 0x0F) << 8) |
		(uint32_t) vport->fc_sparam.cmn.bbRcvSizeLsb;

	fc_host_dev_loss_tmo(shost) = vport->cfg_devloss_tmo;

	/* This value is also unchanging */
	memset(fc_host_active_fc4s(shost), 0,
	       sizeof(fc_host_active_fc4s(shost)));
	fc_host_active_fc4s(shost)[2] = 1;
	fc_host_active_fc4s(shost)[7] = 1;

	fc_host_max_npiv_vports(shost) = phba->max_vpi;
	spin_lock_irq(shost->host_lock);
	vport->load_flag &= ~FC_LOADING;
	spin_unlock_irq(shost->host_lock);
}

/**
 * lpfc_stop_port_s3 - Stop SLI3 device port
 * @phba: pointer to lpfc hba data structure.
 *
 * This routine is invoked to stop an SLI3 device port, it stops the device
 * from generating interrupts and stops the device driver's timers for the
 * device.
 **/
static void
lpfc_stop_port_s3(struct lpfc_hba *phba)
{
	/* Clear all interrupt enable conditions */
	writel(0, phba->HCregaddr);
	readl(phba->HCregaddr); /* flush */
	/* Clear all pending interrupts */
	writel(0xffffffff, phba->HAregaddr);
	readl(phba->HAregaddr); /* flush */

	/* Reset some HBA SLI setup states */
	lpfc_stop_hba_timers(phba);
	phba->pport->work_port_events = 0;
}

/**
 * lpfc_stop_port_s4 - Stop SLI4 device port
 * @phba: pointer to lpfc hba data structure.
 *
 * This routine is invoked to stop an SLI4 device port, it stops the device
 * from generating interrupts and stops the device driver's timers for the
 * device.
 **/
static void
lpfc_stop_port_s4(struct lpfc_hba *phba)
{
	/* Reset some HBA SLI4 setup states */
	lpfc_stop_hba_timers(phba);
	if (phba->pport)
		phba->pport->work_port_events = 0;
	phba->sli4_hba.intr_enable = 0;
}

/**
 * lpfc_stop_port - Wrapper function for stopping hba port
 * @phba: Pointer to HBA context object.
 *
 * This routine wraps the actual SLI3 or SLI4 hba stop port routine from
 * the API jump table function pointer from the lpfc_hba struct.
 **/
void
lpfc_stop_port(struct lpfc_hba *phba)
{
	phba->lpfc_stop_port(phba);

	if (phba->wq)
		flush_workqueue(phba->wq);
}

/**
 * lpfc_fcf_redisc_wait_start_timer - Start fcf rediscover wait timer
 * @phba: Pointer to hba for which this call is being executed.
 *
 * This routine starts the timer waiting for the FCF rediscovery to complete.
 **/
void
lpfc_fcf_redisc_wait_start_timer(struct lpfc_hba *phba)
{
	unsigned long fcf_redisc_wait_tmo =
		(jiffies + msecs_to_jiffies(LPFC_FCF_REDISCOVER_WAIT_TMO));
	/* Start fcf rediscovery wait period timer */
	mod_timer(&phba->fcf.redisc_wait, fcf_redisc_wait_tmo);
	spin_lock_irq(&phba->hbalock);
	/* Allow action to new fcf asynchronous event */
	phba->fcf.fcf_flag &= ~(FCF_AVAILABLE | FCF_SCAN_DONE);
	/* Mark the FCF rediscovery pending state */
	phba->fcf.fcf_flag |= FCF_REDISC_PEND;
	spin_unlock_irq(&phba->hbalock);
}

/**
 * lpfc_sli4_fcf_redisc_wait_tmo - FCF table rediscover wait timeout
 * @t: Timer context used to obtain the pointer to lpfc hba data structure.
 *
 * This routine is invoked when waiting for FCF table rediscover has been
 * timed out. If new FCF record(s) has (have) been discovered during the
 * wait period, a new FCF event shall be added to the FCOE async event
 * list, and then worker thread shall be waked up for processing from the
 * worker thread context.
 **/
static void
lpfc_sli4_fcf_redisc_wait_tmo(struct timer_list *t)
{
	struct lpfc_hba *phba = from_timer(phba, t, fcf.redisc_wait);

	/* Don't send FCF rediscovery event if timer cancelled */
	spin_lock_irq(&phba->hbalock);
	if (!(phba->fcf.fcf_flag & FCF_REDISC_PEND)) {
		spin_unlock_irq(&phba->hbalock);
		return;
	}
	/* Clear FCF rediscovery timer pending flag */
	phba->fcf.fcf_flag &= ~FCF_REDISC_PEND;
	/* FCF rediscovery event to worker thread */
	phba->fcf.fcf_flag |= FCF_REDISC_EVT;
	spin_unlock_irq(&phba->hbalock);
	lpfc_printf_log(phba, KERN_INFO, LOG_FIP,
			"2776 FCF rediscover quiescent timer expired\n");
	/* wake up worker thread */
	lpfc_worker_wake_up(phba);
}

/**
 * lpfc_vmid_poll - VMID timeout detection
 * @t: Timer context used to obtain the pointer to lpfc hba data structure.
 *
 * This routine is invoked when there is no I/O on by a VM for the specified
 * amount of time. When this situation is detected, the VMID has to be
 * deregistered from the switch and all the local resources freed. The VMID
 * will be reassigned to the VM once the I/O begins.
 **/
static void
lpfc_vmid_poll(struct timer_list *t)
{
	struct lpfc_hba *phba = from_timer(phba, t, inactive_vmid_poll);
	u32 wake_up = 0;

	/* check if there is a need to issue QFPA */
	if (phba->pport->vmid_priority_tagging) {
		wake_up = 1;
		phba->pport->work_port_events |= WORKER_CHECK_VMID_ISSUE_QFPA;
	}

	/* Is the vmid inactivity timer enabled */
	if (phba->pport->vmid_inactivity_timeout ||
	    phba->pport->load_flag & FC_DEREGISTER_ALL_APP_ID) {
		wake_up = 1;
		phba->pport->work_port_events |= WORKER_CHECK_INACTIVE_VMID;
	}

	if (wake_up)
		lpfc_worker_wake_up(phba);

	/* restart the timer for the next iteration */
	mod_timer(&phba->inactive_vmid_poll, jiffies + msecs_to_jiffies(1000 *
							LPFC_VMID_TIMER));
}

/**
 * lpfc_sli4_parse_latt_fault - Parse sli4 link-attention link fault code
 * @phba: pointer to lpfc hba data structure.
 * @acqe_link: pointer to the async link completion queue entry.
 *
 * This routine is to parse the SLI4 link-attention link fault code.
 **/
static void
lpfc_sli4_parse_latt_fault(struct lpfc_hba *phba,
			   struct lpfc_acqe_link *acqe_link)
{
	switch (bf_get(lpfc_acqe_link_fault, acqe_link)) {
	case LPFC_ASYNC_LINK_FAULT_NONE:
	case LPFC_ASYNC_LINK_FAULT_LOCAL:
	case LPFC_ASYNC_LINK_FAULT_REMOTE:
	case LPFC_ASYNC_LINK_FAULT_LR_LRR:
		break;
	default:
		lpfc_printf_log(phba, KERN_ERR, LOG_TRACE_EVENT,
				"0398 Unknown link fault code: x%x\n",
				bf_get(lpfc_acqe_link_fault, acqe_link));
		break;
	}
}

/**
 * lpfc_sli4_parse_latt_type - Parse sli4 link attention type
 * @phba: pointer to lpfc hba data structure.
 * @acqe_link: pointer to the async link completion queue entry.
 *
 * This routine is to parse the SLI4 link attention type and translate it
 * into the base driver's link attention type coding.
 *
 * Return: Link attention type in terms of base driver's coding.
 **/
static uint8_t
lpfc_sli4_parse_latt_type(struct lpfc_hba *phba,
			  struct lpfc_acqe_link *acqe_link)
{
	uint8_t att_type;

	switch (bf_get(lpfc_acqe_link_status, acqe_link)) {
	case LPFC_ASYNC_LINK_STATUS_DOWN:
	case LPFC_ASYNC_LINK_STATUS_LOGICAL_DOWN:
		att_type = LPFC_ATT_LINK_DOWN;
		break;
	case LPFC_ASYNC_LINK_STATUS_UP:
		/* Ignore physical link up events - wait for logical link up */
		att_type = LPFC_ATT_RESERVED;
		break;
	case LPFC_ASYNC_LINK_STATUS_LOGICAL_UP:
		att_type = LPFC_ATT_LINK_UP;
		break;
	default:
		lpfc_printf_log(phba, KERN_ERR, LOG_TRACE_EVENT,
				"0399 Invalid link attention type: x%x\n",
				bf_get(lpfc_acqe_link_status, acqe_link));
		att_type = LPFC_ATT_RESERVED;
		break;
	}
	return att_type;
}

/**
 * lpfc_sli_port_speed_get - Get sli3 link speed code to link speed
 * @phba: pointer to lpfc hba data structure.
 *
 * This routine is to get an SLI3 FC port's link speed in Mbps.
 *
 * Return: link speed in terms of Mbps.
 **/
uint32_t
lpfc_sli_port_speed_get(struct lpfc_hba *phba)
{
	uint32_t link_speed;

	if (!lpfc_is_link_up(phba))
		return 0;

	if (phba->sli_rev <= LPFC_SLI_REV3) {
		switch (phba->fc_linkspeed) {
		case LPFC_LINK_SPEED_1GHZ:
			link_speed = 1000;
			break;
		case LPFC_LINK_SPEED_2GHZ:
			link_speed = 2000;
			break;
		case LPFC_LINK_SPEED_4GHZ:
			link_speed = 4000;
			break;
		case LPFC_LINK_SPEED_8GHZ:
			link_speed = 8000;
			break;
		case LPFC_LINK_SPEED_10GHZ:
			link_speed = 10000;
			break;
		case LPFC_LINK_SPEED_16GHZ:
			link_speed = 16000;
			break;
		default:
			link_speed = 0;
		}
	} else {
		if (phba->sli4_hba.link_state.logical_speed)
			link_speed =
			      phba->sli4_hba.link_state.logical_speed;
		else
			link_speed = phba->sli4_hba.link_state.speed;
	}
	return link_speed;
}

/**
 * lpfc_sli4_port_speed_parse - Parse async evt link speed code to link speed
 * @phba: pointer to lpfc hba data structure.
 * @evt_code: asynchronous event code.
 * @speed_code: asynchronous event link speed code.
 *
 * This routine is to parse the giving SLI4 async event link speed code into
 * value of Mbps for the link speed.
 *
 * Return: link speed in terms of Mbps.
 **/
static uint32_t
lpfc_sli4_port_speed_parse(struct lpfc_hba *phba, uint32_t evt_code,
			   uint8_t speed_code)
{
	uint32_t port_speed;

	switch (evt_code) {
	case LPFC_TRAILER_CODE_LINK:
		switch (speed_code) {
		case LPFC_ASYNC_LINK_SPEED_ZERO:
			port_speed = 0;
			break;
		case LPFC_ASYNC_LINK_SPEED_10MBPS:
			port_speed = 10;
			break;
		case LPFC_ASYNC_LINK_SPEED_100MBPS:
			port_speed = 100;
			break;
		case LPFC_ASYNC_LINK_SPEED_1GBPS:
			port_speed = 1000;
			break;
		case LPFC_ASYNC_LINK_SPEED_10GBPS:
			port_speed = 10000;
			break;
		case LPFC_ASYNC_LINK_SPEED_20GBPS:
			port_speed = 20000;
			break;
		case LPFC_ASYNC_LINK_SPEED_25GBPS:
			port_speed = 25000;
			break;
		case LPFC_ASYNC_LINK_SPEED_40GBPS:
			port_speed = 40000;
			break;
		case LPFC_ASYNC_LINK_SPEED_100GBPS:
			port_speed = 100000;
			break;
		default:
			port_speed = 0;
		}
		break;
	case LPFC_TRAILER_CODE_FC:
		switch (speed_code) {
		case LPFC_FC_LA_SPEED_UNKNOWN:
			port_speed = 0;
			break;
		case LPFC_FC_LA_SPEED_1G:
			port_speed = 1000;
			break;
		case LPFC_FC_LA_SPEED_2G:
			port_speed = 2000;
			break;
		case LPFC_FC_LA_SPEED_4G:
			port_speed = 4000;
			break;
		case LPFC_FC_LA_SPEED_8G:
			port_speed = 8000;
			break;
		case LPFC_FC_LA_SPEED_10G:
			port_speed = 10000;
			break;
		case LPFC_FC_LA_SPEED_16G:
			port_speed = 16000;
			break;
		case LPFC_FC_LA_SPEED_32G:
			port_speed = 32000;
			break;
		case LPFC_FC_LA_SPEED_64G:
			port_speed = 64000;
			break;
		case LPFC_FC_LA_SPEED_128G:
			port_speed = 128000;
			break;
		case LPFC_FC_LA_SPEED_256G:
			port_speed = 256000;
			break;
		default:
			port_speed = 0;
		}
		break;
	default:
		port_speed = 0;
	}
	return port_speed;
}

/**
 * lpfc_sli4_async_link_evt - Process the asynchronous FCoE link event
 * @phba: pointer to lpfc hba data structure.
 * @acqe_link: pointer to the async link completion queue entry.
 *
 * This routine is to handle the SLI4 asynchronous FCoE link event.
 **/
static void
lpfc_sli4_async_link_evt(struct lpfc_hba *phba,
			 struct lpfc_acqe_link *acqe_link)
{
	struct lpfc_dmabuf *mp;
	LPFC_MBOXQ_t *pmb;
	MAILBOX_t *mb;
	struct lpfc_mbx_read_top *la;
	uint8_t att_type;
	int rc;

	att_type = lpfc_sli4_parse_latt_type(phba, acqe_link);
	if (att_type != LPFC_ATT_LINK_DOWN && att_type != LPFC_ATT_LINK_UP)
		return;
	phba->fcoe_eventtag = acqe_link->event_tag;
	pmb = (LPFC_MBOXQ_t *)mempool_alloc(phba->mbox_mem_pool, GFP_KERNEL);
	if (!pmb) {
		lpfc_printf_log(phba, KERN_ERR, LOG_TRACE_EVENT,
				"0395 The mboxq allocation failed\n");
		return;
	}
	mp = kmalloc(sizeof(struct lpfc_dmabuf), GFP_KERNEL);
	if (!mp) {
		lpfc_printf_log(phba, KERN_ERR, LOG_TRACE_EVENT,
				"0396 The lpfc_dmabuf allocation failed\n");
		goto out_free_pmb;
	}
	mp->virt = lpfc_mbuf_alloc(phba, 0, &mp->phys);
	if (!mp->virt) {
		lpfc_printf_log(phba, KERN_ERR, LOG_TRACE_EVENT,
				"0397 The mbuf allocation failed\n");
		goto out_free_dmabuf;
	}

	/* Cleanup any outstanding ELS commands */
	lpfc_els_flush_all_cmd(phba);

	/* Block ELS IOCBs until we have done process link event */
	phba->sli4_hba.els_wq->pring->flag |= LPFC_STOP_IOCB_EVENT;

	/* Update link event statistics */
	phba->sli.slistat.link_event++;

	/* Create lpfc_handle_latt mailbox command from link ACQE */
	lpfc_read_topology(phba, pmb, mp);
	pmb->mbox_cmpl = lpfc_mbx_cmpl_read_topology;
	pmb->vport = phba->pport;

	/* Keep the link status for extra SLI4 state machine reference */
	phba->sli4_hba.link_state.speed =
			lpfc_sli4_port_speed_parse(phba, LPFC_TRAILER_CODE_LINK,
				bf_get(lpfc_acqe_link_speed, acqe_link));
	phba->sli4_hba.link_state.duplex =
				bf_get(lpfc_acqe_link_duplex, acqe_link);
	phba->sli4_hba.link_state.status =
				bf_get(lpfc_acqe_link_status, acqe_link);
	phba->sli4_hba.link_state.type =
				bf_get(lpfc_acqe_link_type, acqe_link);
	phba->sli4_hba.link_state.number =
				bf_get(lpfc_acqe_link_number, acqe_link);
	phba->sli4_hba.link_state.fault =
				bf_get(lpfc_acqe_link_fault, acqe_link);
	phba->sli4_hba.link_state.logical_speed =
			bf_get(lpfc_acqe_logical_link_speed, acqe_link) * 10;

	lpfc_printf_log(phba, KERN_INFO, LOG_SLI,
			"2900 Async FC/FCoE Link event - Speed:%dGBit "
			"duplex:x%x LA Type:x%x Port Type:%d Port Number:%d "
			"Logical speed:%dMbps Fault:%d\n",
			phba->sli4_hba.link_state.speed,
			phba->sli4_hba.link_state.topology,
			phba->sli4_hba.link_state.status,
			phba->sli4_hba.link_state.type,
			phba->sli4_hba.link_state.number,
			phba->sli4_hba.link_state.logical_speed,
			phba->sli4_hba.link_state.fault);
	/*
	 * For FC Mode: issue the READ_TOPOLOGY mailbox command to fetch
	 * topology info. Note: Optional for non FC-AL ports.
	 */
	if (!(phba->hba_flag & HBA_FCOE_MODE)) {
		rc = lpfc_sli_issue_mbox(phba, pmb, MBX_NOWAIT);
		if (rc == MBX_NOT_FINISHED)
			goto out_free_dmabuf;
		return;
	}
	/*
	 * For FCoE Mode: fill in all the topology information we need and call
	 * the READ_TOPOLOGY completion routine to continue without actually
	 * sending the READ_TOPOLOGY mailbox command to the port.
	 */
	/* Initialize completion status */
	mb = &pmb->u.mb;
	mb->mbxStatus = MBX_SUCCESS;

	/* Parse port fault information field */
	lpfc_sli4_parse_latt_fault(phba, acqe_link);

	/* Parse and translate link attention fields */
	la = (struct lpfc_mbx_read_top *) &pmb->u.mb.un.varReadTop;
	la->eventTag = acqe_link->event_tag;
	bf_set(lpfc_mbx_read_top_att_type, la, att_type);
	bf_set(lpfc_mbx_read_top_link_spd, la,
	       (bf_get(lpfc_acqe_link_speed, acqe_link)));

	/* Fake the the following irrelvant fields */
	bf_set(lpfc_mbx_read_top_topology, la, LPFC_TOPOLOGY_PT_PT);
	bf_set(lpfc_mbx_read_top_alpa_granted, la, 0);
	bf_set(lpfc_mbx_read_top_il, la, 0);
	bf_set(lpfc_mbx_read_top_pb, la, 0);
	bf_set(lpfc_mbx_read_top_fa, la, 0);
	bf_set(lpfc_mbx_read_top_mm, la, 0);

	/* Invoke the lpfc_handle_latt mailbox command callback function */
	lpfc_mbx_cmpl_read_topology(phba, pmb);

	return;

out_free_dmabuf:
	kfree(mp);
out_free_pmb:
	mempool_free(pmb, phba->mbox_mem_pool);
}

/**
 * lpfc_async_link_speed_to_read_top - Parse async evt link speed code to read
 * topology.
 * @phba: pointer to lpfc hba data structure.
 * @speed_code: asynchronous event link speed code.
 *
 * This routine is to parse the giving SLI4 async event link speed code into
 * value of Read topology link speed.
 *
 * Return: link speed in terms of Read topology.
 **/
static uint8_t
lpfc_async_link_speed_to_read_top(struct lpfc_hba *phba, uint8_t speed_code)
{
	uint8_t port_speed;

	switch (speed_code) {
	case LPFC_FC_LA_SPEED_1G:
		port_speed = LPFC_LINK_SPEED_1GHZ;
		break;
	case LPFC_FC_LA_SPEED_2G:
		port_speed = LPFC_LINK_SPEED_2GHZ;
		break;
	case LPFC_FC_LA_SPEED_4G:
		port_speed = LPFC_LINK_SPEED_4GHZ;
		break;
	case LPFC_FC_LA_SPEED_8G:
		port_speed = LPFC_LINK_SPEED_8GHZ;
		break;
	case LPFC_FC_LA_SPEED_16G:
		port_speed = LPFC_LINK_SPEED_16GHZ;
		break;
	case LPFC_FC_LA_SPEED_32G:
		port_speed = LPFC_LINK_SPEED_32GHZ;
		break;
	case LPFC_FC_LA_SPEED_64G:
		port_speed = LPFC_LINK_SPEED_64GHZ;
		break;
	case LPFC_FC_LA_SPEED_128G:
		port_speed = LPFC_LINK_SPEED_128GHZ;
		break;
	case LPFC_FC_LA_SPEED_256G:
		port_speed = LPFC_LINK_SPEED_256GHZ;
		break;
	default:
		port_speed = 0;
		break;
	}

	return port_speed;
}

void
lpfc_cgn_dump_rxmonitor(struct lpfc_hba *phba)
{
	struct rxtable_entry *entry;
	int cnt = 0, head, tail, last, start;

	head = atomic_read(&phba->rxtable_idx_head);
	tail = atomic_read(&phba->rxtable_idx_tail);
	if (!phba->rxtable || head == tail) {
		lpfc_printf_log(phba, KERN_ERR, LOG_CGN_MGMT,
				"4411 Rxtable is empty\n");
		return;
	}
	last = tail;
	start = head;

	/* Display the last LPFC_MAX_RXMONITOR_DUMP entries from the rxtable */
	while (start != last) {
		if (start)
			start--;
		else
			start = LPFC_MAX_RXMONITOR_ENTRY - 1;
		entry = &phba->rxtable[start];
		lpfc_printf_log(phba, KERN_INFO, LOG_CGN_MGMT,
				"4410 %02d: MBPI %lld Xmit %lld Cmpl %lld "
				"Lat %lld ASz %lld Info %02d BWUtil %d "
				"Int %d slot %d\n",
				cnt, entry->max_bytes_per_interval,
				entry->total_bytes, entry->rcv_bytes,
				entry->avg_io_latency, entry->avg_io_size,
				entry->cmf_info, entry->timer_utilization,
				entry->timer_interval, start);
		cnt++;
		if (cnt >= LPFC_MAX_RXMONITOR_DUMP)
			return;
	}
}

/**
 * lpfc_cgn_update_stat - Save data into congestion stats buffer
 * @phba: pointer to lpfc hba data structure.
 * @dtag: FPIN descriptor received
 *
 * Increment the FPIN received counter/time when it happens.
 */
void
lpfc_cgn_update_stat(struct lpfc_hba *phba, uint32_t dtag)
{
	struct lpfc_cgn_info *cp;
	struct tm broken;
	struct timespec64 cur_time;
	u32 cnt;
	u16 value;

	/* Make sure we have a congestion info buffer */
	if (!phba->cgn_i)
		return;
	cp = (struct lpfc_cgn_info *)phba->cgn_i->virt;
	ktime_get_real_ts64(&cur_time);
	time64_to_tm(cur_time.tv_sec, 0, &broken);

	/* Update congestion statistics */
	switch (dtag) {
	case ELS_DTAG_LNK_INTEGRITY:
		cnt = le32_to_cpu(cp->link_integ_notification);
		cnt++;
		cp->link_integ_notification = cpu_to_le32(cnt);

		cp->cgn_stat_lnk_month = broken.tm_mon + 1;
		cp->cgn_stat_lnk_day = broken.tm_mday;
		cp->cgn_stat_lnk_year = broken.tm_year - 100;
		cp->cgn_stat_lnk_hour = broken.tm_hour;
		cp->cgn_stat_lnk_min = broken.tm_min;
		cp->cgn_stat_lnk_sec = broken.tm_sec;
		break;
	case ELS_DTAG_DELIVERY:
		cnt = le32_to_cpu(cp->delivery_notification);
		cnt++;
		cp->delivery_notification = cpu_to_le32(cnt);

		cp->cgn_stat_del_month = broken.tm_mon + 1;
		cp->cgn_stat_del_day = broken.tm_mday;
		cp->cgn_stat_del_year = broken.tm_year - 100;
		cp->cgn_stat_del_hour = broken.tm_hour;
		cp->cgn_stat_del_min = broken.tm_min;
		cp->cgn_stat_del_sec = broken.tm_sec;
		break;
	case ELS_DTAG_PEER_CONGEST:
		cnt = le32_to_cpu(cp->cgn_peer_notification);
		cnt++;
		cp->cgn_peer_notification = cpu_to_le32(cnt);

		cp->cgn_stat_peer_month = broken.tm_mon + 1;
		cp->cgn_stat_peer_day = broken.tm_mday;
		cp->cgn_stat_peer_year = broken.tm_year - 100;
		cp->cgn_stat_peer_hour = broken.tm_hour;
		cp->cgn_stat_peer_min = broken.tm_min;
		cp->cgn_stat_peer_sec = broken.tm_sec;
		break;
	case ELS_DTAG_CONGESTION:
		cnt = le32_to_cpu(cp->cgn_notification);
		cnt++;
		cp->cgn_notification = cpu_to_le32(cnt);

		cp->cgn_stat_cgn_month = broken.tm_mon + 1;
		cp->cgn_stat_cgn_day = broken.tm_mday;
		cp->cgn_stat_cgn_year = broken.tm_year - 100;
		cp->cgn_stat_cgn_hour = broken.tm_hour;
		cp->cgn_stat_cgn_min = broken.tm_min;
		cp->cgn_stat_cgn_sec = broken.tm_sec;
	}
	if (phba->cgn_fpin_frequency &&
	    phba->cgn_fpin_frequency != LPFC_FPIN_INIT_FREQ) {
		value = LPFC_CGN_TIMER_TO_MIN / phba->cgn_fpin_frequency;
<<<<<<< HEAD
		cp->cgn_stat_npm = cpu_to_le32(value);
=======
		cp->cgn_stat_npm = value;
>>>>>>> 318a54c0
	}
	value = lpfc_cgn_calc_crc32(cp, LPFC_CGN_INFO_SZ,
				    LPFC_CGN_CRC32_SEED);
	cp->cgn_info_crc = cpu_to_le32(value);
}

/**
 * lpfc_cgn_save_evt_cnt - Save data into registered congestion buffer
 * @phba: pointer to lpfc hba data structure.
 *
 * Save the congestion event data every minute.
 * On the hour collapse all the minute data into hour data. Every day
 * collapse all the hour data into daily data. Separate driver
 * and fabrc congestion event counters that will be saved out
 * to the registered congestion buffer every minute.
 */
static void
lpfc_cgn_save_evt_cnt(struct lpfc_hba *phba)
{
	struct lpfc_cgn_info *cp;
	struct tm broken;
	struct timespec64 cur_time;
	uint32_t i, index;
	uint16_t value, mvalue;
	uint64_t bps;
	uint32_t mbps;
	uint32_t dvalue, wvalue, lvalue, avalue;
	uint64_t latsum;
<<<<<<< HEAD
	uint16_t *ptr;
	uint32_t *lptr;
	uint16_t *mptr;
=======
	__le16 *ptr;
	__le32 *lptr;
	__le16 *mptr;
>>>>>>> 318a54c0

	/* Make sure we have a congestion info buffer */
	if (!phba->cgn_i)
		return;
	cp = (struct lpfc_cgn_info *)phba->cgn_i->virt;

	if (time_before(jiffies, phba->cgn_evt_timestamp))
		return;
	phba->cgn_evt_timestamp = jiffies +
			msecs_to_jiffies(LPFC_CGN_TIMER_TO_MIN);
	phba->cgn_evt_minute++;

	/* We should get to this point in the routine on 1 minute intervals */

	ktime_get_real_ts64(&cur_time);
	time64_to_tm(cur_time.tv_sec, 0, &broken);

	if (phba->cgn_fpin_frequency &&
	    phba->cgn_fpin_frequency != LPFC_FPIN_INIT_FREQ) {
		value = LPFC_CGN_TIMER_TO_MIN / phba->cgn_fpin_frequency;
<<<<<<< HEAD
		cp->cgn_stat_npm = cpu_to_le32(value);
=======
		cp->cgn_stat_npm = value;
>>>>>>> 318a54c0
	}

	/* Read and clear the latency counters for this minute */
	lvalue = atomic_read(&phba->cgn_latency_evt_cnt);
	latsum = atomic64_read(&phba->cgn_latency_evt);
	atomic_set(&phba->cgn_latency_evt_cnt, 0);
	atomic64_set(&phba->cgn_latency_evt, 0);

	/* We need to store MB/sec bandwidth in the congestion information.
	 * block_cnt is count of 512 byte blocks for the entire minute,
	 * bps will get bytes per sec before finally converting to MB/sec.
	 */
	bps = div_u64(phba->rx_block_cnt, LPFC_SEC_MIN) * 512;
	phba->rx_block_cnt = 0;
	mvalue = bps / (1024 * 1024); /* convert to MB/sec */

	/* Every minute */
	/* cgn parameters */
	cp->cgn_info_mode = phba->cgn_p.cgn_param_mode;
	cp->cgn_info_level0 = phba->cgn_p.cgn_param_level0;
	cp->cgn_info_level1 = phba->cgn_p.cgn_param_level1;
	cp->cgn_info_level2 = phba->cgn_p.cgn_param_level2;

	/* Fill in default LUN qdepth */
	value = (uint16_t)(phba->pport->cfg_lun_queue_depth);
	cp->cgn_lunq = cpu_to_le16(value);

	/* Record congestion buffer info - every minute
	 * cgn_driver_evt_cnt (Driver events)
	 * cgn_fabric_warn_cnt (Congestion Warnings)
	 * cgn_latency_evt_cnt / cgn_latency_evt (IO Latency)
	 * cgn_fabric_alarm_cnt (Congestion Alarms)
	 */
	index = ++cp->cgn_index_minute;
	if (cp->cgn_index_minute == LPFC_MIN_HOUR) {
		cp->cgn_index_minute = 0;
		index = 0;
	}

	/* Get the number of driver events in this sample and reset counter */
	dvalue = atomic_read(&phba->cgn_driver_evt_cnt);
	atomic_set(&phba->cgn_driver_evt_cnt, 0);

	/* Get the number of warning events - FPIN and Signal for this minute */
	wvalue = 0;
	if ((phba->cgn_reg_fpin & LPFC_CGN_FPIN_WARN) ||
	    phba->cgn_reg_signal == EDC_CG_SIG_WARN_ONLY ||
	    phba->cgn_reg_signal == EDC_CG_SIG_WARN_ALARM)
		wvalue = atomic_read(&phba->cgn_fabric_warn_cnt);
	atomic_set(&phba->cgn_fabric_warn_cnt, 0);

	/* Get the number of alarm events - FPIN and Signal for this minute */
	avalue = 0;
	if ((phba->cgn_reg_fpin & LPFC_CGN_FPIN_ALARM) ||
	    phba->cgn_reg_signal == EDC_CG_SIG_WARN_ALARM)
		avalue = atomic_read(&phba->cgn_fabric_alarm_cnt);
	atomic_set(&phba->cgn_fabric_alarm_cnt, 0);

	/* Collect the driver, warning, alarm and latency counts for this
	 * minute into the driver congestion buffer.
	 */
	ptr = &cp->cgn_drvr_min[index];
	value = (uint16_t)dvalue;
	*ptr = cpu_to_le16(value);

	ptr = &cp->cgn_warn_min[index];
	value = (uint16_t)wvalue;
	*ptr = cpu_to_le16(value);

	ptr = &cp->cgn_alarm_min[index];
	value = (uint16_t)avalue;
	*ptr = cpu_to_le16(value);

	lptr = &cp->cgn_latency_min[index];
	if (lvalue) {
		lvalue = (uint32_t)div_u64(latsum, lvalue);
		*lptr = cpu_to_le32(lvalue);
	} else {
		*lptr = 0;
	}

	/* Collect the bandwidth value into the driver's congesion buffer. */
	mptr = &cp->cgn_bw_min[index];
	*mptr = cpu_to_le16(mvalue);

	lpfc_printf_log(phba, KERN_INFO, LOG_CGN_MGMT,
			"2418 Congestion Info - minute (%d): %d %d %d %d %d\n",
			index, dvalue, wvalue, *lptr, mvalue, avalue);

	/* Every hour */
	if ((phba->cgn_evt_minute % LPFC_MIN_HOUR) == 0) {
		/* Record congestion buffer info - every hour
		 * Collapse all minutes into an hour
		 */
		index = ++cp->cgn_index_hour;
		if (cp->cgn_index_hour == LPFC_HOUR_DAY) {
			cp->cgn_index_hour = 0;
			index = 0;
		}

		dvalue = 0;
		wvalue = 0;
		lvalue = 0;
		avalue = 0;
		mvalue = 0;
		mbps = 0;
		for (i = 0; i < LPFC_MIN_HOUR; i++) {
			dvalue += le16_to_cpu(cp->cgn_drvr_min[i]);
			wvalue += le16_to_cpu(cp->cgn_warn_min[i]);
			lvalue += le32_to_cpu(cp->cgn_latency_min[i]);
			mbps += le16_to_cpu(cp->cgn_bw_min[i]);
			avalue += le16_to_cpu(cp->cgn_alarm_min[i]);
		}
		if (lvalue)		/* Avg of latency averages */
			lvalue /= LPFC_MIN_HOUR;
		if (mbps)		/* Avg of Bandwidth averages */
			mvalue = mbps / LPFC_MIN_HOUR;

		lptr = &cp->cgn_drvr_hr[index];
		*lptr = cpu_to_le32(dvalue);
		lptr = &cp->cgn_warn_hr[index];
		*lptr = cpu_to_le32(wvalue);
		lptr = &cp->cgn_latency_hr[index];
		*lptr = cpu_to_le32(lvalue);
		mptr = &cp->cgn_bw_hr[index];
		*mptr = cpu_to_le16(mvalue);
		lptr = &cp->cgn_alarm_hr[index];
		*lptr = cpu_to_le32(avalue);

		lpfc_printf_log(phba, KERN_INFO, LOG_CGN_MGMT,
				"2419 Congestion Info - hour "
				"(%d): %d %d %d %d %d\n",
				index, dvalue, wvalue, lvalue, mvalue, avalue);
	}

	/* Every day */
	if ((phba->cgn_evt_minute % LPFC_MIN_DAY) == 0) {
		/* Record congestion buffer info - every hour
		 * Collapse all hours into a day. Rotate days
		 * after LPFC_MAX_CGN_DAYS.
		 */
		index = ++cp->cgn_index_day;
		if (cp->cgn_index_day == LPFC_MAX_CGN_DAYS) {
			cp->cgn_index_day = 0;
			index = 0;
		}

		/* Anytime we overwrite daily index 0, after we wrap,
		 * we will be overwriting the oldest day, so we must
		 * update the congestion data start time for that day.
		 * That start time should have previously been saved after
		 * we wrote the last days worth of data.
		 */
		if ((phba->hba_flag & HBA_CGN_DAY_WRAP) && index == 0) {
			time64_to_tm(phba->cgn_daily_ts.tv_sec, 0, &broken);

			cp->cgn_info_month = broken.tm_mon + 1;
			cp->cgn_info_day = broken.tm_mday;
			cp->cgn_info_year = broken.tm_year - 100;
			cp->cgn_info_hour = broken.tm_hour;
			cp->cgn_info_minute = broken.tm_min;
			cp->cgn_info_second = broken.tm_sec;

			lpfc_printf_log
				(phba, KERN_INFO, LOG_CGN_MGMT,
				"2646 CGNInfo idx0 Start Time: "
				"%d/%d/%d %d:%d:%d\n",
				cp->cgn_info_day, cp->cgn_info_month,
				cp->cgn_info_year, cp->cgn_info_hour,
				cp->cgn_info_minute, cp->cgn_info_second);
		}

		dvalue = 0;
		wvalue = 0;
		lvalue = 0;
		mvalue = 0;
		mbps = 0;
		avalue = 0;
		for (i = 0; i < LPFC_HOUR_DAY; i++) {
			dvalue += le32_to_cpu(cp->cgn_drvr_hr[i]);
			wvalue += le32_to_cpu(cp->cgn_warn_hr[i]);
			lvalue += le32_to_cpu(cp->cgn_latency_hr[i]);
<<<<<<< HEAD
			mbps += le32_to_cpu(cp->cgn_bw_hr[i]);
=======
			mbps += le16_to_cpu(cp->cgn_bw_hr[i]);
>>>>>>> 318a54c0
			avalue += le32_to_cpu(cp->cgn_alarm_hr[i]);
		}
		if (lvalue)		/* Avg of latency averages */
			lvalue /= LPFC_HOUR_DAY;
		if (mbps)		/* Avg of Bandwidth averages */
			mvalue = mbps / LPFC_HOUR_DAY;

		lptr = &cp->cgn_drvr_day[index];
		*lptr = cpu_to_le32(dvalue);
		lptr = &cp->cgn_warn_day[index];
		*lptr = cpu_to_le32(wvalue);
		lptr = &cp->cgn_latency_day[index];
		*lptr = cpu_to_le32(lvalue);
		mptr = &cp->cgn_bw_day[index];
		*mptr = cpu_to_le16(mvalue);
		lptr = &cp->cgn_alarm_day[index];
		*lptr = cpu_to_le32(avalue);

		lpfc_printf_log(phba, KERN_INFO, LOG_CGN_MGMT,
				"2420 Congestion Info - daily (%d): "
				"%d %d %d %d %d\n",
				index, dvalue, wvalue, lvalue, mvalue, avalue);

		/* We just wrote LPFC_MAX_CGN_DAYS of data,
		 * so we are wrapped on any data after this.
		 * Save this as the start time for the next day.
		 */
		if (index == (LPFC_MAX_CGN_DAYS - 1)) {
			phba->hba_flag |= HBA_CGN_DAY_WRAP;
			ktime_get_real_ts64(&phba->cgn_daily_ts);
		}
	}

	/* Use the frequency found in the last rcv'ed FPIN */
	value = phba->cgn_fpin_frequency;
	if (phba->cgn_reg_fpin & LPFC_CGN_FPIN_WARN)
		cp->cgn_warn_freq = cpu_to_le16(value);
	if (phba->cgn_reg_fpin & LPFC_CGN_FPIN_ALARM)
		cp->cgn_alarm_freq = cpu_to_le16(value);

	/* Frequency (in ms) Signal Warning/Signal Congestion Notifications
	 * are received by the HBA
	 */
	value = phba->cgn_sig_freq;

	if (phba->cgn_reg_signal == EDC_CG_SIG_WARN_ONLY ||
	    phba->cgn_reg_signal == EDC_CG_SIG_WARN_ALARM)
		cp->cgn_warn_freq = cpu_to_le16(value);
	if (phba->cgn_reg_signal == EDC_CG_SIG_WARN_ALARM)
		cp->cgn_alarm_freq = cpu_to_le16(value);

	lvalue = lpfc_cgn_calc_crc32(cp, LPFC_CGN_INFO_SZ,
				     LPFC_CGN_CRC32_SEED);
	cp->cgn_info_crc = cpu_to_le32(lvalue);
}

/**
 * lpfc_calc_cmf_latency - latency from start of rxate timer interval
 * @phba: The Hba for which this call is being executed.
 *
 * The routine calculates the latency from the beginning of the CMF timer
 * interval to the current point in time. It is called from IO completion
 * when we exceed our Bandwidth limitation for the time interval.
 */
uint32_t
lpfc_calc_cmf_latency(struct lpfc_hba *phba)
{
	struct timespec64 cmpl_time;
	uint32_t msec = 0;

	ktime_get_real_ts64(&cmpl_time);

	/* This routine works on a ms granularity so sec and usec are
	 * converted accordingly.
	 */
	if (cmpl_time.tv_sec == phba->cmf_latency.tv_sec) {
		msec = (cmpl_time.tv_nsec - phba->cmf_latency.tv_nsec) /
			NSEC_PER_MSEC;
	} else {
		if (cmpl_time.tv_nsec >= phba->cmf_latency.tv_nsec) {
			msec = (cmpl_time.tv_sec -
				phba->cmf_latency.tv_sec) * MSEC_PER_SEC;
			msec += ((cmpl_time.tv_nsec -
				  phba->cmf_latency.tv_nsec) / NSEC_PER_MSEC);
		} else {
			msec = (cmpl_time.tv_sec - phba->cmf_latency.tv_sec -
				1) * MSEC_PER_SEC;
			msec += (((NSEC_PER_SEC - phba->cmf_latency.tv_nsec) +
				 cmpl_time.tv_nsec) / NSEC_PER_MSEC);
		}
	}
	return msec;
}

/**
 * lpfc_cmf_timer -  This is the timer function for one congestion
 * rate interval.
 * @timer: Pointer to the high resolution timer that expired
 */
static enum hrtimer_restart
lpfc_cmf_timer(struct hrtimer *timer)
{
	struct lpfc_hba *phba = container_of(timer, struct lpfc_hba,
					     cmf_timer);
	struct rxtable_entry *entry;
	uint32_t io_cnt;
	uint32_t head, tail;
	uint32_t busy, max_read;
	uint64_t total, rcv, lat, mbpi;
	int timer_interval = LPFC_CMF_INTERVAL;
	uint32_t ms;
	struct lpfc_cgn_stat *cgs;
	int cpu;

	/* Only restart the timer if congestion mgmt is on */
	if (phba->cmf_active_mode == LPFC_CFG_OFF ||
	    !phba->cmf_latency.tv_sec) {
		lpfc_printf_log(phba, KERN_INFO, LOG_CGN_MGMT,
				"6224 CMF timer exit: %d %lld\n",
				phba->cmf_active_mode,
				(uint64_t)phba->cmf_latency.tv_sec);
		return HRTIMER_NORESTART;
	}

	/* If pport is not ready yet, just exit and wait for
	 * the next timer cycle to hit.
	 */
	if (!phba->pport)
		goto skip;

	/* Do not block SCSI IO while in the timer routine since
	 * total_bytes will be cleared
	 */
	atomic_set(&phba->cmf_stop_io, 1);

	/* First we need to calculate the actual ms between
	 * the last timer interrupt and this one. We ask for
	 * LPFC_CMF_INTERVAL, however the actual time may
	 * vary depending on system overhead.
	 */
	ms = lpfc_calc_cmf_latency(phba);


	/* Immediately after we calculate the time since the last
	 * timer interrupt, set the start time for the next
	 * interrupt
	 */
	ktime_get_real_ts64(&phba->cmf_latency);

	phba->cmf_link_byte_count =
		div_u64(phba->cmf_max_line_rate * LPFC_CMF_INTERVAL, 1000);

	/* Collect all the stats from the prior timer interval */
	total = 0;
	io_cnt = 0;
	lat = 0;
	rcv = 0;
	for_each_present_cpu(cpu) {
		cgs = per_cpu_ptr(phba->cmf_stat, cpu);
		total += atomic64_xchg(&cgs->total_bytes, 0);
		io_cnt += atomic_xchg(&cgs->rx_io_cnt, 0);
		lat += atomic64_xchg(&cgs->rx_latency, 0);
		rcv += atomic64_xchg(&cgs->rcv_bytes, 0);
	}

	/* Before we issue another CMF_SYNC_WQE, retrieve the BW
	 * returned from the last CMF_SYNC_WQE issued, from
	 * cmf_last_sync_bw. This will be the target BW for
	 * this next timer interval.
	 */
	if (phba->cmf_active_mode == LPFC_CFG_MANAGED &&
	    phba->link_state != LPFC_LINK_DOWN &&
	    phba->hba_flag & HBA_SETUP) {
		mbpi = phba->cmf_last_sync_bw;
		phba->cmf_last_sync_bw = 0;
		lpfc_issue_cmf_sync_wqe(phba, LPFC_CMF_INTERVAL, total);
	} else {
		/* For Monitor mode or link down we want mbpi
		 * to be the full link speed
		 */
		mbpi = phba->cmf_link_byte_count;
	}
	phba->cmf_timer_cnt++;

	if (io_cnt) {
		/* Update congestion info buffer latency in us */
		atomic_add(io_cnt, &phba->cgn_latency_evt_cnt);
		atomic64_add(lat, &phba->cgn_latency_evt);
	}
	busy = atomic_xchg(&phba->cmf_busy, 0);
	max_read = atomic_xchg(&phba->rx_max_read_cnt, 0);

	/* Calculate MBPI for the next timer interval */
	if (mbpi) {
		if (mbpi > phba->cmf_link_byte_count ||
		    phba->cmf_active_mode == LPFC_CFG_MONITOR)
			mbpi = phba->cmf_link_byte_count;

		/* Change max_bytes_per_interval to what the prior
		 * CMF_SYNC_WQE cmpl indicated.
		 */
		if (mbpi != phba->cmf_max_bytes_per_interval)
			phba->cmf_max_bytes_per_interval = mbpi;
	}

	/* Save rxmonitor information for debug */
	if (phba->rxtable) {
		head = atomic_xchg(&phba->rxtable_idx_head,
				   LPFC_RXMONITOR_TABLE_IN_USE);
		entry = &phba->rxtable[head];
		entry->total_bytes = total;
		entry->rcv_bytes = rcv;
		entry->cmf_busy = busy;
		entry->cmf_info = phba->cmf_active_info;
		if (io_cnt) {
			entry->avg_io_latency = div_u64(lat, io_cnt);
			entry->avg_io_size = div_u64(rcv, io_cnt);
		} else {
			entry->avg_io_latency = 0;
			entry->avg_io_size = 0;
		}
		entry->max_read_cnt = max_read;
		entry->io_cnt = io_cnt;
		entry->max_bytes_per_interval = mbpi;
		if (phba->cmf_active_mode == LPFC_CFG_MANAGED)
			entry->timer_utilization = phba->cmf_last_ts;
		else
			entry->timer_utilization = ms;
		entry->timer_interval = ms;
		phba->cmf_last_ts = 0;

		/* Increment rxtable index */
		head = (head + 1) % LPFC_MAX_RXMONITOR_ENTRY;
		tail = atomic_read(&phba->rxtable_idx_tail);
		if (head == tail) {
			tail = (tail + 1) % LPFC_MAX_RXMONITOR_ENTRY;
			atomic_set(&phba->rxtable_idx_tail, tail);
		}
		atomic_set(&phba->rxtable_idx_head, head);
	}

	if (phba->cmf_active_mode == LPFC_CFG_MONITOR) {
		/* If Monitor mode, check if we are oversubscribed
		 * against the full line rate.
		 */
		if (mbpi && total > mbpi)
			atomic_inc(&phba->cgn_driver_evt_cnt);
	}
	phba->rx_block_cnt += div_u64(rcv, 512);  /* save 512 byte block cnt */

	/* Each minute save Fabric and Driver congestion information */
	lpfc_cgn_save_evt_cnt(phba);

	/* Since we need to call lpfc_cgn_save_evt_cnt every minute, on the
	 * minute, adjust our next timer interval, if needed, to ensure a
	 * 1 minute granularity when we get the next timer interrupt.
	 */
	if (time_after(jiffies + msecs_to_jiffies(LPFC_CMF_INTERVAL),
		       phba->cgn_evt_timestamp)) {
		timer_interval = jiffies_to_msecs(phba->cgn_evt_timestamp -
						  jiffies);
		if (timer_interval <= 0)
			timer_interval = LPFC_CMF_INTERVAL;

		/* If we adjust timer_interval, max_bytes_per_interval
		 * needs to be adjusted as well.
		 */
		phba->cmf_link_byte_count = div_u64(phba->cmf_max_line_rate *
						    timer_interval, 1000);
		if (phba->cmf_active_mode == LPFC_CFG_MONITOR)
			phba->cmf_max_bytes_per_interval =
				phba->cmf_link_byte_count;
	}

	/* Since total_bytes has already been zero'ed, its okay to unblock
	 * after max_bytes_per_interval is setup.
	 */
	if (atomic_xchg(&phba->cmf_bw_wait, 0))
		queue_work(phba->wq, &phba->unblock_request_work);

	/* SCSI IO is now unblocked */
	atomic_set(&phba->cmf_stop_io, 0);

skip:
	hrtimer_forward_now(timer,
			    ktime_set(0, timer_interval * NSEC_PER_MSEC));
	return HRTIMER_RESTART;
}

#define trunk_link_status(__idx)\
	bf_get(lpfc_acqe_fc_la_trunk_config_port##__idx, acqe_fc) ?\
	       ((phba->trunk_link.link##__idx.state == LPFC_LINK_UP) ?\
		"Link up" : "Link down") : "NA"
/* Did port __idx reported an error */
#define trunk_port_fault(__idx)\
	bf_get(lpfc_acqe_fc_la_trunk_config_port##__idx, acqe_fc) ?\
	       (port_fault & (1 << __idx) ? "YES" : "NO") : "NA"

static void
lpfc_update_trunk_link_status(struct lpfc_hba *phba,
			      struct lpfc_acqe_fc_la *acqe_fc)
{
	uint8_t port_fault = bf_get(lpfc_acqe_fc_la_trunk_linkmask, acqe_fc);
	uint8_t err = bf_get(lpfc_acqe_fc_la_trunk_fault, acqe_fc);

	phba->sli4_hba.link_state.speed =
		lpfc_sli4_port_speed_parse(phba, LPFC_TRAILER_CODE_FC,
				bf_get(lpfc_acqe_fc_la_speed, acqe_fc));

	phba->sli4_hba.link_state.logical_speed =
				bf_get(lpfc_acqe_fc_la_llink_spd, acqe_fc) * 10;
	/* We got FC link speed, convert to fc_linkspeed (READ_TOPOLOGY) */
	phba->fc_linkspeed =
		 lpfc_async_link_speed_to_read_top(
				phba,
				bf_get(lpfc_acqe_fc_la_speed, acqe_fc));

	if (bf_get(lpfc_acqe_fc_la_trunk_config_port0, acqe_fc)) {
		phba->trunk_link.link0.state =
			bf_get(lpfc_acqe_fc_la_trunk_link_status_port0, acqe_fc)
			? LPFC_LINK_UP : LPFC_LINK_DOWN;
		phba->trunk_link.link0.fault = port_fault & 0x1 ? err : 0;
	}
	if (bf_get(lpfc_acqe_fc_la_trunk_config_port1, acqe_fc)) {
		phba->trunk_link.link1.state =
			bf_get(lpfc_acqe_fc_la_trunk_link_status_port1, acqe_fc)
			? LPFC_LINK_UP : LPFC_LINK_DOWN;
		phba->trunk_link.link1.fault = port_fault & 0x2 ? err : 0;
	}
	if (bf_get(lpfc_acqe_fc_la_trunk_config_port2, acqe_fc)) {
		phba->trunk_link.link2.state =
			bf_get(lpfc_acqe_fc_la_trunk_link_status_port2, acqe_fc)
			? LPFC_LINK_UP : LPFC_LINK_DOWN;
		phba->trunk_link.link2.fault = port_fault & 0x4 ? err : 0;
	}
	if (bf_get(lpfc_acqe_fc_la_trunk_config_port3, acqe_fc)) {
		phba->trunk_link.link3.state =
			bf_get(lpfc_acqe_fc_la_trunk_link_status_port3, acqe_fc)
			? LPFC_LINK_UP : LPFC_LINK_DOWN;
		phba->trunk_link.link3.fault = port_fault & 0x8 ? err : 0;
	}

	lpfc_printf_log(phba, KERN_ERR, LOG_TRACE_EVENT,
			"2910 Async FC Trunking Event - Speed:%d\n"
			"\tLogical speed:%d "
			"port0: %s port1: %s port2: %s port3: %s\n",
			phba->sli4_hba.link_state.speed,
			phba->sli4_hba.link_state.logical_speed,
			trunk_link_status(0), trunk_link_status(1),
			trunk_link_status(2), trunk_link_status(3));

	if (phba->cmf_active_mode != LPFC_CFG_OFF)
		lpfc_cmf_signal_init(phba);

	if (port_fault)
		lpfc_printf_log(phba, KERN_ERR, LOG_TRACE_EVENT,
				"3202 trunk error:0x%x (%s) seen on port0:%s "
				/*
				 * SLI-4: We have only 0xA error codes
				 * defined as of now. print an appropriate
				 * message in case driver needs to be updated.
				 */
				"port1:%s port2:%s port3:%s\n", err, err > 0xA ?
				"UNDEFINED. update driver." : trunk_errmsg[err],
				trunk_port_fault(0), trunk_port_fault(1),
				trunk_port_fault(2), trunk_port_fault(3));
}


/**
 * lpfc_sli4_async_fc_evt - Process the asynchronous FC link event
 * @phba: pointer to lpfc hba data structure.
 * @acqe_fc: pointer to the async fc completion queue entry.
 *
 * This routine is to handle the SLI4 asynchronous FC event. It will simply log
 * that the event was received and then issue a read_topology mailbox command so
 * that the rest of the driver will treat it the same as SLI3.
 **/
static void
lpfc_sli4_async_fc_evt(struct lpfc_hba *phba, struct lpfc_acqe_fc_la *acqe_fc)
{
	struct lpfc_dmabuf *mp;
	LPFC_MBOXQ_t *pmb;
	MAILBOX_t *mb;
	struct lpfc_mbx_read_top *la;
	int rc;

	if (bf_get(lpfc_trailer_type, acqe_fc) !=
	    LPFC_FC_LA_EVENT_TYPE_FC_LINK) {
		lpfc_printf_log(phba, KERN_ERR, LOG_TRACE_EVENT,
				"2895 Non FC link Event detected.(%d)\n",
				bf_get(lpfc_trailer_type, acqe_fc));
		return;
	}

	if (bf_get(lpfc_acqe_fc_la_att_type, acqe_fc) ==
	    LPFC_FC_LA_TYPE_TRUNKING_EVENT) {
		lpfc_update_trunk_link_status(phba, acqe_fc);
		return;
	}

	/* Keep the link status for extra SLI4 state machine reference */
	phba->sli4_hba.link_state.speed =
			lpfc_sli4_port_speed_parse(phba, LPFC_TRAILER_CODE_FC,
				bf_get(lpfc_acqe_fc_la_speed, acqe_fc));
	phba->sli4_hba.link_state.duplex = LPFC_ASYNC_LINK_DUPLEX_FULL;
	phba->sli4_hba.link_state.topology =
				bf_get(lpfc_acqe_fc_la_topology, acqe_fc);
	phba->sli4_hba.link_state.status =
				bf_get(lpfc_acqe_fc_la_att_type, acqe_fc);
	phba->sli4_hba.link_state.type =
				bf_get(lpfc_acqe_fc_la_port_type, acqe_fc);
	phba->sli4_hba.link_state.number =
				bf_get(lpfc_acqe_fc_la_port_number, acqe_fc);
	phba->sli4_hba.link_state.fault =
				bf_get(lpfc_acqe_link_fault, acqe_fc);

	if (bf_get(lpfc_acqe_fc_la_att_type, acqe_fc) ==
	    LPFC_FC_LA_TYPE_LINK_DOWN)
		phba->sli4_hba.link_state.logical_speed = 0;
	else if	(!phba->sli4_hba.conf_trunk)
		phba->sli4_hba.link_state.logical_speed =
				bf_get(lpfc_acqe_fc_la_llink_spd, acqe_fc) * 10;

	lpfc_printf_log(phba, KERN_INFO, LOG_SLI,
			"2896 Async FC event - Speed:%dGBaud Topology:x%x "
			"LA Type:x%x Port Type:%d Port Number:%d Logical speed:"
			"%dMbps Fault:%d\n",
			phba->sli4_hba.link_state.speed,
			phba->sli4_hba.link_state.topology,
			phba->sli4_hba.link_state.status,
			phba->sli4_hba.link_state.type,
			phba->sli4_hba.link_state.number,
			phba->sli4_hba.link_state.logical_speed,
			phba->sli4_hba.link_state.fault);
	pmb = (LPFC_MBOXQ_t *)mempool_alloc(phba->mbox_mem_pool, GFP_KERNEL);
	if (!pmb) {
		lpfc_printf_log(phba, KERN_ERR, LOG_TRACE_EVENT,
				"2897 The mboxq allocation failed\n");
		return;
	}
	mp = kmalloc(sizeof(struct lpfc_dmabuf), GFP_KERNEL);
	if (!mp) {
		lpfc_printf_log(phba, KERN_ERR, LOG_TRACE_EVENT,
				"2898 The lpfc_dmabuf allocation failed\n");
		goto out_free_pmb;
	}
	mp->virt = lpfc_mbuf_alloc(phba, 0, &mp->phys);
	if (!mp->virt) {
		lpfc_printf_log(phba, KERN_ERR, LOG_TRACE_EVENT,
				"2899 The mbuf allocation failed\n");
		goto out_free_dmabuf;
	}

	/* Cleanup any outstanding ELS commands */
	lpfc_els_flush_all_cmd(phba);

	/* Block ELS IOCBs until we have done process link event */
	phba->sli4_hba.els_wq->pring->flag |= LPFC_STOP_IOCB_EVENT;

	/* Update link event statistics */
	phba->sli.slistat.link_event++;

	/* Create lpfc_handle_latt mailbox command from link ACQE */
	lpfc_read_topology(phba, pmb, mp);
	pmb->mbox_cmpl = lpfc_mbx_cmpl_read_topology;
	pmb->vport = phba->pport;

	if (phba->sli4_hba.link_state.status != LPFC_FC_LA_TYPE_LINK_UP) {
		phba->link_flag &= ~(LS_MDS_LINK_DOWN | LS_MDS_LOOPBACK);

		switch (phba->sli4_hba.link_state.status) {
		case LPFC_FC_LA_TYPE_MDS_LINK_DOWN:
			phba->link_flag |= LS_MDS_LINK_DOWN;
			break;
		case LPFC_FC_LA_TYPE_MDS_LOOPBACK:
			phba->link_flag |= LS_MDS_LOOPBACK;
			break;
		default:
			break;
		}

		/* Initialize completion status */
		mb = &pmb->u.mb;
		mb->mbxStatus = MBX_SUCCESS;

		/* Parse port fault information field */
		lpfc_sli4_parse_latt_fault(phba, (void *)acqe_fc);

		/* Parse and translate link attention fields */
		la = (struct lpfc_mbx_read_top *)&pmb->u.mb.un.varReadTop;
		la->eventTag = acqe_fc->event_tag;

		if (phba->sli4_hba.link_state.status ==
		    LPFC_FC_LA_TYPE_UNEXP_WWPN) {
			bf_set(lpfc_mbx_read_top_att_type, la,
			       LPFC_FC_LA_TYPE_UNEXP_WWPN);
		} else {
			bf_set(lpfc_mbx_read_top_att_type, la,
			       LPFC_FC_LA_TYPE_LINK_DOWN);
		}
		/* Invoke the mailbox command callback function */
		lpfc_mbx_cmpl_read_topology(phba, pmb);

		return;
	}

	rc = lpfc_sli_issue_mbox(phba, pmb, MBX_NOWAIT);
	if (rc == MBX_NOT_FINISHED)
		goto out_free_dmabuf;
	return;

out_free_dmabuf:
	kfree(mp);
out_free_pmb:
	mempool_free(pmb, phba->mbox_mem_pool);
}

/**
 * lpfc_sli4_async_sli_evt - Process the asynchronous SLI link event
 * @phba: pointer to lpfc hba data structure.
 * @acqe_sli: pointer to the async SLI completion queue entry.
 *
 * This routine is to handle the SLI4 asynchronous SLI events.
 **/
static void
lpfc_sli4_async_sli_evt(struct lpfc_hba *phba, struct lpfc_acqe_sli *acqe_sli)
{
	char port_name;
	char message[128];
	uint8_t status;
	uint8_t evt_type;
	uint8_t operational = 0;
	struct temp_event temp_event_data;
	struct lpfc_acqe_misconfigured_event *misconfigured;
	struct lpfc_acqe_cgn_signal *cgn_signal;
	struct Scsi_Host  *shost;
	struct lpfc_vport **vports;
	int rc, i, cnt;

	evt_type = bf_get(lpfc_trailer_type, acqe_sli);

	lpfc_printf_log(phba, KERN_INFO, LOG_SLI,
			"2901 Async SLI event - Type:%d, Event Data: x%08x "
			"x%08x x%08x x%08x\n", evt_type,
			acqe_sli->event_data1, acqe_sli->event_data2,
			acqe_sli->reserved, acqe_sli->trailer);

	port_name = phba->Port[0];
	if (port_name == 0x00)
		port_name = '?'; /* get port name is empty */

	switch (evt_type) {
	case LPFC_SLI_EVENT_TYPE_OVER_TEMP:
		temp_event_data.event_type = FC_REG_TEMPERATURE_EVENT;
		temp_event_data.event_code = LPFC_THRESHOLD_TEMP;
		temp_event_data.data = (uint32_t)acqe_sli->event_data1;

		lpfc_printf_log(phba, KERN_WARNING, LOG_SLI,
				"3190 Over Temperature:%d Celsius- Port Name %c\n",
				acqe_sli->event_data1, port_name);

		phba->sfp_warning |= LPFC_TRANSGRESSION_HIGH_TEMPERATURE;
		shost = lpfc_shost_from_vport(phba->pport);
		fc_host_post_vendor_event(shost, fc_get_event_number(),
					  sizeof(temp_event_data),
					  (char *)&temp_event_data,
					  SCSI_NL_VID_TYPE_PCI
					  | PCI_VENDOR_ID_EMULEX);
		break;
	case LPFC_SLI_EVENT_TYPE_NORM_TEMP:
		temp_event_data.event_type = FC_REG_TEMPERATURE_EVENT;
		temp_event_data.event_code = LPFC_NORMAL_TEMP;
		temp_event_data.data = (uint32_t)acqe_sli->event_data1;

		lpfc_printf_log(phba, KERN_INFO, LOG_SLI,
				"3191 Normal Temperature:%d Celsius - Port Name %c\n",
				acqe_sli->event_data1, port_name);

		shost = lpfc_shost_from_vport(phba->pport);
		fc_host_post_vendor_event(shost, fc_get_event_number(),
					  sizeof(temp_event_data),
					  (char *)&temp_event_data,
					  SCSI_NL_VID_TYPE_PCI
					  | PCI_VENDOR_ID_EMULEX);
		break;
	case LPFC_SLI_EVENT_TYPE_MISCONFIGURED:
		misconfigured = (struct lpfc_acqe_misconfigured_event *)
					&acqe_sli->event_data1;

		/* fetch the status for this port */
		switch (phba->sli4_hba.lnk_info.lnk_no) {
		case LPFC_LINK_NUMBER_0:
			status = bf_get(lpfc_sli_misconfigured_port0_state,
					&misconfigured->theEvent);
			operational = bf_get(lpfc_sli_misconfigured_port0_op,
					&misconfigured->theEvent);
			break;
		case LPFC_LINK_NUMBER_1:
			status = bf_get(lpfc_sli_misconfigured_port1_state,
					&misconfigured->theEvent);
			operational = bf_get(lpfc_sli_misconfigured_port1_op,
					&misconfigured->theEvent);
			break;
		case LPFC_LINK_NUMBER_2:
			status = bf_get(lpfc_sli_misconfigured_port2_state,
					&misconfigured->theEvent);
			operational = bf_get(lpfc_sli_misconfigured_port2_op,
					&misconfigured->theEvent);
			break;
		case LPFC_LINK_NUMBER_3:
			status = bf_get(lpfc_sli_misconfigured_port3_state,
					&misconfigured->theEvent);
			operational = bf_get(lpfc_sli_misconfigured_port3_op,
					&misconfigured->theEvent);
			break;
		default:
			lpfc_printf_log(phba, KERN_ERR, LOG_TRACE_EVENT,
					"3296 "
					"LPFC_SLI_EVENT_TYPE_MISCONFIGURED "
					"event: Invalid link %d",
					phba->sli4_hba.lnk_info.lnk_no);
			return;
		}

		/* Skip if optic state unchanged */
		if (phba->sli4_hba.lnk_info.optic_state == status)
			return;

		switch (status) {
		case LPFC_SLI_EVENT_STATUS_VALID:
			sprintf(message, "Physical Link is functional");
			break;
		case LPFC_SLI_EVENT_STATUS_NOT_PRESENT:
			sprintf(message, "Optics faulted/incorrectly "
				"installed/not installed - Reseat optics, "
				"if issue not resolved, replace.");
			break;
		case LPFC_SLI_EVENT_STATUS_WRONG_TYPE:
			sprintf(message,
				"Optics of two types installed - Remove one "
				"optic or install matching pair of optics.");
			break;
		case LPFC_SLI_EVENT_STATUS_UNSUPPORTED:
			sprintf(message, "Incompatible optics - Replace with "
				"compatible optics for card to function.");
			break;
		case LPFC_SLI_EVENT_STATUS_UNQUALIFIED:
			sprintf(message, "Unqualified optics - Replace with "
				"Avago optics for Warranty and Technical "
				"Support - Link is%s operational",
				(operational) ? " not" : "");
			break;
		case LPFC_SLI_EVENT_STATUS_UNCERTIFIED:
			sprintf(message, "Uncertified optics - Replace with "
				"Avago-certified optics to enable link "
				"operation - Link is%s operational",
				(operational) ? " not" : "");
			break;
		default:
			/* firmware is reporting a status we don't know about */
			sprintf(message, "Unknown event status x%02x", status);
			break;
		}

		/* Issue READ_CONFIG mbox command to refresh supported speeds */
		rc = lpfc_sli4_read_config(phba);
		if (rc) {
			phba->lmt = 0;
			lpfc_printf_log(phba, KERN_ERR,
					LOG_TRACE_EVENT,
					"3194 Unable to retrieve supported "
					"speeds, rc = 0x%x\n", rc);
		}
		vports = lpfc_create_vport_work_array(phba);
		if (vports != NULL) {
			for (i = 0; i <= phba->max_vports && vports[i] != NULL;
					i++) {
				shost = lpfc_shost_from_vport(vports[i]);
				lpfc_host_supported_speeds_set(shost);
			}
		}
		lpfc_destroy_vport_work_array(phba, vports);

		phba->sli4_hba.lnk_info.optic_state = status;
		lpfc_printf_log(phba, KERN_ERR, LOG_SLI,
				"3176 Port Name %c %s\n", port_name, message);
		break;
	case LPFC_SLI_EVENT_TYPE_REMOTE_DPORT:
		lpfc_printf_log(phba, KERN_INFO, LOG_SLI,
				"3192 Remote DPort Test Initiated - "
				"Event Data1:x%08x Event Data2: x%08x\n",
				acqe_sli->event_data1, acqe_sli->event_data2);
		break;
	case LPFC_SLI_EVENT_TYPE_PORT_PARAMS_CHG:
		/* Call FW to obtain active parms */
		lpfc_sli4_cgn_parm_chg_evt(phba);
		break;
	case LPFC_SLI_EVENT_TYPE_MISCONF_FAWWN:
		/* Misconfigured WWN. Reports that the SLI Port is configured
		 * to use FA-WWN, but the attached device doesn’t support it.
		 * No driver action is required.
		 * Event Data1 - N.A, Event Data2 - N.A
		 */
		lpfc_log_msg(phba, KERN_WARNING, LOG_SLI,
			     "2699 Misconfigured FA-WWN - Attached device does "
			     "not support FA-WWN\n");
		break;
	case LPFC_SLI_EVENT_TYPE_EEPROM_FAILURE:
		/* EEPROM failure. No driver action is required */
		lpfc_printf_log(phba, KERN_WARNING, LOG_SLI,
			     "2518 EEPROM failure - "
			     "Event Data1: x%08x Event Data2: x%08x\n",
			     acqe_sli->event_data1, acqe_sli->event_data2);
		break;
	case LPFC_SLI_EVENT_TYPE_CGN_SIGNAL:
		if (phba->cmf_active_mode == LPFC_CFG_OFF)
			break;
		cgn_signal = (struct lpfc_acqe_cgn_signal *)
					&acqe_sli->event_data1;
		phba->cgn_acqe_cnt++;

		cnt = bf_get(lpfc_warn_acqe, cgn_signal);
		atomic64_add(cnt, &phba->cgn_acqe_stat.warn);
		atomic64_add(cgn_signal->alarm_cnt, &phba->cgn_acqe_stat.alarm);

		/* no threshold for CMF, even 1 signal will trigger an event */

		/* Alarm overrides warning, so check that first */
		if (cgn_signal->alarm_cnt) {
			if (phba->cgn_reg_signal == EDC_CG_SIG_WARN_ALARM) {
				/* Keep track of alarm cnt for cgn_info */
				atomic_add(cgn_signal->alarm_cnt,
					   &phba->cgn_fabric_alarm_cnt);
				/* Keep track of alarm cnt for CMF_SYNC_WQE */
				atomic_add(cgn_signal->alarm_cnt,
					   &phba->cgn_sync_alarm_cnt);
			}
		} else if (cnt) {
			/* signal action needs to be taken */
			if (phba->cgn_reg_signal == EDC_CG_SIG_WARN_ONLY ||
			    phba->cgn_reg_signal == EDC_CG_SIG_WARN_ALARM) {
				/* Keep track of warning cnt for cgn_info */
				atomic_add(cnt, &phba->cgn_fabric_warn_cnt);
				/* Keep track of warning cnt for CMF_SYNC_WQE */
				atomic_add(cnt, &phba->cgn_sync_warn_cnt);
			}
		}
		break;
	default:
		lpfc_printf_log(phba, KERN_INFO, LOG_SLI,
				"3193 Unrecognized SLI event, type: 0x%x",
				evt_type);
		break;
	}
}

/**
 * lpfc_sli4_perform_vport_cvl - Perform clear virtual link on a vport
 * @vport: pointer to vport data structure.
 *
 * This routine is to perform Clear Virtual Link (CVL) on a vport in
 * response to a CVL event.
 *
 * Return the pointer to the ndlp with the vport if successful, otherwise
 * return NULL.
 **/
static struct lpfc_nodelist *
lpfc_sli4_perform_vport_cvl(struct lpfc_vport *vport)
{
	struct lpfc_nodelist *ndlp;
	struct Scsi_Host *shost;
	struct lpfc_hba *phba;

	if (!vport)
		return NULL;
	phba = vport->phba;
	if (!phba)
		return NULL;
	ndlp = lpfc_findnode_did(vport, Fabric_DID);
	if (!ndlp) {
		/* Cannot find existing Fabric ndlp, so allocate a new one */
		ndlp = lpfc_nlp_init(vport, Fabric_DID);
		if (!ndlp)
			return 0;
		/* Set the node type */
		ndlp->nlp_type |= NLP_FABRIC;
		/* Put ndlp onto node list */
		lpfc_enqueue_node(vport, ndlp);
	}
	if ((phba->pport->port_state < LPFC_FLOGI) &&
		(phba->pport->port_state != LPFC_VPORT_FAILED))
		return NULL;
	/* If virtual link is not yet instantiated ignore CVL */
	if ((vport != phba->pport) && (vport->port_state < LPFC_FDISC)
		&& (vport->port_state != LPFC_VPORT_FAILED))
		return NULL;
	shost = lpfc_shost_from_vport(vport);
	if (!shost)
		return NULL;
	lpfc_linkdown_port(vport);
	lpfc_cleanup_pending_mbox(vport);
	spin_lock_irq(shost->host_lock);
	vport->fc_flag |= FC_VPORT_CVL_RCVD;
	spin_unlock_irq(shost->host_lock);

	return ndlp;
}

/**
 * lpfc_sli4_perform_all_vport_cvl - Perform clear virtual link on all vports
 * @phba: pointer to lpfc hba data structure.
 *
 * This routine is to perform Clear Virtual Link (CVL) on all vports in
 * response to a FCF dead event.
 **/
static void
lpfc_sli4_perform_all_vport_cvl(struct lpfc_hba *phba)
{
	struct lpfc_vport **vports;
	int i;

	vports = lpfc_create_vport_work_array(phba);
	if (vports)
		for (i = 0; i <= phba->max_vports && vports[i] != NULL; i++)
			lpfc_sli4_perform_vport_cvl(vports[i]);
	lpfc_destroy_vport_work_array(phba, vports);
}

/**
 * lpfc_sli4_async_fip_evt - Process the asynchronous FCoE FIP event
 * @phba: pointer to lpfc hba data structure.
 * @acqe_fip: pointer to the async fcoe completion queue entry.
 *
 * This routine is to handle the SLI4 asynchronous fcoe event.
 **/
static void
lpfc_sli4_async_fip_evt(struct lpfc_hba *phba,
			struct lpfc_acqe_fip *acqe_fip)
{
	uint8_t event_type = bf_get(lpfc_trailer_type, acqe_fip);
	int rc;
	struct lpfc_vport *vport;
	struct lpfc_nodelist *ndlp;
	int active_vlink_present;
	struct lpfc_vport **vports;
	int i;

	phba->fc_eventTag = acqe_fip->event_tag;
	phba->fcoe_eventtag = acqe_fip->event_tag;
	switch (event_type) {
	case LPFC_FIP_EVENT_TYPE_NEW_FCF:
	case LPFC_FIP_EVENT_TYPE_FCF_PARAM_MOD:
		if (event_type == LPFC_FIP_EVENT_TYPE_NEW_FCF)
			lpfc_printf_log(phba, KERN_ERR, LOG_TRACE_EVENT,
					"2546 New FCF event, evt_tag:x%x, "
					"index:x%x\n",
					acqe_fip->event_tag,
					acqe_fip->index);
		else
			lpfc_printf_log(phba, KERN_WARNING, LOG_FIP |
					LOG_DISCOVERY,
					"2788 FCF param modified event, "
					"evt_tag:x%x, index:x%x\n",
					acqe_fip->event_tag,
					acqe_fip->index);
		if (phba->fcf.fcf_flag & FCF_DISCOVERY) {
			/*
			 * During period of FCF discovery, read the FCF
			 * table record indexed by the event to update
			 * FCF roundrobin failover eligible FCF bmask.
			 */
			lpfc_printf_log(phba, KERN_INFO, LOG_FIP |
					LOG_DISCOVERY,
					"2779 Read FCF (x%x) for updating "
					"roundrobin FCF failover bmask\n",
					acqe_fip->index);
			rc = lpfc_sli4_read_fcf_rec(phba, acqe_fip->index);
		}

		/* If the FCF discovery is in progress, do nothing. */
		spin_lock_irq(&phba->hbalock);
		if (phba->hba_flag & FCF_TS_INPROG) {
			spin_unlock_irq(&phba->hbalock);
			break;
		}
		/* If fast FCF failover rescan event is pending, do nothing */
		if (phba->fcf.fcf_flag & (FCF_REDISC_EVT | FCF_REDISC_PEND)) {
			spin_unlock_irq(&phba->hbalock);
			break;
		}

		/* If the FCF has been in discovered state, do nothing. */
		if (phba->fcf.fcf_flag & FCF_SCAN_DONE) {
			spin_unlock_irq(&phba->hbalock);
			break;
		}
		spin_unlock_irq(&phba->hbalock);

		/* Otherwise, scan the entire FCF table and re-discover SAN */
		lpfc_printf_log(phba, KERN_INFO, LOG_FIP | LOG_DISCOVERY,
				"2770 Start FCF table scan per async FCF "
				"event, evt_tag:x%x, index:x%x\n",
				acqe_fip->event_tag, acqe_fip->index);
		rc = lpfc_sli4_fcf_scan_read_fcf_rec(phba,
						     LPFC_FCOE_FCF_GET_FIRST);
		if (rc)
			lpfc_printf_log(phba, KERN_ERR, LOG_TRACE_EVENT,
					"2547 Issue FCF scan read FCF mailbox "
					"command failed (x%x)\n", rc);
		break;

	case LPFC_FIP_EVENT_TYPE_FCF_TABLE_FULL:
		lpfc_printf_log(phba, KERN_ERR, LOG_TRACE_EVENT,
				"2548 FCF Table full count 0x%x tag 0x%x\n",
				bf_get(lpfc_acqe_fip_fcf_count, acqe_fip),
				acqe_fip->event_tag);
		break;

	case LPFC_FIP_EVENT_TYPE_FCF_DEAD:
		phba->fcoe_cvl_eventtag = acqe_fip->event_tag;
		lpfc_printf_log(phba, KERN_ERR, LOG_TRACE_EVENT,
				"2549 FCF (x%x) disconnected from network, "
				 "tag:x%x\n", acqe_fip->index,
				 acqe_fip->event_tag);
		/*
		 * If we are in the middle of FCF failover process, clear
		 * the corresponding FCF bit in the roundrobin bitmap.
		 */
		spin_lock_irq(&phba->hbalock);
		if ((phba->fcf.fcf_flag & FCF_DISCOVERY) &&
		    (phba->fcf.current_rec.fcf_indx != acqe_fip->index)) {
			spin_unlock_irq(&phba->hbalock);
			/* Update FLOGI FCF failover eligible FCF bmask */
			lpfc_sli4_fcf_rr_index_clear(phba, acqe_fip->index);
			break;
		}
		spin_unlock_irq(&phba->hbalock);

		/* If the event is not for currently used fcf do nothing */
		if (phba->fcf.current_rec.fcf_indx != acqe_fip->index)
			break;

		/*
		 * Otherwise, request the port to rediscover the entire FCF
		 * table for a fast recovery from case that the current FCF
		 * is no longer valid as we are not in the middle of FCF
		 * failover process already.
		 */
		spin_lock_irq(&phba->hbalock);
		/* Mark the fast failover process in progress */
		phba->fcf.fcf_flag |= FCF_DEAD_DISC;
		spin_unlock_irq(&phba->hbalock);

		lpfc_printf_log(phba, KERN_INFO, LOG_FIP | LOG_DISCOVERY,
				"2771 Start FCF fast failover process due to "
				"FCF DEAD event: evt_tag:x%x, fcf_index:x%x "
				"\n", acqe_fip->event_tag, acqe_fip->index);
		rc = lpfc_sli4_redisc_fcf_table(phba);
		if (rc) {
			lpfc_printf_log(phba, KERN_ERR, LOG_FIP |
					LOG_TRACE_EVENT,
					"2772 Issue FCF rediscover mailbox "
					"command failed, fail through to FCF "
					"dead event\n");
			spin_lock_irq(&phba->hbalock);
			phba->fcf.fcf_flag &= ~FCF_DEAD_DISC;
			spin_unlock_irq(&phba->hbalock);
			/*
			 * Last resort will fail over by treating this
			 * as a link down to FCF registration.
			 */
			lpfc_sli4_fcf_dead_failthrough(phba);
		} else {
			/* Reset FCF roundrobin bmask for new discovery */
			lpfc_sli4_clear_fcf_rr_bmask(phba);
			/*
			 * Handling fast FCF failover to a DEAD FCF event is
			 * considered equalivant to receiving CVL to all vports.
			 */
			lpfc_sli4_perform_all_vport_cvl(phba);
		}
		break;
	case LPFC_FIP_EVENT_TYPE_CVL:
		phba->fcoe_cvl_eventtag = acqe_fip->event_tag;
		lpfc_printf_log(phba, KERN_ERR,
				LOG_TRACE_EVENT,
			"2718 Clear Virtual Link Received for VPI 0x%x"
			" tag 0x%x\n", acqe_fip->index, acqe_fip->event_tag);

		vport = lpfc_find_vport_by_vpid(phba,
						acqe_fip->index);
		ndlp = lpfc_sli4_perform_vport_cvl(vport);
		if (!ndlp)
			break;
		active_vlink_present = 0;

		vports = lpfc_create_vport_work_array(phba);
		if (vports) {
			for (i = 0; i <= phba->max_vports && vports[i] != NULL;
					i++) {
				if ((!(vports[i]->fc_flag &
					FC_VPORT_CVL_RCVD)) &&
					(vports[i]->port_state > LPFC_FDISC)) {
					active_vlink_present = 1;
					break;
				}
			}
			lpfc_destroy_vport_work_array(phba, vports);
		}

		/*
		 * Don't re-instantiate if vport is marked for deletion.
		 * If we are here first then vport_delete is going to wait
		 * for discovery to complete.
		 */
		if (!(vport->load_flag & FC_UNLOADING) &&
					active_vlink_present) {
			/*
			 * If there are other active VLinks present,
			 * re-instantiate the Vlink using FDISC.
			 */
			mod_timer(&ndlp->nlp_delayfunc,
				  jiffies + msecs_to_jiffies(1000));
			spin_lock_irq(&ndlp->lock);
			ndlp->nlp_flag |= NLP_DELAY_TMO;
			spin_unlock_irq(&ndlp->lock);
			ndlp->nlp_last_elscmd = ELS_CMD_FDISC;
			vport->port_state = LPFC_FDISC;
		} else {
			/*
			 * Otherwise, we request port to rediscover
			 * the entire FCF table for a fast recovery
			 * from possible case that the current FCF
			 * is no longer valid if we are not already
			 * in the FCF failover process.
			 */
			spin_lock_irq(&phba->hbalock);
			if (phba->fcf.fcf_flag & FCF_DISCOVERY) {
				spin_unlock_irq(&phba->hbalock);
				break;
			}
			/* Mark the fast failover process in progress */
			phba->fcf.fcf_flag |= FCF_ACVL_DISC;
			spin_unlock_irq(&phba->hbalock);
			lpfc_printf_log(phba, KERN_INFO, LOG_FIP |
					LOG_DISCOVERY,
					"2773 Start FCF failover per CVL, "
					"evt_tag:x%x\n", acqe_fip->event_tag);
			rc = lpfc_sli4_redisc_fcf_table(phba);
			if (rc) {
				lpfc_printf_log(phba, KERN_ERR, LOG_FIP |
						LOG_TRACE_EVENT,
						"2774 Issue FCF rediscover "
						"mailbox command failed, "
						"through to CVL event\n");
				spin_lock_irq(&phba->hbalock);
				phba->fcf.fcf_flag &= ~FCF_ACVL_DISC;
				spin_unlock_irq(&phba->hbalock);
				/*
				 * Last resort will be re-try on the
				 * the current registered FCF entry.
				 */
				lpfc_retry_pport_discovery(phba);
			} else
				/*
				 * Reset FCF roundrobin bmask for new
				 * discovery.
				 */
				lpfc_sli4_clear_fcf_rr_bmask(phba);
		}
		break;
	default:
		lpfc_printf_log(phba, KERN_ERR, LOG_TRACE_EVENT,
				"0288 Unknown FCoE event type 0x%x event tag "
				"0x%x\n", event_type, acqe_fip->event_tag);
		break;
	}
}

/**
 * lpfc_sli4_async_dcbx_evt - Process the asynchronous dcbx event
 * @phba: pointer to lpfc hba data structure.
 * @acqe_dcbx: pointer to the async dcbx completion queue entry.
 *
 * This routine is to handle the SLI4 asynchronous dcbx event.
 **/
static void
lpfc_sli4_async_dcbx_evt(struct lpfc_hba *phba,
			 struct lpfc_acqe_dcbx *acqe_dcbx)
{
	phba->fc_eventTag = acqe_dcbx->event_tag;
	lpfc_printf_log(phba, KERN_ERR, LOG_TRACE_EVENT,
			"0290 The SLI4 DCBX asynchronous event is not "
			"handled yet\n");
}

/**
 * lpfc_sli4_async_grp5_evt - Process the asynchronous group5 event
 * @phba: pointer to lpfc hba data structure.
 * @acqe_grp5: pointer to the async grp5 completion queue entry.
 *
 * This routine is to handle the SLI4 asynchronous grp5 event. A grp5 event
 * is an asynchronous notified of a logical link speed change.  The Port
 * reports the logical link speed in units of 10Mbps.
 **/
static void
lpfc_sli4_async_grp5_evt(struct lpfc_hba *phba,
			 struct lpfc_acqe_grp5 *acqe_grp5)
{
	uint16_t prev_ll_spd;

	phba->fc_eventTag = acqe_grp5->event_tag;
	phba->fcoe_eventtag = acqe_grp5->event_tag;
	prev_ll_spd = phba->sli4_hba.link_state.logical_speed;
	phba->sli4_hba.link_state.logical_speed =
		(bf_get(lpfc_acqe_grp5_llink_spd, acqe_grp5)) * 10;
	lpfc_printf_log(phba, KERN_INFO, LOG_SLI,
			"2789 GRP5 Async Event: Updating logical link speed "
			"from %dMbps to %dMbps\n", prev_ll_spd,
			phba->sli4_hba.link_state.logical_speed);
}

/**
 * lpfc_sli4_async_cmstat_evt - Process the asynchronous cmstat event
 * @phba: pointer to lpfc hba data structure.
 *
 * This routine is to handle the SLI4 asynchronous cmstat event. A cmstat event
 * is an asynchronous notification of a request to reset CM stats.
 **/
static void
lpfc_sli4_async_cmstat_evt(struct lpfc_hba *phba)
{
	if (!phba->cgn_i)
		return;
	lpfc_init_congestion_stat(phba);
}

/**
 * lpfc_cgn_params_val - Validate FW congestion parameters.
 * @phba: pointer to lpfc hba data structure.
 * @p_cfg_param: pointer to FW provided congestion parameters.
 *
 * This routine validates the congestion parameters passed
 * by the FW to the driver via an ACQE event.
 **/
static void
lpfc_cgn_params_val(struct lpfc_hba *phba, struct lpfc_cgn_param *p_cfg_param)
{
	spin_lock_irq(&phba->hbalock);

	if (!lpfc_rangecheck(p_cfg_param->cgn_param_mode, LPFC_CFG_OFF,
			     LPFC_CFG_MONITOR)) {
		lpfc_printf_log(phba, KERN_ERR, LOG_CGN_MGMT,
				"6225 CMF mode param out of range: %d\n",
				 p_cfg_param->cgn_param_mode);
		p_cfg_param->cgn_param_mode = LPFC_CFG_OFF;
	}

	spin_unlock_irq(&phba->hbalock);
}

/**
 * lpfc_cgn_params_parse - Process a FW cong parm change event
 * @phba: pointer to lpfc hba data structure.
 * @p_cgn_param: pointer to a data buffer with the FW cong params.
 * @len: the size of pdata in bytes.
 *
 * This routine validates the congestion management buffer signature
 * from the FW, validates the contents and makes corrections for
 * valid, in-range values.  If the signature magic is correct and
 * after parameter validation, the contents are copied to the driver's
 * @phba structure. If the magic is incorrect, an error message is
 * logged.
 **/
static void
lpfc_cgn_params_parse(struct lpfc_hba *phba,
		      struct lpfc_cgn_param *p_cgn_param, uint32_t len)
{
	struct lpfc_cgn_info *cp;
	uint32_t crc, oldmode;

	/* Make sure the FW has encoded the correct magic number to
	 * validate the congestion parameter in FW memory.
	 */
	if (p_cgn_param->cgn_param_magic == LPFC_CFG_PARAM_MAGIC_NUM) {
		lpfc_printf_log(phba, KERN_INFO, LOG_CGN_MGMT | LOG_INIT,
				"4668 FW cgn parm buffer data: "
				"magic 0x%x version %d mode %d "
				"level0 %d level1 %d "
				"level2 %d byte13 %d "
				"byte14 %d byte15 %d "
				"byte11 %d byte12 %d activeMode %d\n",
				p_cgn_param->cgn_param_magic,
				p_cgn_param->cgn_param_version,
				p_cgn_param->cgn_param_mode,
				p_cgn_param->cgn_param_level0,
				p_cgn_param->cgn_param_level1,
				p_cgn_param->cgn_param_level2,
				p_cgn_param->byte13,
				p_cgn_param->byte14,
				p_cgn_param->byte15,
				p_cgn_param->byte11,
				p_cgn_param->byte12,
				phba->cmf_active_mode);

		oldmode = phba->cmf_active_mode;

		/* Any parameters out of range are corrected to defaults
		 * by this routine.  No need to fail.
		 */
		lpfc_cgn_params_val(phba, p_cgn_param);

		/* Parameters are verified, move them into driver storage */
		spin_lock_irq(&phba->hbalock);
		memcpy(&phba->cgn_p, p_cgn_param,
		       sizeof(struct lpfc_cgn_param));

		/* Update parameters in congestion info buffer now */
		if (phba->cgn_i) {
			cp = (struct lpfc_cgn_info *)phba->cgn_i->virt;
			cp->cgn_info_mode = phba->cgn_p.cgn_param_mode;
			cp->cgn_info_level0 = phba->cgn_p.cgn_param_level0;
			cp->cgn_info_level1 = phba->cgn_p.cgn_param_level1;
			cp->cgn_info_level2 = phba->cgn_p.cgn_param_level2;
			crc = lpfc_cgn_calc_crc32(cp, LPFC_CGN_INFO_SZ,
						  LPFC_CGN_CRC32_SEED);
			cp->cgn_info_crc = cpu_to_le32(crc);
		}
		spin_unlock_irq(&phba->hbalock);

		phba->cmf_active_mode = phba->cgn_p.cgn_param_mode;

		switch (oldmode) {
		case LPFC_CFG_OFF:
			if (phba->cgn_p.cgn_param_mode != LPFC_CFG_OFF) {
				/* Turning CMF on */
				lpfc_cmf_start(phba);

				if (phba->link_state >= LPFC_LINK_UP) {
					phba->cgn_reg_fpin =
						phba->cgn_init_reg_fpin;
					phba->cgn_reg_signal =
						phba->cgn_init_reg_signal;
					lpfc_issue_els_edc(phba->pport, 0);
				}
			}
			break;
		case LPFC_CFG_MANAGED:
			switch (phba->cgn_p.cgn_param_mode) {
			case LPFC_CFG_OFF:
				/* Turning CMF off */
				lpfc_cmf_stop(phba);
				if (phba->link_state >= LPFC_LINK_UP)
					lpfc_issue_els_edc(phba->pport, 0);
				break;
			case LPFC_CFG_MONITOR:
				lpfc_printf_log(phba, KERN_INFO, LOG_CGN_MGMT,
						"4661 Switch from MANAGED to "
						"`MONITOR mode\n");
				phba->cmf_max_bytes_per_interval =
					phba->cmf_link_byte_count;

				/* Resume blocked IO - unblock on workqueue */
				queue_work(phba->wq,
					   &phba->unblock_request_work);
				break;
			}
			break;
		case LPFC_CFG_MONITOR:
			switch (phba->cgn_p.cgn_param_mode) {
			case LPFC_CFG_OFF:
				/* Turning CMF off */
				lpfc_cmf_stop(phba);
				if (phba->link_state >= LPFC_LINK_UP)
					lpfc_issue_els_edc(phba->pport, 0);
				break;
			case LPFC_CFG_MANAGED:
				lpfc_printf_log(phba, KERN_INFO, LOG_CGN_MGMT,
						"4662 Switch from MONITOR to "
						"MANAGED mode\n");
				lpfc_cmf_signal_init(phba);
				break;
			}
			break;
		}
	} else {
		lpfc_printf_log(phba, KERN_ERR, LOG_CGN_MGMT | LOG_INIT,
				"4669 FW cgn parm buf wrong magic 0x%x "
				"version %d\n", p_cgn_param->cgn_param_magic,
				p_cgn_param->cgn_param_version);
	}
}

/**
 * lpfc_sli4_cgn_params_read - Read and Validate FW congestion parameters.
 * @phba: pointer to lpfc hba data structure.
 *
 * This routine issues a read_object mailbox command to
 * get the congestion management parameters from the FW
 * parses it and updates the driver maintained values.
 *
 * Returns
 *  0     if the object was empty
 *  -Eval if an error was encountered
 *  Count if bytes were read from object
 **/
int
lpfc_sli4_cgn_params_read(struct lpfc_hba *phba)
{
	int ret = 0;
	struct lpfc_cgn_param *p_cgn_param = NULL;
	u32 *pdata = NULL;
	u32 len = 0;

	/* Find out if the FW has a new set of congestion parameters. */
	len = sizeof(struct lpfc_cgn_param);
	pdata = kzalloc(len, GFP_KERNEL);
	ret = lpfc_read_object(phba, (char *)LPFC_PORT_CFG_NAME,
			       pdata, len);

	/* 0 means no data.  A negative means error.  A positive means
	 * bytes were copied.
	 */
	if (!ret) {
		lpfc_printf_log(phba, KERN_ERR, LOG_CGN_MGMT | LOG_INIT,
				"4670 CGN RD OBJ returns no data\n");
		goto rd_obj_err;
	} else if (ret < 0) {
		/* Some error.  Just exit and return it to the caller.*/
		goto rd_obj_err;
	}

	lpfc_printf_log(phba, KERN_INFO, LOG_CGN_MGMT | LOG_INIT,
			"6234 READ CGN PARAMS Successful %d\n", len);

	/* Parse data pointer over len and update the phba congestion
	 * parameters with values passed back.  The receive rate values
	 * may have been altered in FW, but take no action here.
	 */
	p_cgn_param = (struct lpfc_cgn_param *)pdata;
	lpfc_cgn_params_parse(phba, p_cgn_param, len);

 rd_obj_err:
	kfree(pdata);
	return ret;
}

/**
 * lpfc_sli4_cgn_parm_chg_evt - Process a FW congestion param change event
 * @phba: pointer to lpfc hba data structure.
 *
 * The FW generated Async ACQE SLI event calls this routine when
 * the event type is an SLI Internal Port Event and the Event Code
 * indicates a change to the FW maintained congestion parameters.
 *
 * This routine executes a Read_Object mailbox call to obtain the
 * current congestion parameters maintained in FW and corrects
 * the driver's active congestion parameters.
 *
 * The acqe event is not passed because there is no further data
 * required.
 *
 * Returns nonzero error if event processing encountered an error.
 * Zero otherwise for success.
 **/
static int
lpfc_sli4_cgn_parm_chg_evt(struct lpfc_hba *phba)
{
	int ret = 0;

	if (!phba->sli4_hba.pc_sli4_params.cmf) {
		lpfc_printf_log(phba, KERN_ERR, LOG_CGN_MGMT | LOG_INIT,
				"4664 Cgn Evt when E2E off. Drop event\n");
		return -EACCES;
	}

	/* If the event is claiming an empty object, it's ok.  A write
	 * could have cleared it.  Only error is a negative return
	 * status.
	 */
	ret = lpfc_sli4_cgn_params_read(phba);
	if (ret < 0) {
		lpfc_printf_log(phba, KERN_ERR, LOG_CGN_MGMT | LOG_INIT,
				"4667 Error reading Cgn Params (%d)\n",
				ret);
	} else if (!ret) {
		lpfc_printf_log(phba, KERN_ERR, LOG_CGN_MGMT | LOG_INIT,
				"4673 CGN Event empty object.\n");
	}
	return ret;
}

/**
 * lpfc_sli4_async_event_proc - Process all the pending asynchronous event
 * @phba: pointer to lpfc hba data structure.
 *
 * This routine is invoked by the worker thread to process all the pending
 * SLI4 asynchronous events.
 **/
void lpfc_sli4_async_event_proc(struct lpfc_hba *phba)
{
	struct lpfc_cq_event *cq_event;
	unsigned long iflags;

	/* First, declare the async event has been handled */
	spin_lock_irqsave(&phba->hbalock, iflags);
	phba->hba_flag &= ~ASYNC_EVENT;
	spin_unlock_irqrestore(&phba->hbalock, iflags);

	/* Now, handle all the async events */
	spin_lock_irqsave(&phba->sli4_hba.asynce_list_lock, iflags);
	while (!list_empty(&phba->sli4_hba.sp_asynce_work_queue)) {
		list_remove_head(&phba->sli4_hba.sp_asynce_work_queue,
				 cq_event, struct lpfc_cq_event, list);
		spin_unlock_irqrestore(&phba->sli4_hba.asynce_list_lock,
				       iflags);

		/* Process the asynchronous event */
		switch (bf_get(lpfc_trailer_code, &cq_event->cqe.mcqe_cmpl)) {
		case LPFC_TRAILER_CODE_LINK:
			lpfc_sli4_async_link_evt(phba,
						 &cq_event->cqe.acqe_link);
			break;
		case LPFC_TRAILER_CODE_FCOE:
			lpfc_sli4_async_fip_evt(phba, &cq_event->cqe.acqe_fip);
			break;
		case LPFC_TRAILER_CODE_DCBX:
			lpfc_sli4_async_dcbx_evt(phba,
						 &cq_event->cqe.acqe_dcbx);
			break;
		case LPFC_TRAILER_CODE_GRP5:
			lpfc_sli4_async_grp5_evt(phba,
						 &cq_event->cqe.acqe_grp5);
			break;
		case LPFC_TRAILER_CODE_FC:
			lpfc_sli4_async_fc_evt(phba, &cq_event->cqe.acqe_fc);
			break;
		case LPFC_TRAILER_CODE_SLI:
			lpfc_sli4_async_sli_evt(phba, &cq_event->cqe.acqe_sli);
			break;
		case LPFC_TRAILER_CODE_CMSTAT:
			lpfc_sli4_async_cmstat_evt(phba);
			break;
		default:
			lpfc_printf_log(phba, KERN_ERR,
					LOG_TRACE_EVENT,
					"1804 Invalid asynchronous event code: "
					"x%x\n", bf_get(lpfc_trailer_code,
					&cq_event->cqe.mcqe_cmpl));
			break;
		}

		/* Free the completion event processed to the free pool */
		lpfc_sli4_cq_event_release(phba, cq_event);
		spin_lock_irqsave(&phba->sli4_hba.asynce_list_lock, iflags);
	}
	spin_unlock_irqrestore(&phba->sli4_hba.asynce_list_lock, iflags);
}

/**
 * lpfc_sli4_fcf_redisc_event_proc - Process fcf table rediscovery event
 * @phba: pointer to lpfc hba data structure.
 *
 * This routine is invoked by the worker thread to process FCF table
 * rediscovery pending completion event.
 **/
void lpfc_sli4_fcf_redisc_event_proc(struct lpfc_hba *phba)
{
	int rc;

	spin_lock_irq(&phba->hbalock);
	/* Clear FCF rediscovery timeout event */
	phba->fcf.fcf_flag &= ~FCF_REDISC_EVT;
	/* Clear driver fast failover FCF record flag */
	phba->fcf.failover_rec.flag = 0;
	/* Set state for FCF fast failover */
	phba->fcf.fcf_flag |= FCF_REDISC_FOV;
	spin_unlock_irq(&phba->hbalock);

	/* Scan FCF table from the first entry to re-discover SAN */
	lpfc_printf_log(phba, KERN_INFO, LOG_FIP | LOG_DISCOVERY,
			"2777 Start post-quiescent FCF table scan\n");
	rc = lpfc_sli4_fcf_scan_read_fcf_rec(phba, LPFC_FCOE_FCF_GET_FIRST);
	if (rc)
		lpfc_printf_log(phba, KERN_ERR, LOG_TRACE_EVENT,
				"2747 Issue FCF scan read FCF mailbox "
				"command failed 0x%x\n", rc);
}

/**
 * lpfc_api_table_setup - Set up per hba pci-device group func api jump table
 * @phba: pointer to lpfc hba data structure.
 * @dev_grp: The HBA PCI-Device group number.
 *
 * This routine is invoked to set up the per HBA PCI-Device group function
 * API jump table entries.
 *
 * Return: 0 if success, otherwise -ENODEV
 **/
int
lpfc_api_table_setup(struct lpfc_hba *phba, uint8_t dev_grp)
{
	int rc;

	/* Set up lpfc PCI-device group */
	phba->pci_dev_grp = dev_grp;

	/* The LPFC_PCI_DEV_OC uses SLI4 */
	if (dev_grp == LPFC_PCI_DEV_OC)
		phba->sli_rev = LPFC_SLI_REV4;

	/* Set up device INIT API function jump table */
	rc = lpfc_init_api_table_setup(phba, dev_grp);
	if (rc)
		return -ENODEV;
	/* Set up SCSI API function jump table */
	rc = lpfc_scsi_api_table_setup(phba, dev_grp);
	if (rc)
		return -ENODEV;
	/* Set up SLI API function jump table */
	rc = lpfc_sli_api_table_setup(phba, dev_grp);
	if (rc)
		return -ENODEV;
	/* Set up MBOX API function jump table */
	rc = lpfc_mbox_api_table_setup(phba, dev_grp);
	if (rc)
		return -ENODEV;

	return 0;
}

/**
 * lpfc_log_intr_mode - Log the active interrupt mode
 * @phba: pointer to lpfc hba data structure.
 * @intr_mode: active interrupt mode adopted.
 *
 * This routine it invoked to log the currently used active interrupt mode
 * to the device.
 **/
static void lpfc_log_intr_mode(struct lpfc_hba *phba, uint32_t intr_mode)
{
	switch (intr_mode) {
	case 0:
		lpfc_printf_log(phba, KERN_INFO, LOG_INIT,
				"0470 Enable INTx interrupt mode.\n");
		break;
	case 1:
		lpfc_printf_log(phba, KERN_INFO, LOG_INIT,
				"0481 Enabled MSI interrupt mode.\n");
		break;
	case 2:
		lpfc_printf_log(phba, KERN_INFO, LOG_INIT,
				"0480 Enabled MSI-X interrupt mode.\n");
		break;
	default:
		lpfc_printf_log(phba, KERN_ERR, LOG_TRACE_EVENT,
				"0482 Illegal interrupt mode.\n");
		break;
	}
	return;
}

/**
 * lpfc_enable_pci_dev - Enable a generic PCI device.
 * @phba: pointer to lpfc hba data structure.
 *
 * This routine is invoked to enable the PCI device that is common to all
 * PCI devices.
 *
 * Return codes
 * 	0 - successful
 * 	other values - error
 **/
static int
lpfc_enable_pci_dev(struct lpfc_hba *phba)
{
	struct pci_dev *pdev;

	/* Obtain PCI device reference */
	if (!phba->pcidev)
		goto out_error;
	else
		pdev = phba->pcidev;
	/* Enable PCI device */
	if (pci_enable_device_mem(pdev))
		goto out_error;
	/* Request PCI resource for the device */
	if (pci_request_mem_regions(pdev, LPFC_DRIVER_NAME))
		goto out_disable_device;
	/* Set up device as PCI master and save state for EEH */
	pci_set_master(pdev);
	pci_try_set_mwi(pdev);
	pci_save_state(pdev);

	/* PCIe EEH recovery on powerpc platforms needs fundamental reset */
	if (pci_is_pcie(pdev))
		pdev->needs_freset = 1;

	return 0;

out_disable_device:
	pci_disable_device(pdev);
out_error:
	lpfc_printf_log(phba, KERN_ERR, LOG_TRACE_EVENT,
			"1401 Failed to enable pci device\n");
	return -ENODEV;
}

/**
 * lpfc_disable_pci_dev - Disable a generic PCI device.
 * @phba: pointer to lpfc hba data structure.
 *
 * This routine is invoked to disable the PCI device that is common to all
 * PCI devices.
 **/
static void
lpfc_disable_pci_dev(struct lpfc_hba *phba)
{
	struct pci_dev *pdev;

	/* Obtain PCI device reference */
	if (!phba->pcidev)
		return;
	else
		pdev = phba->pcidev;
	/* Release PCI resource and disable PCI device */
	pci_release_mem_regions(pdev);
	pci_disable_device(pdev);

	return;
}

/**
 * lpfc_reset_hba - Reset a hba
 * @phba: pointer to lpfc hba data structure.
 *
 * This routine is invoked to reset a hba device. It brings the HBA
 * offline, performs a board restart, and then brings the board back
 * online. The lpfc_offline calls lpfc_sli_hba_down which will clean up
 * on outstanding mailbox commands.
 **/
void
lpfc_reset_hba(struct lpfc_hba *phba)
{
	/* If resets are disabled then set error state and return. */
	if (!phba->cfg_enable_hba_reset) {
		phba->link_state = LPFC_HBA_ERROR;
		return;
	}

	/* If not LPFC_SLI_ACTIVE, force all IO to be flushed */
	if (phba->sli.sli_flag & LPFC_SLI_ACTIVE) {
		lpfc_offline_prep(phba, LPFC_MBX_WAIT);
	} else {
		lpfc_offline_prep(phba, LPFC_MBX_NO_WAIT);
		lpfc_sli_flush_io_rings(phba);
	}
	lpfc_offline(phba);
	lpfc_sli_brdrestart(phba);
	lpfc_online(phba);
	lpfc_unblock_mgmt_io(phba);
}

/**
 * lpfc_sli_sriov_nr_virtfn_get - Get the number of sr-iov virtual functions
 * @phba: pointer to lpfc hba data structure.
 *
 * This function enables the PCI SR-IOV virtual functions to a physical
 * function. It invokes the PCI SR-IOV api with the @nr_vfn provided to
 * enable the number of virtual functions to the physical function. As
 * not all devices support SR-IOV, the return code from the pci_enable_sriov()
 * API call does not considered as an error condition for most of the device.
 **/
uint16_t
lpfc_sli_sriov_nr_virtfn_get(struct lpfc_hba *phba)
{
	struct pci_dev *pdev = phba->pcidev;
	uint16_t nr_virtfn;
	int pos;

	pos = pci_find_ext_capability(pdev, PCI_EXT_CAP_ID_SRIOV);
	if (pos == 0)
		return 0;

	pci_read_config_word(pdev, pos + PCI_SRIOV_TOTAL_VF, &nr_virtfn);
	return nr_virtfn;
}

/**
 * lpfc_sli_probe_sriov_nr_virtfn - Enable a number of sr-iov virtual functions
 * @phba: pointer to lpfc hba data structure.
 * @nr_vfn: number of virtual functions to be enabled.
 *
 * This function enables the PCI SR-IOV virtual functions to a physical
 * function. It invokes the PCI SR-IOV api with the @nr_vfn provided to
 * enable the number of virtual functions to the physical function. As
 * not all devices support SR-IOV, the return code from the pci_enable_sriov()
 * API call does not considered as an error condition for most of the device.
 **/
int
lpfc_sli_probe_sriov_nr_virtfn(struct lpfc_hba *phba, int nr_vfn)
{
	struct pci_dev *pdev = phba->pcidev;
	uint16_t max_nr_vfn;
	int rc;

	max_nr_vfn = lpfc_sli_sriov_nr_virtfn_get(phba);
	if (nr_vfn > max_nr_vfn) {
		lpfc_printf_log(phba, KERN_ERR, LOG_TRACE_EVENT,
				"3057 Requested vfs (%d) greater than "
				"supported vfs (%d)", nr_vfn, max_nr_vfn);
		return -EINVAL;
	}

	rc = pci_enable_sriov(pdev, nr_vfn);
	if (rc) {
		lpfc_printf_log(phba, KERN_WARNING, LOG_INIT,
				"2806 Failed to enable sriov on this device "
				"with vfn number nr_vf:%d, rc:%d\n",
				nr_vfn, rc);
	} else
		lpfc_printf_log(phba, KERN_WARNING, LOG_INIT,
				"2807 Successful enable sriov on this device "
				"with vfn number nr_vf:%d\n", nr_vfn);
	return rc;
}

static void
lpfc_unblock_requests_work(struct work_struct *work)
{
	struct lpfc_hba *phba = container_of(work, struct lpfc_hba,
					     unblock_request_work);

	lpfc_unblock_requests(phba);
}

/**
 * lpfc_setup_driver_resource_phase1 - Phase1 etup driver internal resources.
 * @phba: pointer to lpfc hba data structure.
 *
 * This routine is invoked to set up the driver internal resources before the
 * device specific resource setup to support the HBA device it attached to.
 *
 * Return codes
 *	0 - successful
 *	other values - error
 **/
static int
lpfc_setup_driver_resource_phase1(struct lpfc_hba *phba)
{
	struct lpfc_sli *psli = &phba->sli;

	/*
	 * Driver resources common to all SLI revisions
	 */
	atomic_set(&phba->fast_event_count, 0);
	atomic_set(&phba->dbg_log_idx, 0);
	atomic_set(&phba->dbg_log_cnt, 0);
	atomic_set(&phba->dbg_log_dmping, 0);
	spin_lock_init(&phba->hbalock);

	/* Initialize port_list spinlock */
	spin_lock_init(&phba->port_list_lock);
	INIT_LIST_HEAD(&phba->port_list);

	INIT_LIST_HEAD(&phba->work_list);
	init_waitqueue_head(&phba->wait_4_mlo_m_q);

	/* Initialize the wait queue head for the kernel thread */
	init_waitqueue_head(&phba->work_waitq);

	lpfc_printf_log(phba, KERN_INFO, LOG_INIT,
			"1403 Protocols supported %s %s %s\n",
			((phba->cfg_enable_fc4_type & LPFC_ENABLE_FCP) ?
				"SCSI" : " "),
			((phba->cfg_enable_fc4_type & LPFC_ENABLE_NVME) ?
				"NVME" : " "),
			(phba->nvmet_support ? "NVMET" : " "));

	/* Initialize the IO buffer list used by driver for SLI3 SCSI */
	spin_lock_init(&phba->scsi_buf_list_get_lock);
	INIT_LIST_HEAD(&phba->lpfc_scsi_buf_list_get);
	spin_lock_init(&phba->scsi_buf_list_put_lock);
	INIT_LIST_HEAD(&phba->lpfc_scsi_buf_list_put);

	/* Initialize the fabric iocb list */
	INIT_LIST_HEAD(&phba->fabric_iocb_list);

	/* Initialize list to save ELS buffers */
	INIT_LIST_HEAD(&phba->elsbuf);

	/* Initialize FCF connection rec list */
	INIT_LIST_HEAD(&phba->fcf_conn_rec_list);

	/* Initialize OAS configuration list */
	spin_lock_init(&phba->devicelock);
	INIT_LIST_HEAD(&phba->luns);

	/* MBOX heartbeat timer */
	timer_setup(&psli->mbox_tmo, lpfc_mbox_timeout, 0);
	/* Fabric block timer */
	timer_setup(&phba->fabric_block_timer, lpfc_fabric_block_timeout, 0);
	/* EA polling mode timer */
	timer_setup(&phba->eratt_poll, lpfc_poll_eratt, 0);
	/* Heartbeat timer */
	timer_setup(&phba->hb_tmofunc, lpfc_hb_timeout, 0);

	INIT_DELAYED_WORK(&phba->eq_delay_work, lpfc_hb_eq_delay_work);

	INIT_DELAYED_WORK(&phba->idle_stat_delay_work,
			  lpfc_idle_stat_delay_work);
	INIT_WORK(&phba->unblock_request_work, lpfc_unblock_requests_work);
	return 0;
}

/**
 * lpfc_sli_driver_resource_setup - Setup driver internal resources for SLI3 dev
 * @phba: pointer to lpfc hba data structure.
 *
 * This routine is invoked to set up the driver internal resources specific to
 * support the SLI-3 HBA device it attached to.
 *
 * Return codes
 * 0 - successful
 * other values - error
 **/
static int
lpfc_sli_driver_resource_setup(struct lpfc_hba *phba)
{
	int rc, entry_sz;

	/*
	 * Initialize timers used by driver
	 */

	/* FCP polling mode timer */
	timer_setup(&phba->fcp_poll_timer, lpfc_poll_timeout, 0);

	/* Host attention work mask setup */
	phba->work_ha_mask = (HA_ERATT | HA_MBATT | HA_LATT);
	phba->work_ha_mask |= (HA_RXMASK << (LPFC_ELS_RING * 4));

	/* Get all the module params for configuring this host */
	lpfc_get_cfgparam(phba);
	/* Set up phase-1 common device driver resources */

	rc = lpfc_setup_driver_resource_phase1(phba);
	if (rc)
		return -ENODEV;

	if (phba->pcidev->device == PCI_DEVICE_ID_HORNET) {
		phba->menlo_flag |= HBA_MENLO_SUPPORT;
		/* check for menlo minimum sg count */
		if (phba->cfg_sg_seg_cnt < LPFC_DEFAULT_MENLO_SG_SEG_CNT)
			phba->cfg_sg_seg_cnt = LPFC_DEFAULT_MENLO_SG_SEG_CNT;
	}

	if (!phba->sli.sli3_ring)
		phba->sli.sli3_ring = kcalloc(LPFC_SLI3_MAX_RING,
					      sizeof(struct lpfc_sli_ring),
					      GFP_KERNEL);
	if (!phba->sli.sli3_ring)
		return -ENOMEM;

	/*
	 * Since lpfc_sg_seg_cnt is module parameter, the sg_dma_buf_size
	 * used to create the sg_dma_buf_pool must be dynamically calculated.
	 */

	if (phba->sli_rev == LPFC_SLI_REV4)
		entry_sz = sizeof(struct sli4_sge);
	else
		entry_sz = sizeof(struct ulp_bde64);

	/* There are going to be 2 reserved BDEs: 1 FCP cmnd + 1 FCP rsp */
	if (phba->cfg_enable_bg) {
		/*
		 * The scsi_buf for a T10-DIF I/O will hold the FCP cmnd,
		 * the FCP rsp, and a BDE for each. Sice we have no control
		 * over how many protection data segments the SCSI Layer
		 * will hand us (ie: there could be one for every block
		 * in the IO), we just allocate enough BDEs to accomidate
		 * our max amount and we need to limit lpfc_sg_seg_cnt to
		 * minimize the risk of running out.
		 */
		phba->cfg_sg_dma_buf_size = sizeof(struct fcp_cmnd) +
			sizeof(struct fcp_rsp) +
			(LPFC_MAX_SG_SEG_CNT * entry_sz);

		if (phba->cfg_sg_seg_cnt > LPFC_MAX_SG_SEG_CNT_DIF)
			phba->cfg_sg_seg_cnt = LPFC_MAX_SG_SEG_CNT_DIF;

		/* Total BDEs in BPL for scsi_sg_list and scsi_sg_prot_list */
		phba->cfg_total_seg_cnt = LPFC_MAX_SG_SEG_CNT;
	} else {
		/*
		 * The scsi_buf for a regular I/O will hold the FCP cmnd,
		 * the FCP rsp, a BDE for each, and a BDE for up to
		 * cfg_sg_seg_cnt data segments.
		 */
		phba->cfg_sg_dma_buf_size = sizeof(struct fcp_cmnd) +
			sizeof(struct fcp_rsp) +
			((phba->cfg_sg_seg_cnt + 2) * entry_sz);

		/* Total BDEs in BPL for scsi_sg_list */
		phba->cfg_total_seg_cnt = phba->cfg_sg_seg_cnt + 2;
	}

	lpfc_printf_log(phba, KERN_INFO, LOG_INIT | LOG_FCP,
			"9088 INIT sg_tablesize:%d dmabuf_size:%d total_bde:%d\n",
			phba->cfg_sg_seg_cnt, phba->cfg_sg_dma_buf_size,
			phba->cfg_total_seg_cnt);

	phba->max_vpi = LPFC_MAX_VPI;
	/* This will be set to correct value after config_port mbox */
	phba->max_vports = 0;

	/*
	 * Initialize the SLI Layer to run with lpfc HBAs.
	 */
	lpfc_sli_setup(phba);
	lpfc_sli_queue_init(phba);

	/* Allocate device driver memory */
	if (lpfc_mem_alloc(phba, BPL_ALIGN_SZ))
		return -ENOMEM;

	phba->lpfc_sg_dma_buf_pool =
		dma_pool_create("lpfc_sg_dma_buf_pool",
				&phba->pcidev->dev, phba->cfg_sg_dma_buf_size,
				BPL_ALIGN_SZ, 0);

	if (!phba->lpfc_sg_dma_buf_pool)
		goto fail_free_mem;

	phba->lpfc_cmd_rsp_buf_pool =
			dma_pool_create("lpfc_cmd_rsp_buf_pool",
					&phba->pcidev->dev,
					sizeof(struct fcp_cmnd) +
					sizeof(struct fcp_rsp),
					BPL_ALIGN_SZ, 0);

	if (!phba->lpfc_cmd_rsp_buf_pool)
		goto fail_free_dma_buf_pool;

	/*
	 * Enable sr-iov virtual functions if supported and configured
	 * through the module parameter.
	 */
	if (phba->cfg_sriov_nr_virtfn > 0) {
		rc = lpfc_sli_probe_sriov_nr_virtfn(phba,
						 phba->cfg_sriov_nr_virtfn);
		if (rc) {
			lpfc_printf_log(phba, KERN_WARNING, LOG_INIT,
					"2808 Requested number of SR-IOV "
					"virtual functions (%d) is not "
					"supported\n",
					phba->cfg_sriov_nr_virtfn);
			phba->cfg_sriov_nr_virtfn = 0;
		}
	}

	return 0;

fail_free_dma_buf_pool:
	dma_pool_destroy(phba->lpfc_sg_dma_buf_pool);
	phba->lpfc_sg_dma_buf_pool = NULL;
fail_free_mem:
	lpfc_mem_free(phba);
	return -ENOMEM;
}

/**
 * lpfc_sli_driver_resource_unset - Unset drvr internal resources for SLI3 dev
 * @phba: pointer to lpfc hba data structure.
 *
 * This routine is invoked to unset the driver internal resources set up
 * specific for supporting the SLI-3 HBA device it attached to.
 **/
static void
lpfc_sli_driver_resource_unset(struct lpfc_hba *phba)
{
	/* Free device driver memory allocated */
	lpfc_mem_free_all(phba);

	return;
}

/**
 * lpfc_sli4_driver_resource_setup - Setup drvr internal resources for SLI4 dev
 * @phba: pointer to lpfc hba data structure.
 *
 * This routine is invoked to set up the driver internal resources specific to
 * support the SLI-4 HBA device it attached to.
 *
 * Return codes
 * 	0 - successful
 * 	other values - error
 **/
static int
lpfc_sli4_driver_resource_setup(struct lpfc_hba *phba)
{
	LPFC_MBOXQ_t *mboxq;
	MAILBOX_t *mb;
	int rc, i, max_buf_size;
	int longs;
	int extra;
	uint64_t wwn;
	u32 if_type;
	u32 if_fam;

	phba->sli4_hba.num_present_cpu = lpfc_present_cpu;
	phba->sli4_hba.num_possible_cpu = cpumask_last(cpu_possible_mask) + 1;
	phba->sli4_hba.curr_disp_cpu = 0;

	/* Get all the module params for configuring this host */
	lpfc_get_cfgparam(phba);

	/* Set up phase-1 common device driver resources */
	rc = lpfc_setup_driver_resource_phase1(phba);
	if (rc)
		return -ENODEV;

	/* Before proceed, wait for POST done and device ready */
	rc = lpfc_sli4_post_status_check(phba);
	if (rc)
		return -ENODEV;

	/* Allocate all driver workqueues here */

	/* The lpfc_wq workqueue for deferred irq use */
	phba->wq = alloc_workqueue("lpfc_wq", WQ_MEM_RECLAIM, 0);

	/*
	 * Initialize timers used by driver
	 */

	timer_setup(&phba->rrq_tmr, lpfc_rrq_timeout, 0);

	/* FCF rediscover timer */
	timer_setup(&phba->fcf.redisc_wait, lpfc_sli4_fcf_redisc_wait_tmo, 0);

	/* CMF congestion timer */
	hrtimer_init(&phba->cmf_timer, CLOCK_MONOTONIC, HRTIMER_MODE_REL);
	phba->cmf_timer.function = lpfc_cmf_timer;

	/*
	 * Control structure for handling external multi-buffer mailbox
	 * command pass-through.
	 */
	memset((uint8_t *)&phba->mbox_ext_buf_ctx, 0,
		sizeof(struct lpfc_mbox_ext_buf_ctx));
	INIT_LIST_HEAD(&phba->mbox_ext_buf_ctx.ext_dmabuf_list);

	phba->max_vpi = LPFC_MAX_VPI;

	/* This will be set to correct value after the read_config mbox */
	phba->max_vports = 0;

	/* Program the default value of vlan_id and fc_map */
	phba->valid_vlan = 0;
	phba->fc_map[0] = LPFC_FCOE_FCF_MAP0;
	phba->fc_map[1] = LPFC_FCOE_FCF_MAP1;
	phba->fc_map[2] = LPFC_FCOE_FCF_MAP2;

	/*
	 * For SLI4, instead of using ring 0 (LPFC_FCP_RING) for FCP commands
	 * we will associate a new ring, for each EQ/CQ/WQ tuple.
	 * The WQ create will allocate the ring.
	 */

	/* Initialize buffer queue management fields */
	INIT_LIST_HEAD(&phba->hbqs[LPFC_ELS_HBQ].hbq_buffer_list);
	phba->hbqs[LPFC_ELS_HBQ].hbq_alloc_buffer = lpfc_sli4_rb_alloc;
	phba->hbqs[LPFC_ELS_HBQ].hbq_free_buffer = lpfc_sli4_rb_free;

	/* for VMID idle timeout if VMID is enabled */
	if (lpfc_is_vmid_enabled(phba))
		timer_setup(&phba->inactive_vmid_poll, lpfc_vmid_poll, 0);

	/*
	 * Initialize the SLI Layer to run with lpfc SLI4 HBAs.
	 */
	/* Initialize the Abort buffer list used by driver */
	spin_lock_init(&phba->sli4_hba.abts_io_buf_list_lock);
	INIT_LIST_HEAD(&phba->sli4_hba.lpfc_abts_io_buf_list);

	if (phba->cfg_enable_fc4_type & LPFC_ENABLE_NVME) {
		/* Initialize the Abort nvme buffer list used by driver */
		spin_lock_init(&phba->sli4_hba.abts_nvmet_buf_list_lock);
		INIT_LIST_HEAD(&phba->sli4_hba.lpfc_abts_nvmet_ctx_list);
		INIT_LIST_HEAD(&phba->sli4_hba.lpfc_nvmet_io_wait_list);
		spin_lock_init(&phba->sli4_hba.t_active_list_lock);
		INIT_LIST_HEAD(&phba->sli4_hba.t_active_ctx_list);
	}

	/* This abort list used by worker thread */
	spin_lock_init(&phba->sli4_hba.sgl_list_lock);
	spin_lock_init(&phba->sli4_hba.nvmet_io_wait_lock);
	spin_lock_init(&phba->sli4_hba.asynce_list_lock);
	spin_lock_init(&phba->sli4_hba.els_xri_abrt_list_lock);

	/*
	 * Initialize driver internal slow-path work queues
	 */

	/* Driver internel slow-path CQ Event pool */
	INIT_LIST_HEAD(&phba->sli4_hba.sp_cqe_event_pool);
	/* Response IOCB work queue list */
	INIT_LIST_HEAD(&phba->sli4_hba.sp_queue_event);
	/* Asynchronous event CQ Event work queue list */
	INIT_LIST_HEAD(&phba->sli4_hba.sp_asynce_work_queue);
	/* Slow-path XRI aborted CQ Event work queue list */
	INIT_LIST_HEAD(&phba->sli4_hba.sp_els_xri_aborted_work_queue);
	/* Receive queue CQ Event work queue list */
	INIT_LIST_HEAD(&phba->sli4_hba.sp_unsol_work_queue);

	/* Initialize extent block lists. */
	INIT_LIST_HEAD(&phba->sli4_hba.lpfc_rpi_blk_list);
	INIT_LIST_HEAD(&phba->sli4_hba.lpfc_xri_blk_list);
	INIT_LIST_HEAD(&phba->sli4_hba.lpfc_vfi_blk_list);
	INIT_LIST_HEAD(&phba->lpfc_vpi_blk_list);

	/* Initialize mboxq lists. If the early init routines fail
	 * these lists need to be correctly initialized.
	 */
	INIT_LIST_HEAD(&phba->sli.mboxq);
	INIT_LIST_HEAD(&phba->sli.mboxq_cmpl);

	/* initialize optic_state to 0xFF */
	phba->sli4_hba.lnk_info.optic_state = 0xff;

	/* Allocate device driver memory */
	rc = lpfc_mem_alloc(phba, SGL_ALIGN_SZ);
	if (rc)
		return -ENOMEM;

	/* IF Type 2 ports get initialized now. */
	if (bf_get(lpfc_sli_intf_if_type, &phba->sli4_hba.sli_intf) >=
	    LPFC_SLI_INTF_IF_TYPE_2) {
		rc = lpfc_pci_function_reset(phba);
		if (unlikely(rc)) {
			rc = -ENODEV;
			goto out_free_mem;
		}
		phba->temp_sensor_support = 1;
	}

	/* Create the bootstrap mailbox command */
	rc = lpfc_create_bootstrap_mbox(phba);
	if (unlikely(rc))
		goto out_free_mem;

	/* Set up the host's endian order with the device. */
	rc = lpfc_setup_endian_order(phba);
	if (unlikely(rc))
		goto out_free_bsmbx;

	/* Set up the hba's configuration parameters. */
	rc = lpfc_sli4_read_config(phba);
	if (unlikely(rc))
		goto out_free_bsmbx;
	rc = lpfc_mem_alloc_active_rrq_pool_s4(phba);
	if (unlikely(rc))
		goto out_free_bsmbx;

	/* IF Type 0 ports get initialized now. */
	if (bf_get(lpfc_sli_intf_if_type, &phba->sli4_hba.sli_intf) ==
	    LPFC_SLI_INTF_IF_TYPE_0) {
		rc = lpfc_pci_function_reset(phba);
		if (unlikely(rc))
			goto out_free_bsmbx;
	}

	mboxq = (LPFC_MBOXQ_t *) mempool_alloc(phba->mbox_mem_pool,
						       GFP_KERNEL);
	if (!mboxq) {
		rc = -ENOMEM;
		goto out_free_bsmbx;
	}

	/* Check for NVMET being configured */
	phba->nvmet_support = 0;
	if (lpfc_enable_nvmet_cnt) {

		/* First get WWN of HBA instance */
		lpfc_read_nv(phba, mboxq);
		rc = lpfc_sli_issue_mbox(phba, mboxq, MBX_POLL);
		if (rc != MBX_SUCCESS) {
			lpfc_printf_log(phba, KERN_ERR,
					LOG_TRACE_EVENT,
					"6016 Mailbox failed , mbxCmd x%x "
					"READ_NV, mbxStatus x%x\n",
					bf_get(lpfc_mqe_command, &mboxq->u.mqe),
					bf_get(lpfc_mqe_status, &mboxq->u.mqe));
			mempool_free(mboxq, phba->mbox_mem_pool);
			rc = -EIO;
			goto out_free_bsmbx;
		}
		mb = &mboxq->u.mb;
		memcpy(&wwn, (char *)mb->un.varRDnvp.nodename,
		       sizeof(uint64_t));
		wwn = cpu_to_be64(wwn);
		phba->sli4_hba.wwnn.u.name = wwn;
		memcpy(&wwn, (char *)mb->un.varRDnvp.portname,
		       sizeof(uint64_t));
		/* wwn is WWPN of HBA instance */
		wwn = cpu_to_be64(wwn);
		phba->sli4_hba.wwpn.u.name = wwn;

		/* Check to see if it matches any module parameter */
		for (i = 0; i < lpfc_enable_nvmet_cnt; i++) {
			if (wwn == lpfc_enable_nvmet[i]) {
#if (IS_ENABLED(CONFIG_NVME_TARGET_FC))
				if (lpfc_nvmet_mem_alloc(phba))
					break;

				phba->nvmet_support = 1; /* a match */

				lpfc_printf_log(phba, KERN_ERR,
						LOG_TRACE_EVENT,
						"6017 NVME Target %016llx\n",
						wwn);
#else
				lpfc_printf_log(phba, KERN_ERR,
						LOG_TRACE_EVENT,
						"6021 Can't enable NVME Target."
						" NVME_TARGET_FC infrastructure"
						" is not in kernel\n");
#endif
				/* Not supported for NVMET */
				phba->cfg_xri_rebalancing = 0;
				if (phba->irq_chann_mode == NHT_MODE) {
					phba->cfg_irq_chann =
						phba->sli4_hba.num_present_cpu;
					phba->cfg_hdw_queue =
						phba->sli4_hba.num_present_cpu;
					phba->irq_chann_mode = NORMAL_MODE;
				}
				break;
			}
		}
	}

	lpfc_nvme_mod_param_dep(phba);

	/*
	 * Get sli4 parameters that override parameters from Port capabilities.
	 * If this call fails, it isn't critical unless the SLI4 parameters come
	 * back in conflict.
	 */
	rc = lpfc_get_sli4_parameters(phba, mboxq);
	if (rc) {
		if_type = bf_get(lpfc_sli_intf_if_type,
				 &phba->sli4_hba.sli_intf);
		if_fam = bf_get(lpfc_sli_intf_sli_family,
				&phba->sli4_hba.sli_intf);
		if (phba->sli4_hba.extents_in_use &&
		    phba->sli4_hba.rpi_hdrs_in_use) {
			lpfc_printf_log(phba, KERN_ERR, LOG_TRACE_EVENT,
					"2999 Unsupported SLI4 Parameters "
					"Extents and RPI headers enabled.\n");
			if (if_type == LPFC_SLI_INTF_IF_TYPE_0 &&
			    if_fam ==  LPFC_SLI_INTF_FAMILY_BE2) {
				mempool_free(mboxq, phba->mbox_mem_pool);
				rc = -EIO;
				goto out_free_bsmbx;
			}
		}
		if (!(if_type == LPFC_SLI_INTF_IF_TYPE_0 &&
		      if_fam == LPFC_SLI_INTF_FAMILY_BE2)) {
			mempool_free(mboxq, phba->mbox_mem_pool);
			rc = -EIO;
			goto out_free_bsmbx;
		}
	}

	/*
	 * 1 for cmd, 1 for rsp, NVME adds an extra one
	 * for boundary conditions in its max_sgl_segment template.
	 */
	extra = 2;
	if (phba->cfg_enable_fc4_type & LPFC_ENABLE_NVME)
		extra++;

	/*
	 * It doesn't matter what family our adapter is in, we are
	 * limited to 2 Pages, 512 SGEs, for our SGL.
	 * There are going to be 2 reserved SGEs: 1 FCP cmnd + 1 FCP rsp
	 */
	max_buf_size = (2 * SLI4_PAGE_SIZE);

	/*
	 * Since lpfc_sg_seg_cnt is module param, the sg_dma_buf_size
	 * used to create the sg_dma_buf_pool must be calculated.
	 */
	if (phba->sli3_options & LPFC_SLI3_BG_ENABLED) {
		/* Both cfg_enable_bg and cfg_external_dif code paths */

		/*
		 * The scsi_buf for a T10-DIF I/O holds the FCP cmnd,
		 * the FCP rsp, and a SGE. Sice we have no control
		 * over how many protection segments the SCSI Layer
		 * will hand us (ie: there could be one for every block
		 * in the IO), just allocate enough SGEs to accomidate
		 * our max amount and we need to limit lpfc_sg_seg_cnt
		 * to minimize the risk of running out.
		 */
		phba->cfg_sg_dma_buf_size = sizeof(struct fcp_cmnd) +
				sizeof(struct fcp_rsp) + max_buf_size;

		/* Total SGEs for scsi_sg_list and scsi_sg_prot_list */
		phba->cfg_total_seg_cnt = LPFC_MAX_SGL_SEG_CNT;

		/*
		 * If supporting DIF, reduce the seg count for scsi to
		 * allow room for the DIF sges.
		 */
		if (phba->cfg_enable_bg &&
		    phba->cfg_sg_seg_cnt > LPFC_MAX_BG_SLI4_SEG_CNT_DIF)
			phba->cfg_scsi_seg_cnt = LPFC_MAX_BG_SLI4_SEG_CNT_DIF;
		else
			phba->cfg_scsi_seg_cnt = phba->cfg_sg_seg_cnt;

	} else {
		/*
		 * The scsi_buf for a regular I/O holds the FCP cmnd,
		 * the FCP rsp, a SGE for each, and a SGE for up to
		 * cfg_sg_seg_cnt data segments.
		 */
		phba->cfg_sg_dma_buf_size = sizeof(struct fcp_cmnd) +
				sizeof(struct fcp_rsp) +
				((phba->cfg_sg_seg_cnt + extra) *
				sizeof(struct sli4_sge));

		/* Total SGEs for scsi_sg_list */
		phba->cfg_total_seg_cnt = phba->cfg_sg_seg_cnt + extra;
		phba->cfg_scsi_seg_cnt = phba->cfg_sg_seg_cnt;

		/*
		 * NOTE: if (phba->cfg_sg_seg_cnt + extra) <= 256 we only
		 * need to post 1 page for the SGL.
		 */
	}

	if (phba->cfg_xpsgl && !phba->nvmet_support)
		phba->cfg_sg_dma_buf_size = LPFC_DEFAULT_XPSGL_SIZE;
	else if (phba->cfg_sg_dma_buf_size  <= LPFC_MIN_SG_SLI4_BUF_SZ)
		phba->cfg_sg_dma_buf_size = LPFC_MIN_SG_SLI4_BUF_SZ;
	else
		phba->cfg_sg_dma_buf_size =
				SLI4_PAGE_ALIGN(phba->cfg_sg_dma_buf_size);

	phba->border_sge_num = phba->cfg_sg_dma_buf_size /
			       sizeof(struct sli4_sge);

	/* Limit to LPFC_MAX_NVME_SEG_CNT for NVME. */
	if (phba->cfg_enable_fc4_type & LPFC_ENABLE_NVME) {
		if (phba->cfg_sg_seg_cnt > LPFC_MAX_NVME_SEG_CNT) {
			lpfc_printf_log(phba, KERN_INFO, LOG_NVME | LOG_INIT,
					"6300 Reducing NVME sg segment "
					"cnt to %d\n",
					LPFC_MAX_NVME_SEG_CNT);
			phba->cfg_nvme_seg_cnt = LPFC_MAX_NVME_SEG_CNT;
		} else
			phba->cfg_nvme_seg_cnt = phba->cfg_sg_seg_cnt;
	}

	lpfc_printf_log(phba, KERN_INFO, LOG_INIT | LOG_FCP,
			"9087 sg_seg_cnt:%d dmabuf_size:%d "
			"total:%d scsi:%d nvme:%d\n",
			phba->cfg_sg_seg_cnt, phba->cfg_sg_dma_buf_size,
			phba->cfg_total_seg_cnt,  phba->cfg_scsi_seg_cnt,
			phba->cfg_nvme_seg_cnt);

	if (phba->cfg_sg_dma_buf_size < SLI4_PAGE_SIZE)
		i = phba->cfg_sg_dma_buf_size;
	else
		i = SLI4_PAGE_SIZE;

	phba->lpfc_sg_dma_buf_pool =
			dma_pool_create("lpfc_sg_dma_buf_pool",
					&phba->pcidev->dev,
					phba->cfg_sg_dma_buf_size,
					i, 0);
	if (!phba->lpfc_sg_dma_buf_pool)
		goto out_free_bsmbx;

	phba->lpfc_cmd_rsp_buf_pool =
			dma_pool_create("lpfc_cmd_rsp_buf_pool",
					&phba->pcidev->dev,
					sizeof(struct fcp_cmnd) +
					sizeof(struct fcp_rsp),
					i, 0);
	if (!phba->lpfc_cmd_rsp_buf_pool)
		goto out_free_sg_dma_buf;

	mempool_free(mboxq, phba->mbox_mem_pool);

	/* Verify OAS is supported */
	lpfc_sli4_oas_verify(phba);

	/* Verify RAS support on adapter */
	lpfc_sli4_ras_init(phba);

	/* Verify all the SLI4 queues */
	rc = lpfc_sli4_queue_verify(phba);
	if (rc)
		goto out_free_cmd_rsp_buf;

	/* Create driver internal CQE event pool */
	rc = lpfc_sli4_cq_event_pool_create(phba);
	if (rc)
		goto out_free_cmd_rsp_buf;

	/* Initialize sgl lists per host */
	lpfc_init_sgl_list(phba);

	/* Allocate and initialize active sgl array */
	rc = lpfc_init_active_sgl_array(phba);
	if (rc) {
		lpfc_printf_log(phba, KERN_ERR, LOG_TRACE_EVENT,
				"1430 Failed to initialize sgl list.\n");
		goto out_destroy_cq_event_pool;
	}
	rc = lpfc_sli4_init_rpi_hdrs(phba);
	if (rc) {
		lpfc_printf_log(phba, KERN_ERR, LOG_TRACE_EVENT,
				"1432 Failed to initialize rpi headers.\n");
		goto out_free_active_sgl;
	}

	/* Allocate eligible FCF bmask memory for FCF roundrobin failover */
	longs = (LPFC_SLI4_FCF_TBL_INDX_MAX + BITS_PER_LONG - 1)/BITS_PER_LONG;
	phba->fcf.fcf_rr_bmask = kcalloc(longs, sizeof(unsigned long),
					 GFP_KERNEL);
	if (!phba->fcf.fcf_rr_bmask) {
		lpfc_printf_log(phba, KERN_ERR, LOG_TRACE_EVENT,
				"2759 Failed allocate memory for FCF round "
				"robin failover bmask\n");
		rc = -ENOMEM;
		goto out_remove_rpi_hdrs;
	}

	phba->sli4_hba.hba_eq_hdl = kcalloc(phba->cfg_irq_chann,
					    sizeof(struct lpfc_hba_eq_hdl),
					    GFP_KERNEL);
	if (!phba->sli4_hba.hba_eq_hdl) {
		lpfc_printf_log(phba, KERN_ERR, LOG_TRACE_EVENT,
				"2572 Failed allocate memory for "
				"fast-path per-EQ handle array\n");
		rc = -ENOMEM;
		goto out_free_fcf_rr_bmask;
	}

	phba->sli4_hba.cpu_map = kcalloc(phba->sli4_hba.num_possible_cpu,
					sizeof(struct lpfc_vector_map_info),
					GFP_KERNEL);
	if (!phba->sli4_hba.cpu_map) {
		lpfc_printf_log(phba, KERN_ERR, LOG_TRACE_EVENT,
				"3327 Failed allocate memory for msi-x "
				"interrupt vector mapping\n");
		rc = -ENOMEM;
		goto out_free_hba_eq_hdl;
	}

	phba->sli4_hba.eq_info = alloc_percpu(struct lpfc_eq_intr_info);
	if (!phba->sli4_hba.eq_info) {
		lpfc_printf_log(phba, KERN_ERR, LOG_TRACE_EVENT,
				"3321 Failed allocation for per_cpu stats\n");
		rc = -ENOMEM;
		goto out_free_hba_cpu_map;
	}

	phba->sli4_hba.idle_stat = kcalloc(phba->sli4_hba.num_possible_cpu,
					   sizeof(*phba->sli4_hba.idle_stat),
					   GFP_KERNEL);
	if (!phba->sli4_hba.idle_stat) {
		lpfc_printf_log(phba, KERN_ERR, LOG_TRACE_EVENT,
				"3390 Failed allocation for idle_stat\n");
		rc = -ENOMEM;
		goto out_free_hba_eq_info;
	}

#ifdef CONFIG_SCSI_LPFC_DEBUG_FS
	phba->sli4_hba.c_stat = alloc_percpu(struct lpfc_hdwq_stat);
	if (!phba->sli4_hba.c_stat) {
		lpfc_printf_log(phba, KERN_ERR, LOG_TRACE_EVENT,
				"3332 Failed allocating per cpu hdwq stats\n");
		rc = -ENOMEM;
		goto out_free_hba_idle_stat;
	}
#endif

	phba->cmf_stat = alloc_percpu(struct lpfc_cgn_stat);
	if (!phba->cmf_stat) {
		lpfc_printf_log(phba, KERN_ERR, LOG_TRACE_EVENT,
				"3331 Failed allocating per cpu cgn stats\n");
		rc = -ENOMEM;
		goto out_free_hba_hdwq_info;
	}

	/*
	 * Enable sr-iov virtual functions if supported and configured
	 * through the module parameter.
	 */
	if (phba->cfg_sriov_nr_virtfn > 0) {
		rc = lpfc_sli_probe_sriov_nr_virtfn(phba,
						 phba->cfg_sriov_nr_virtfn);
		if (rc) {
			lpfc_printf_log(phba, KERN_WARNING, LOG_INIT,
					"3020 Requested number of SR-IOV "
					"virtual functions (%d) is not "
					"supported\n",
					phba->cfg_sriov_nr_virtfn);
			phba->cfg_sriov_nr_virtfn = 0;
		}
	}

	return 0;

out_free_hba_hdwq_info:
<<<<<<< HEAD
	free_percpu(phba->sli4_hba.c_stat);
=======
>>>>>>> 318a54c0
#ifdef CONFIG_SCSI_LPFC_DEBUG_FS
	free_percpu(phba->sli4_hba.c_stat);
out_free_hba_idle_stat:
#endif
	kfree(phba->sli4_hba.idle_stat);
out_free_hba_eq_info:
	free_percpu(phba->sli4_hba.eq_info);
out_free_hba_cpu_map:
	kfree(phba->sli4_hba.cpu_map);
out_free_hba_eq_hdl:
	kfree(phba->sli4_hba.hba_eq_hdl);
out_free_fcf_rr_bmask:
	kfree(phba->fcf.fcf_rr_bmask);
out_remove_rpi_hdrs:
	lpfc_sli4_remove_rpi_hdrs(phba);
out_free_active_sgl:
	lpfc_free_active_sgl(phba);
out_destroy_cq_event_pool:
	lpfc_sli4_cq_event_pool_destroy(phba);
out_free_cmd_rsp_buf:
	dma_pool_destroy(phba->lpfc_cmd_rsp_buf_pool);
	phba->lpfc_cmd_rsp_buf_pool = NULL;
out_free_sg_dma_buf:
	dma_pool_destroy(phba->lpfc_sg_dma_buf_pool);
	phba->lpfc_sg_dma_buf_pool = NULL;
out_free_bsmbx:
	lpfc_destroy_bootstrap_mbox(phba);
out_free_mem:
	lpfc_mem_free(phba);
	return rc;
}

/**
 * lpfc_sli4_driver_resource_unset - Unset drvr internal resources for SLI4 dev
 * @phba: pointer to lpfc hba data structure.
 *
 * This routine is invoked to unset the driver internal resources set up
 * specific for supporting the SLI-4 HBA device it attached to.
 **/
static void
lpfc_sli4_driver_resource_unset(struct lpfc_hba *phba)
{
	struct lpfc_fcf_conn_entry *conn_entry, *next_conn_entry;

	free_percpu(phba->sli4_hba.eq_info);
#ifdef CONFIG_SCSI_LPFC_DEBUG_FS
	free_percpu(phba->sli4_hba.c_stat);
#endif
	free_percpu(phba->cmf_stat);
	kfree(phba->sli4_hba.idle_stat);

	/* Free memory allocated for msi-x interrupt vector to CPU mapping */
	kfree(phba->sli4_hba.cpu_map);
	phba->sli4_hba.num_possible_cpu = 0;
	phba->sli4_hba.num_present_cpu = 0;
	phba->sli4_hba.curr_disp_cpu = 0;
	cpumask_clear(&phba->sli4_hba.irq_aff_mask);

	/* Free memory allocated for fast-path work queue handles */
	kfree(phba->sli4_hba.hba_eq_hdl);

	/* Free the allocated rpi headers. */
	lpfc_sli4_remove_rpi_hdrs(phba);
	lpfc_sli4_remove_rpis(phba);

	/* Free eligible FCF index bmask */
	kfree(phba->fcf.fcf_rr_bmask);

	/* Free the ELS sgl list */
	lpfc_free_active_sgl(phba);
	lpfc_free_els_sgl_list(phba);
	lpfc_free_nvmet_sgl_list(phba);

	/* Free the completion queue EQ event pool */
	lpfc_sli4_cq_event_release_all(phba);
	lpfc_sli4_cq_event_pool_destroy(phba);

	/* Release resource identifiers. */
	lpfc_sli4_dealloc_resource_identifiers(phba);

	/* Free the bsmbx region. */
	lpfc_destroy_bootstrap_mbox(phba);

	/* Free the SLI Layer memory with SLI4 HBAs */
	lpfc_mem_free_all(phba);

	/* Free the current connect table */
	list_for_each_entry_safe(conn_entry, next_conn_entry,
		&phba->fcf_conn_rec_list, list) {
		list_del_init(&conn_entry->list);
		kfree(conn_entry);
	}

	return;
}

/**
 * lpfc_init_api_table_setup - Set up init api function jump table
 * @phba: The hba struct for which this call is being executed.
 * @dev_grp: The HBA PCI-Device group number.
 *
 * This routine sets up the device INIT interface API function jump table
 * in @phba struct.
 *
 * Returns: 0 - success, -ENODEV - failure.
 **/
int
lpfc_init_api_table_setup(struct lpfc_hba *phba, uint8_t dev_grp)
{
	phba->lpfc_hba_init_link = lpfc_hba_init_link;
	phba->lpfc_hba_down_link = lpfc_hba_down_link;
	phba->lpfc_selective_reset = lpfc_selective_reset;
	switch (dev_grp) {
	case LPFC_PCI_DEV_LP:
		phba->lpfc_hba_down_post = lpfc_hba_down_post_s3;
		phba->lpfc_handle_eratt = lpfc_handle_eratt_s3;
		phba->lpfc_stop_port = lpfc_stop_port_s3;
		break;
	case LPFC_PCI_DEV_OC:
		phba->lpfc_hba_down_post = lpfc_hba_down_post_s4;
		phba->lpfc_handle_eratt = lpfc_handle_eratt_s4;
		phba->lpfc_stop_port = lpfc_stop_port_s4;
		break;
	default:
		lpfc_printf_log(phba, KERN_ERR, LOG_TRACE_EVENT,
				"1431 Invalid HBA PCI-device group: 0x%x\n",
				dev_grp);
		return -ENODEV;
	}
	return 0;
}

/**
 * lpfc_setup_driver_resource_phase2 - Phase2 setup driver internal resources.
 * @phba: pointer to lpfc hba data structure.
 *
 * This routine is invoked to set up the driver internal resources after the
 * device specific resource setup to support the HBA device it attached to.
 *
 * Return codes
 * 	0 - successful
 * 	other values - error
 **/
static int
lpfc_setup_driver_resource_phase2(struct lpfc_hba *phba)
{
	int error;

	/* Startup the kernel thread for this host adapter. */
	phba->worker_thread = kthread_run(lpfc_do_work, phba,
					  "lpfc_worker_%d", phba->brd_no);
	if (IS_ERR(phba->worker_thread)) {
		error = PTR_ERR(phba->worker_thread);
		return error;
	}

	return 0;
}

/**
 * lpfc_unset_driver_resource_phase2 - Phase2 unset driver internal resources.
 * @phba: pointer to lpfc hba data structure.
 *
 * This routine is invoked to unset the driver internal resources set up after
 * the device specific resource setup for supporting the HBA device it
 * attached to.
 **/
static void
lpfc_unset_driver_resource_phase2(struct lpfc_hba *phba)
{
	if (phba->wq) {
		flush_workqueue(phba->wq);
		destroy_workqueue(phba->wq);
		phba->wq = NULL;
	}

	/* Stop kernel worker thread */
	if (phba->worker_thread)
		kthread_stop(phba->worker_thread);
}

/**
 * lpfc_free_iocb_list - Free iocb list.
 * @phba: pointer to lpfc hba data structure.
 *
 * This routine is invoked to free the driver's IOCB list and memory.
 **/
void
lpfc_free_iocb_list(struct lpfc_hba *phba)
{
	struct lpfc_iocbq *iocbq_entry = NULL, *iocbq_next = NULL;

	spin_lock_irq(&phba->hbalock);
	list_for_each_entry_safe(iocbq_entry, iocbq_next,
				 &phba->lpfc_iocb_list, list) {
		list_del(&iocbq_entry->list);
		kfree(iocbq_entry);
		phba->total_iocbq_bufs--;
	}
	spin_unlock_irq(&phba->hbalock);

	return;
}

/**
 * lpfc_init_iocb_list - Allocate and initialize iocb list.
 * @phba: pointer to lpfc hba data structure.
 * @iocb_count: number of requested iocbs
 *
 * This routine is invoked to allocate and initizlize the driver's IOCB
 * list and set up the IOCB tag array accordingly.
 *
 * Return codes
 *	0 - successful
 *	other values - error
 **/
int
lpfc_init_iocb_list(struct lpfc_hba *phba, int iocb_count)
{
	struct lpfc_iocbq *iocbq_entry = NULL;
	uint16_t iotag;
	int i;

	/* Initialize and populate the iocb list per host.  */
	INIT_LIST_HEAD(&phba->lpfc_iocb_list);
	for (i = 0; i < iocb_count; i++) {
		iocbq_entry = kzalloc(sizeof(struct lpfc_iocbq), GFP_KERNEL);
		if (iocbq_entry == NULL) {
			printk(KERN_ERR "%s: only allocated %d iocbs of "
				"expected %d count. Unloading driver.\n",
				__func__, i, iocb_count);
			goto out_free_iocbq;
		}

		iotag = lpfc_sli_next_iotag(phba, iocbq_entry);
		if (iotag == 0) {
			kfree(iocbq_entry);
			printk(KERN_ERR "%s: failed to allocate IOTAG. "
				"Unloading driver.\n", __func__);
			goto out_free_iocbq;
		}
		iocbq_entry->sli4_lxritag = NO_XRI;
		iocbq_entry->sli4_xritag = NO_XRI;

		spin_lock_irq(&phba->hbalock);
		list_add(&iocbq_entry->list, &phba->lpfc_iocb_list);
		phba->total_iocbq_bufs++;
		spin_unlock_irq(&phba->hbalock);
	}

	return 0;

out_free_iocbq:
	lpfc_free_iocb_list(phba);

	return -ENOMEM;
}

/**
 * lpfc_free_sgl_list - Free a given sgl list.
 * @phba: pointer to lpfc hba data structure.
 * @sglq_list: pointer to the head of sgl list.
 *
 * This routine is invoked to free a give sgl list and memory.
 **/
void
lpfc_free_sgl_list(struct lpfc_hba *phba, struct list_head *sglq_list)
{
	struct lpfc_sglq *sglq_entry = NULL, *sglq_next = NULL;

	list_for_each_entry_safe(sglq_entry, sglq_next, sglq_list, list) {
		list_del(&sglq_entry->list);
		lpfc_mbuf_free(phba, sglq_entry->virt, sglq_entry->phys);
		kfree(sglq_entry);
	}
}

/**
 * lpfc_free_els_sgl_list - Free els sgl list.
 * @phba: pointer to lpfc hba data structure.
 *
 * This routine is invoked to free the driver's els sgl list and memory.
 **/
static void
lpfc_free_els_sgl_list(struct lpfc_hba *phba)
{
	LIST_HEAD(sglq_list);

	/* Retrieve all els sgls from driver list */
	spin_lock_irq(&phba->sli4_hba.sgl_list_lock);
	list_splice_init(&phba->sli4_hba.lpfc_els_sgl_list, &sglq_list);
	spin_unlock_irq(&phba->sli4_hba.sgl_list_lock);

	/* Now free the sgl list */
	lpfc_free_sgl_list(phba, &sglq_list);
}

/**
 * lpfc_free_nvmet_sgl_list - Free nvmet sgl list.
 * @phba: pointer to lpfc hba data structure.
 *
 * This routine is invoked to free the driver's nvmet sgl list and memory.
 **/
static void
lpfc_free_nvmet_sgl_list(struct lpfc_hba *phba)
{
	struct lpfc_sglq *sglq_entry = NULL, *sglq_next = NULL;
	LIST_HEAD(sglq_list);

	/* Retrieve all nvmet sgls from driver list */
	spin_lock_irq(&phba->hbalock);
	spin_lock(&phba->sli4_hba.sgl_list_lock);
	list_splice_init(&phba->sli4_hba.lpfc_nvmet_sgl_list, &sglq_list);
	spin_unlock(&phba->sli4_hba.sgl_list_lock);
	spin_unlock_irq(&phba->hbalock);

	/* Now free the sgl list */
	list_for_each_entry_safe(sglq_entry, sglq_next, &sglq_list, list) {
		list_del(&sglq_entry->list);
		lpfc_nvmet_buf_free(phba, sglq_entry->virt, sglq_entry->phys);
		kfree(sglq_entry);
	}

	/* Update the nvmet_xri_cnt to reflect no current sgls.
	 * The next initialization cycle sets the count and allocates
	 * the sgls over again.
	 */
	phba->sli4_hba.nvmet_xri_cnt = 0;
}

/**
 * lpfc_init_active_sgl_array - Allocate the buf to track active ELS XRIs.
 * @phba: pointer to lpfc hba data structure.
 *
 * This routine is invoked to allocate the driver's active sgl memory.
 * This array will hold the sglq_entry's for active IOs.
 **/
static int
lpfc_init_active_sgl_array(struct lpfc_hba *phba)
{
	int size;
	size = sizeof(struct lpfc_sglq *);
	size *= phba->sli4_hba.max_cfg_param.max_xri;

	phba->sli4_hba.lpfc_sglq_active_list =
		kzalloc(size, GFP_KERNEL);
	if (!phba->sli4_hba.lpfc_sglq_active_list)
		return -ENOMEM;
	return 0;
}

/**
 * lpfc_free_active_sgl - Free the buf that tracks active ELS XRIs.
 * @phba: pointer to lpfc hba data structure.
 *
 * This routine is invoked to walk through the array of active sglq entries
 * and free all of the resources.
 * This is just a place holder for now.
 **/
static void
lpfc_free_active_sgl(struct lpfc_hba *phba)
{
	kfree(phba->sli4_hba.lpfc_sglq_active_list);
}

/**
 * lpfc_init_sgl_list - Allocate and initialize sgl list.
 * @phba: pointer to lpfc hba data structure.
 *
 * This routine is invoked to allocate and initizlize the driver's sgl
 * list and set up the sgl xritag tag array accordingly.
 *
 **/
static void
lpfc_init_sgl_list(struct lpfc_hba *phba)
{
	/* Initialize and populate the sglq list per host/VF. */
	INIT_LIST_HEAD(&phba->sli4_hba.lpfc_els_sgl_list);
	INIT_LIST_HEAD(&phba->sli4_hba.lpfc_abts_els_sgl_list);
	INIT_LIST_HEAD(&phba->sli4_hba.lpfc_nvmet_sgl_list);
	INIT_LIST_HEAD(&phba->sli4_hba.lpfc_abts_nvmet_ctx_list);

	/* els xri-sgl book keeping */
	phba->sli4_hba.els_xri_cnt = 0;

	/* nvme xri-buffer book keeping */
	phba->sli4_hba.io_xri_cnt = 0;
}

/**
 * lpfc_sli4_init_rpi_hdrs - Post the rpi header memory region to the port
 * @phba: pointer to lpfc hba data structure.
 *
 * This routine is invoked to post rpi header templates to the
 * port for those SLI4 ports that do not support extents.  This routine
 * posts a PAGE_SIZE memory region to the port to hold up to
 * PAGE_SIZE modulo 64 rpi context headers.  This is an initialization routine
 * and should be called only when interrupts are disabled.
 *
 * Return codes
 * 	0 - successful
 *	-ERROR - otherwise.
 **/
int
lpfc_sli4_init_rpi_hdrs(struct lpfc_hba *phba)
{
	int rc = 0;
	struct lpfc_rpi_hdr *rpi_hdr;

	INIT_LIST_HEAD(&phba->sli4_hba.lpfc_rpi_hdr_list);
	if (!phba->sli4_hba.rpi_hdrs_in_use)
		return rc;
	if (phba->sli4_hba.extents_in_use)
		return -EIO;

	rpi_hdr = lpfc_sli4_create_rpi_hdr(phba);
	if (!rpi_hdr) {
		lpfc_printf_log(phba, KERN_ERR, LOG_TRACE_EVENT,
				"0391 Error during rpi post operation\n");
		lpfc_sli4_remove_rpis(phba);
		rc = -ENODEV;
	}

	return rc;
}

/**
 * lpfc_sli4_create_rpi_hdr - Allocate an rpi header memory region
 * @phba: pointer to lpfc hba data structure.
 *
 * This routine is invoked to allocate a single 4KB memory region to
 * support rpis and stores them in the phba.  This single region
 * provides support for up to 64 rpis.  The region is used globally
 * by the device.
 *
 * Returns:
 *   A valid rpi hdr on success.
 *   A NULL pointer on any failure.
 **/
struct lpfc_rpi_hdr *
lpfc_sli4_create_rpi_hdr(struct lpfc_hba *phba)
{
	uint16_t rpi_limit, curr_rpi_range;
	struct lpfc_dmabuf *dmabuf;
	struct lpfc_rpi_hdr *rpi_hdr;

	/*
	 * If the SLI4 port supports extents, posting the rpi header isn't
	 * required.  Set the expected maximum count and let the actual value
	 * get set when extents are fully allocated.
	 */
	if (!phba->sli4_hba.rpi_hdrs_in_use)
		return NULL;
	if (phba->sli4_hba.extents_in_use)
		return NULL;

	/* The limit on the logical index is just the max_rpi count. */
	rpi_limit = phba->sli4_hba.max_cfg_param.max_rpi;

	spin_lock_irq(&phba->hbalock);
	/*
	 * Establish the starting RPI in this header block.  The starting
	 * rpi is normalized to a zero base because the physical rpi is
	 * port based.
	 */
	curr_rpi_range = phba->sli4_hba.next_rpi;
	spin_unlock_irq(&phba->hbalock);

	/* Reached full RPI range */
	if (curr_rpi_range == rpi_limit)
		return NULL;

	/*
	 * First allocate the protocol header region for the port.  The
	 * port expects a 4KB DMA-mapped memory region that is 4K aligned.
	 */
	dmabuf = kzalloc(sizeof(struct lpfc_dmabuf), GFP_KERNEL);
	if (!dmabuf)
		return NULL;

	dmabuf->virt = dma_alloc_coherent(&phba->pcidev->dev,
					  LPFC_HDR_TEMPLATE_SIZE,
					  &dmabuf->phys, GFP_KERNEL);
	if (!dmabuf->virt) {
		rpi_hdr = NULL;
		goto err_free_dmabuf;
	}

	if (!IS_ALIGNED(dmabuf->phys, LPFC_HDR_TEMPLATE_SIZE)) {
		rpi_hdr = NULL;
		goto err_free_coherent;
	}

	/* Save the rpi header data for cleanup later. */
	rpi_hdr = kzalloc(sizeof(struct lpfc_rpi_hdr), GFP_KERNEL);
	if (!rpi_hdr)
		goto err_free_coherent;

	rpi_hdr->dmabuf = dmabuf;
	rpi_hdr->len = LPFC_HDR_TEMPLATE_SIZE;
	rpi_hdr->page_count = 1;
	spin_lock_irq(&phba->hbalock);

	/* The rpi_hdr stores the logical index only. */
	rpi_hdr->start_rpi = curr_rpi_range;
	rpi_hdr->next_rpi = phba->sli4_hba.next_rpi + LPFC_RPI_HDR_COUNT;
	list_add_tail(&rpi_hdr->list, &phba->sli4_hba.lpfc_rpi_hdr_list);

	spin_unlock_irq(&phba->hbalock);
	return rpi_hdr;

 err_free_coherent:
	dma_free_coherent(&phba->pcidev->dev, LPFC_HDR_TEMPLATE_SIZE,
			  dmabuf->virt, dmabuf->phys);
 err_free_dmabuf:
	kfree(dmabuf);
	return NULL;
}

/**
 * lpfc_sli4_remove_rpi_hdrs - Remove all rpi header memory regions
 * @phba: pointer to lpfc hba data structure.
 *
 * This routine is invoked to remove all memory resources allocated
 * to support rpis for SLI4 ports not supporting extents. This routine
 * presumes the caller has released all rpis consumed by fabric or port
 * logins and is prepared to have the header pages removed.
 **/
void
lpfc_sli4_remove_rpi_hdrs(struct lpfc_hba *phba)
{
	struct lpfc_rpi_hdr *rpi_hdr, *next_rpi_hdr;

	if (!phba->sli4_hba.rpi_hdrs_in_use)
		goto exit;

	list_for_each_entry_safe(rpi_hdr, next_rpi_hdr,
				 &phba->sli4_hba.lpfc_rpi_hdr_list, list) {
		list_del(&rpi_hdr->list);
		dma_free_coherent(&phba->pcidev->dev, rpi_hdr->len,
				  rpi_hdr->dmabuf->virt, rpi_hdr->dmabuf->phys);
		kfree(rpi_hdr->dmabuf);
		kfree(rpi_hdr);
	}
 exit:
	/* There are no rpis available to the port now. */
	phba->sli4_hba.next_rpi = 0;
}

/**
 * lpfc_hba_alloc - Allocate driver hba data structure for a device.
 * @pdev: pointer to pci device data structure.
 *
 * This routine is invoked to allocate the driver hba data structure for an
 * HBA device. If the allocation is successful, the phba reference to the
 * PCI device data structure is set.
 *
 * Return codes
 *      pointer to @phba - successful
 *      NULL - error
 **/
static struct lpfc_hba *
lpfc_hba_alloc(struct pci_dev *pdev)
{
	struct lpfc_hba *phba;

	/* Allocate memory for HBA structure */
	phba = kzalloc(sizeof(struct lpfc_hba), GFP_KERNEL);
	if (!phba) {
		dev_err(&pdev->dev, "failed to allocate hba struct\n");
		return NULL;
	}

	/* Set reference to PCI device in HBA structure */
	phba->pcidev = pdev;

	/* Assign an unused board number */
	phba->brd_no = lpfc_get_instance();
	if (phba->brd_no < 0) {
		kfree(phba);
		return NULL;
	}
	phba->eratt_poll_interval = LPFC_ERATT_POLL_INTERVAL;

	spin_lock_init(&phba->ct_ev_lock);
	INIT_LIST_HEAD(&phba->ct_ev_waiters);

	return phba;
}

/**
 * lpfc_hba_free - Free driver hba data structure with a device.
 * @phba: pointer to lpfc hba data structure.
 *
 * This routine is invoked to free the driver hba data structure with an
 * HBA device.
 **/
static void
lpfc_hba_free(struct lpfc_hba *phba)
{
	if (phba->sli_rev == LPFC_SLI_REV4)
		kfree(phba->sli4_hba.hdwq);

	/* Release the driver assigned board number */
	idr_remove(&lpfc_hba_index, phba->brd_no);

	/* Free memory allocated with sli3 rings */
	kfree(phba->sli.sli3_ring);
	phba->sli.sli3_ring = NULL;

	kfree(phba);
	return;
}

/**
 * lpfc_create_shost - Create hba physical port with associated scsi host.
 * @phba: pointer to lpfc hba data structure.
 *
 * This routine is invoked to create HBA physical port and associate a SCSI
 * host with it.
 *
 * Return codes
 *      0 - successful
 *      other values - error
 **/
static int
lpfc_create_shost(struct lpfc_hba *phba)
{
	struct lpfc_vport *vport;
	struct Scsi_Host  *shost;

	/* Initialize HBA FC structure */
	phba->fc_edtov = FF_DEF_EDTOV;
	phba->fc_ratov = FF_DEF_RATOV;
	phba->fc_altov = FF_DEF_ALTOV;
	phba->fc_arbtov = FF_DEF_ARBTOV;

	atomic_set(&phba->sdev_cnt, 0);
	vport = lpfc_create_port(phba, phba->brd_no, &phba->pcidev->dev);
	if (!vport)
		return -ENODEV;

	shost = lpfc_shost_from_vport(vport);
	phba->pport = vport;

	if (phba->nvmet_support) {
		/* Only 1 vport (pport) will support NVME target */
		phba->targetport = NULL;
		phba->cfg_enable_fc4_type = LPFC_ENABLE_NVME;
		lpfc_printf_log(phba, KERN_INFO, LOG_INIT | LOG_NVME_DISC,
				"6076 NVME Target Found\n");
	}

	lpfc_debugfs_initialize(vport);
	/* Put reference to SCSI host to driver's device private data */
	pci_set_drvdata(phba->pcidev, shost);

	/*
	 * At this point we are fully registered with PSA. In addition,
	 * any initial discovery should be completed.
	 */
	vport->load_flag |= FC_ALLOW_FDMI;
	if (phba->cfg_enable_SmartSAN ||
	    (phba->cfg_fdmi_on == LPFC_FDMI_SUPPORT)) {

		/* Setup appropriate attribute masks */
		vport->fdmi_hba_mask = LPFC_FDMI2_HBA_ATTR;
		if (phba->cfg_enable_SmartSAN)
			vport->fdmi_port_mask = LPFC_FDMI2_SMART_ATTR;
		else
			vport->fdmi_port_mask = LPFC_FDMI2_PORT_ATTR;
	}
	return 0;
}

/**
 * lpfc_destroy_shost - Destroy hba physical port with associated scsi host.
 * @phba: pointer to lpfc hba data structure.
 *
 * This routine is invoked to destroy HBA physical port and the associated
 * SCSI host.
 **/
static void
lpfc_destroy_shost(struct lpfc_hba *phba)
{
	struct lpfc_vport *vport = phba->pport;

	/* Destroy physical port that associated with the SCSI host */
	destroy_port(vport);

	return;
}

/**
 * lpfc_setup_bg - Setup Block guard structures and debug areas.
 * @phba: pointer to lpfc hba data structure.
 * @shost: the shost to be used to detect Block guard settings.
 *
 * This routine sets up the local Block guard protocol settings for @shost.
 * This routine also allocates memory for debugging bg buffers.
 **/
static void
lpfc_setup_bg(struct lpfc_hba *phba, struct Scsi_Host *shost)
{
	uint32_t old_mask;
	uint32_t old_guard;

	if (phba->cfg_prot_mask && phba->cfg_prot_guard) {
		lpfc_printf_log(phba, KERN_INFO, LOG_INIT,
				"1478 Registering BlockGuard with the "
				"SCSI layer\n");

		old_mask = phba->cfg_prot_mask;
		old_guard = phba->cfg_prot_guard;

		/* Only allow supported values */
		phba->cfg_prot_mask &= (SHOST_DIF_TYPE1_PROTECTION |
			SHOST_DIX_TYPE0_PROTECTION |
			SHOST_DIX_TYPE1_PROTECTION);
		phba->cfg_prot_guard &= (SHOST_DIX_GUARD_IP |
					 SHOST_DIX_GUARD_CRC);

		/* DIF Type 1 protection for profiles AST1/C1 is end to end */
		if (phba->cfg_prot_mask == SHOST_DIX_TYPE1_PROTECTION)
			phba->cfg_prot_mask |= SHOST_DIF_TYPE1_PROTECTION;

		if (phba->cfg_prot_mask && phba->cfg_prot_guard) {
			if ((old_mask != phba->cfg_prot_mask) ||
				(old_guard != phba->cfg_prot_guard))
				lpfc_printf_log(phba, KERN_ERR, LOG_TRACE_EVENT,
					"1475 Registering BlockGuard with the "
					"SCSI layer: mask %d  guard %d\n",
					phba->cfg_prot_mask,
					phba->cfg_prot_guard);

			scsi_host_set_prot(shost, phba->cfg_prot_mask);
			scsi_host_set_guard(shost, phba->cfg_prot_guard);
		} else
			lpfc_printf_log(phba, KERN_ERR, LOG_TRACE_EVENT,
				"1479 Not Registering BlockGuard with the SCSI "
				"layer, Bad protection parameters: %d %d\n",
				old_mask, old_guard);
	}
}

/**
 * lpfc_post_init_setup - Perform necessary device post initialization setup.
 * @phba: pointer to lpfc hba data structure.
 *
 * This routine is invoked to perform all the necessary post initialization
 * setup for the device.
 **/
static void
lpfc_post_init_setup(struct lpfc_hba *phba)
{
	struct Scsi_Host  *shost;
	struct lpfc_adapter_event_header adapter_event;

	/* Get the default values for Model Name and Description */
	lpfc_get_hba_model_desc(phba, phba->ModelName, phba->ModelDesc);

	/*
	 * hba setup may have changed the hba_queue_depth so we need to
	 * adjust the value of can_queue.
	 */
	shost = pci_get_drvdata(phba->pcidev);
	shost->can_queue = phba->cfg_hba_queue_depth - 10;

	lpfc_host_attrib_init(shost);

	if (phba->cfg_poll & DISABLE_FCP_RING_INT) {
		spin_lock_irq(shost->host_lock);
		lpfc_poll_start_timer(phba);
		spin_unlock_irq(shost->host_lock);
	}

	lpfc_printf_log(phba, KERN_INFO, LOG_INIT,
			"0428 Perform SCSI scan\n");
	/* Send board arrival event to upper layer */
	adapter_event.event_type = FC_REG_ADAPTER_EVENT;
	adapter_event.subcategory = LPFC_EVENT_ARRIVAL;
	fc_host_post_vendor_event(shost, fc_get_event_number(),
				  sizeof(adapter_event),
				  (char *) &adapter_event,
				  LPFC_NL_VENDOR_ID);
	return;
}

/**
 * lpfc_sli_pci_mem_setup - Setup SLI3 HBA PCI memory space.
 * @phba: pointer to lpfc hba data structure.
 *
 * This routine is invoked to set up the PCI device memory space for device
 * with SLI-3 interface spec.
 *
 * Return codes
 * 	0 - successful
 * 	other values - error
 **/
static int
lpfc_sli_pci_mem_setup(struct lpfc_hba *phba)
{
	struct pci_dev *pdev = phba->pcidev;
	unsigned long bar0map_len, bar2map_len;
	int i, hbq_count;
	void *ptr;
	int error;

	if (!pdev)
		return -ENODEV;

	/* Set the device DMA mask size */
	error = dma_set_mask_and_coherent(&pdev->dev, DMA_BIT_MASK(64));
	if (error)
		error = dma_set_mask_and_coherent(&pdev->dev, DMA_BIT_MASK(32));
	if (error)
		return error;
	error = -ENODEV;

	/* Get the bus address of Bar0 and Bar2 and the number of bytes
	 * required by each mapping.
	 */
	phba->pci_bar0_map = pci_resource_start(pdev, 0);
	bar0map_len = pci_resource_len(pdev, 0);

	phba->pci_bar2_map = pci_resource_start(pdev, 2);
	bar2map_len = pci_resource_len(pdev, 2);

	/* Map HBA SLIM to a kernel virtual address. */
	phba->slim_memmap_p = ioremap(phba->pci_bar0_map, bar0map_len);
	if (!phba->slim_memmap_p) {
		dev_printk(KERN_ERR, &pdev->dev,
			   "ioremap failed for SLIM memory.\n");
		goto out;
	}

	/* Map HBA Control Registers to a kernel virtual address. */
	phba->ctrl_regs_memmap_p = ioremap(phba->pci_bar2_map, bar2map_len);
	if (!phba->ctrl_regs_memmap_p) {
		dev_printk(KERN_ERR, &pdev->dev,
			   "ioremap failed for HBA control registers.\n");
		goto out_iounmap_slim;
	}

	/* Allocate memory for SLI-2 structures */
	phba->slim2p.virt = dma_alloc_coherent(&pdev->dev, SLI2_SLIM_SIZE,
					       &phba->slim2p.phys, GFP_KERNEL);
	if (!phba->slim2p.virt)
		goto out_iounmap;

	phba->mbox = phba->slim2p.virt + offsetof(struct lpfc_sli2_slim, mbx);
	phba->mbox_ext = (phba->slim2p.virt +
		offsetof(struct lpfc_sli2_slim, mbx_ext_words));
	phba->pcb = (phba->slim2p.virt + offsetof(struct lpfc_sli2_slim, pcb));
	phba->IOCBs = (phba->slim2p.virt +
		       offsetof(struct lpfc_sli2_slim, IOCBs));

	phba->hbqslimp.virt = dma_alloc_coherent(&pdev->dev,
						 lpfc_sli_hbq_size(),
						 &phba->hbqslimp.phys,
						 GFP_KERNEL);
	if (!phba->hbqslimp.virt)
		goto out_free_slim;

	hbq_count = lpfc_sli_hbq_count();
	ptr = phba->hbqslimp.virt;
	for (i = 0; i < hbq_count; ++i) {
		phba->hbqs[i].hbq_virt = ptr;
		INIT_LIST_HEAD(&phba->hbqs[i].hbq_buffer_list);
		ptr += (lpfc_hbq_defs[i]->entry_count *
			sizeof(struct lpfc_hbq_entry));
	}
	phba->hbqs[LPFC_ELS_HBQ].hbq_alloc_buffer = lpfc_els_hbq_alloc;
	phba->hbqs[LPFC_ELS_HBQ].hbq_free_buffer = lpfc_els_hbq_free;

	memset(phba->hbqslimp.virt, 0, lpfc_sli_hbq_size());

	phba->MBslimaddr = phba->slim_memmap_p;
	phba->HAregaddr = phba->ctrl_regs_memmap_p + HA_REG_OFFSET;
	phba->CAregaddr = phba->ctrl_regs_memmap_p + CA_REG_OFFSET;
	phba->HSregaddr = phba->ctrl_regs_memmap_p + HS_REG_OFFSET;
	phba->HCregaddr = phba->ctrl_regs_memmap_p + HC_REG_OFFSET;

	return 0;

out_free_slim:
	dma_free_coherent(&pdev->dev, SLI2_SLIM_SIZE,
			  phba->slim2p.virt, phba->slim2p.phys);
out_iounmap:
	iounmap(phba->ctrl_regs_memmap_p);
out_iounmap_slim:
	iounmap(phba->slim_memmap_p);
out:
	return error;
}

/**
 * lpfc_sli_pci_mem_unset - Unset SLI3 HBA PCI memory space.
 * @phba: pointer to lpfc hba data structure.
 *
 * This routine is invoked to unset the PCI device memory space for device
 * with SLI-3 interface spec.
 **/
static void
lpfc_sli_pci_mem_unset(struct lpfc_hba *phba)
{
	struct pci_dev *pdev;

	/* Obtain PCI device reference */
	if (!phba->pcidev)
		return;
	else
		pdev = phba->pcidev;

	/* Free coherent DMA memory allocated */
	dma_free_coherent(&pdev->dev, lpfc_sli_hbq_size(),
			  phba->hbqslimp.virt, phba->hbqslimp.phys);
	dma_free_coherent(&pdev->dev, SLI2_SLIM_SIZE,
			  phba->slim2p.virt, phba->slim2p.phys);

	/* I/O memory unmap */
	iounmap(phba->ctrl_regs_memmap_p);
	iounmap(phba->slim_memmap_p);

	return;
}

/**
 * lpfc_sli4_post_status_check - Wait for SLI4 POST done and check status
 * @phba: pointer to lpfc hba data structure.
 *
 * This routine is invoked to wait for SLI4 device Power On Self Test (POST)
 * done and check status.
 *
 * Return 0 if successful, otherwise -ENODEV.
 **/
int
lpfc_sli4_post_status_check(struct lpfc_hba *phba)
{
	struct lpfc_register portsmphr_reg, uerrlo_reg, uerrhi_reg;
	struct lpfc_register reg_data;
	int i, port_error = 0;
	uint32_t if_type;

	memset(&portsmphr_reg, 0, sizeof(portsmphr_reg));
	memset(&reg_data, 0, sizeof(reg_data));
	if (!phba->sli4_hba.PSMPHRregaddr)
		return -ENODEV;

	/* Wait up to 30 seconds for the SLI Port POST done and ready */
	for (i = 0; i < 3000; i++) {
		if (lpfc_readl(phba->sli4_hba.PSMPHRregaddr,
			&portsmphr_reg.word0) ||
			(bf_get(lpfc_port_smphr_perr, &portsmphr_reg))) {
			/* Port has a fatal POST error, break out */
			port_error = -ENODEV;
			break;
		}
		if (LPFC_POST_STAGE_PORT_READY ==
		    bf_get(lpfc_port_smphr_port_status, &portsmphr_reg))
			break;
		msleep(10);
	}

	/*
	 * If there was a port error during POST, then don't proceed with
	 * other register reads as the data may not be valid.  Just exit.
	 */
	if (port_error) {
		lpfc_printf_log(phba, KERN_ERR, LOG_TRACE_EVENT,
			"1408 Port Failed POST - portsmphr=0x%x, "
			"perr=x%x, sfi=x%x, nip=x%x, ipc=x%x, scr1=x%x, "
			"scr2=x%x, hscratch=x%x, pstatus=x%x\n",
			portsmphr_reg.word0,
			bf_get(lpfc_port_smphr_perr, &portsmphr_reg),
			bf_get(lpfc_port_smphr_sfi, &portsmphr_reg),
			bf_get(lpfc_port_smphr_nip, &portsmphr_reg),
			bf_get(lpfc_port_smphr_ipc, &portsmphr_reg),
			bf_get(lpfc_port_smphr_scr1, &portsmphr_reg),
			bf_get(lpfc_port_smphr_scr2, &portsmphr_reg),
			bf_get(lpfc_port_smphr_host_scratch, &portsmphr_reg),
			bf_get(lpfc_port_smphr_port_status, &portsmphr_reg));
	} else {
		lpfc_printf_log(phba, KERN_INFO, LOG_INIT,
				"2534 Device Info: SLIFamily=0x%x, "
				"SLIRev=0x%x, IFType=0x%x, SLIHint_1=0x%x, "
				"SLIHint_2=0x%x, FT=0x%x\n",
				bf_get(lpfc_sli_intf_sli_family,
				       &phba->sli4_hba.sli_intf),
				bf_get(lpfc_sli_intf_slirev,
				       &phba->sli4_hba.sli_intf),
				bf_get(lpfc_sli_intf_if_type,
				       &phba->sli4_hba.sli_intf),
				bf_get(lpfc_sli_intf_sli_hint1,
				       &phba->sli4_hba.sli_intf),
				bf_get(lpfc_sli_intf_sli_hint2,
				       &phba->sli4_hba.sli_intf),
				bf_get(lpfc_sli_intf_func_type,
				       &phba->sli4_hba.sli_intf));
		/*
		 * Check for other Port errors during the initialization
		 * process.  Fail the load if the port did not come up
		 * correctly.
		 */
		if_type = bf_get(lpfc_sli_intf_if_type,
				 &phba->sli4_hba.sli_intf);
		switch (if_type) {
		case LPFC_SLI_INTF_IF_TYPE_0:
			phba->sli4_hba.ue_mask_lo =
			      readl(phba->sli4_hba.u.if_type0.UEMASKLOregaddr);
			phba->sli4_hba.ue_mask_hi =
			      readl(phba->sli4_hba.u.if_type0.UEMASKHIregaddr);
			uerrlo_reg.word0 =
			      readl(phba->sli4_hba.u.if_type0.UERRLOregaddr);
			uerrhi_reg.word0 =
				readl(phba->sli4_hba.u.if_type0.UERRHIregaddr);
			if ((~phba->sli4_hba.ue_mask_lo & uerrlo_reg.word0) ||
			    (~phba->sli4_hba.ue_mask_hi & uerrhi_reg.word0)) {
				lpfc_printf_log(phba, KERN_ERR,
						LOG_TRACE_EVENT,
						"1422 Unrecoverable Error "
						"Detected during POST "
						"uerr_lo_reg=0x%x, "
						"uerr_hi_reg=0x%x, "
						"ue_mask_lo_reg=0x%x, "
						"ue_mask_hi_reg=0x%x\n",
						uerrlo_reg.word0,
						uerrhi_reg.word0,
						phba->sli4_hba.ue_mask_lo,
						phba->sli4_hba.ue_mask_hi);
				port_error = -ENODEV;
			}
			break;
		case LPFC_SLI_INTF_IF_TYPE_2:
		case LPFC_SLI_INTF_IF_TYPE_6:
			/* Final checks.  The port status should be clean. */
			if (lpfc_readl(phba->sli4_hba.u.if_type2.STATUSregaddr,
				&reg_data.word0) ||
				(bf_get(lpfc_sliport_status_err, &reg_data) &&
				 !bf_get(lpfc_sliport_status_rn, &reg_data))) {
				phba->work_status[0] =
					readl(phba->sli4_hba.u.if_type2.
					      ERR1regaddr);
				phba->work_status[1] =
					readl(phba->sli4_hba.u.if_type2.
					      ERR2regaddr);
				lpfc_printf_log(phba, KERN_ERR, LOG_TRACE_EVENT,
					"2888 Unrecoverable port error "
					"following POST: port status reg "
					"0x%x, port_smphr reg 0x%x, "
					"error 1=0x%x, error 2=0x%x\n",
					reg_data.word0,
					portsmphr_reg.word0,
					phba->work_status[0],
					phba->work_status[1]);
				port_error = -ENODEV;
			}
			break;
		case LPFC_SLI_INTF_IF_TYPE_1:
		default:
			break;
		}
	}
	return port_error;
}

/**
 * lpfc_sli4_bar0_register_memmap - Set up SLI4 BAR0 register memory map.
 * @phba: pointer to lpfc hba data structure.
 * @if_type:  The SLI4 interface type getting configured.
 *
 * This routine is invoked to set up SLI4 BAR0 PCI config space register
 * memory map.
 **/
static void
lpfc_sli4_bar0_register_memmap(struct lpfc_hba *phba, uint32_t if_type)
{
	switch (if_type) {
	case LPFC_SLI_INTF_IF_TYPE_0:
		phba->sli4_hba.u.if_type0.UERRLOregaddr =
			phba->sli4_hba.conf_regs_memmap_p + LPFC_UERR_STATUS_LO;
		phba->sli4_hba.u.if_type0.UERRHIregaddr =
			phba->sli4_hba.conf_regs_memmap_p + LPFC_UERR_STATUS_HI;
		phba->sli4_hba.u.if_type0.UEMASKLOregaddr =
			phba->sli4_hba.conf_regs_memmap_p + LPFC_UE_MASK_LO;
		phba->sli4_hba.u.if_type0.UEMASKHIregaddr =
			phba->sli4_hba.conf_regs_memmap_p + LPFC_UE_MASK_HI;
		phba->sli4_hba.SLIINTFregaddr =
			phba->sli4_hba.conf_regs_memmap_p + LPFC_SLI_INTF;
		break;
	case LPFC_SLI_INTF_IF_TYPE_2:
		phba->sli4_hba.u.if_type2.EQDregaddr =
			phba->sli4_hba.conf_regs_memmap_p +
						LPFC_CTL_PORT_EQ_DELAY_OFFSET;
		phba->sli4_hba.u.if_type2.ERR1regaddr =
			phba->sli4_hba.conf_regs_memmap_p +
						LPFC_CTL_PORT_ER1_OFFSET;
		phba->sli4_hba.u.if_type2.ERR2regaddr =
			phba->sli4_hba.conf_regs_memmap_p +
						LPFC_CTL_PORT_ER2_OFFSET;
		phba->sli4_hba.u.if_type2.CTRLregaddr =
			phba->sli4_hba.conf_regs_memmap_p +
						LPFC_CTL_PORT_CTL_OFFSET;
		phba->sli4_hba.u.if_type2.STATUSregaddr =
			phba->sli4_hba.conf_regs_memmap_p +
						LPFC_CTL_PORT_STA_OFFSET;
		phba->sli4_hba.SLIINTFregaddr =
			phba->sli4_hba.conf_regs_memmap_p + LPFC_SLI_INTF;
		phba->sli4_hba.PSMPHRregaddr =
			phba->sli4_hba.conf_regs_memmap_p +
						LPFC_CTL_PORT_SEM_OFFSET;
		phba->sli4_hba.RQDBregaddr =
			phba->sli4_hba.conf_regs_memmap_p +
						LPFC_ULP0_RQ_DOORBELL;
		phba->sli4_hba.WQDBregaddr =
			phba->sli4_hba.conf_regs_memmap_p +
						LPFC_ULP0_WQ_DOORBELL;
		phba->sli4_hba.CQDBregaddr =
			phba->sli4_hba.conf_regs_memmap_p + LPFC_EQCQ_DOORBELL;
		phba->sli4_hba.EQDBregaddr = phba->sli4_hba.CQDBregaddr;
		phba->sli4_hba.MQDBregaddr =
			phba->sli4_hba.conf_regs_memmap_p + LPFC_MQ_DOORBELL;
		phba->sli4_hba.BMBXregaddr =
			phba->sli4_hba.conf_regs_memmap_p + LPFC_BMBX;
		break;
	case LPFC_SLI_INTF_IF_TYPE_6:
		phba->sli4_hba.u.if_type2.EQDregaddr =
			phba->sli4_hba.conf_regs_memmap_p +
						LPFC_CTL_PORT_EQ_DELAY_OFFSET;
		phba->sli4_hba.u.if_type2.ERR1regaddr =
			phba->sli4_hba.conf_regs_memmap_p +
						LPFC_CTL_PORT_ER1_OFFSET;
		phba->sli4_hba.u.if_type2.ERR2regaddr =
			phba->sli4_hba.conf_regs_memmap_p +
						LPFC_CTL_PORT_ER2_OFFSET;
		phba->sli4_hba.u.if_type2.CTRLregaddr =
			phba->sli4_hba.conf_regs_memmap_p +
						LPFC_CTL_PORT_CTL_OFFSET;
		phba->sli4_hba.u.if_type2.STATUSregaddr =
			phba->sli4_hba.conf_regs_memmap_p +
						LPFC_CTL_PORT_STA_OFFSET;
		phba->sli4_hba.PSMPHRregaddr =
			phba->sli4_hba.conf_regs_memmap_p +
						LPFC_CTL_PORT_SEM_OFFSET;
		phba->sli4_hba.BMBXregaddr =
			phba->sli4_hba.conf_regs_memmap_p + LPFC_BMBX;
		break;
	case LPFC_SLI_INTF_IF_TYPE_1:
	default:
		dev_printk(KERN_ERR, &phba->pcidev->dev,
			   "FATAL - unsupported SLI4 interface type - %d\n",
			   if_type);
		break;
	}
}

/**
 * lpfc_sli4_bar1_register_memmap - Set up SLI4 BAR1 register memory map.
 * @phba: pointer to lpfc hba data structure.
 * @if_type: sli if type to operate on.
 *
 * This routine is invoked to set up SLI4 BAR1 register memory map.
 **/
static void
lpfc_sli4_bar1_register_memmap(struct lpfc_hba *phba, uint32_t if_type)
{
	switch (if_type) {
	case LPFC_SLI_INTF_IF_TYPE_0:
		phba->sli4_hba.PSMPHRregaddr =
			phba->sli4_hba.ctrl_regs_memmap_p +
			LPFC_SLIPORT_IF0_SMPHR;
		phba->sli4_hba.ISRregaddr = phba->sli4_hba.ctrl_regs_memmap_p +
			LPFC_HST_ISR0;
		phba->sli4_hba.IMRregaddr = phba->sli4_hba.ctrl_regs_memmap_p +
			LPFC_HST_IMR0;
		phba->sli4_hba.ISCRregaddr = phba->sli4_hba.ctrl_regs_memmap_p +
			LPFC_HST_ISCR0;
		break;
	case LPFC_SLI_INTF_IF_TYPE_6:
		phba->sli4_hba.RQDBregaddr = phba->sli4_hba.drbl_regs_memmap_p +
			LPFC_IF6_RQ_DOORBELL;
		phba->sli4_hba.WQDBregaddr = phba->sli4_hba.drbl_regs_memmap_p +
			LPFC_IF6_WQ_DOORBELL;
		phba->sli4_hba.CQDBregaddr = phba->sli4_hba.drbl_regs_memmap_p +
			LPFC_IF6_CQ_DOORBELL;
		phba->sli4_hba.EQDBregaddr = phba->sli4_hba.drbl_regs_memmap_p +
			LPFC_IF6_EQ_DOORBELL;
		phba->sli4_hba.MQDBregaddr = phba->sli4_hba.drbl_regs_memmap_p +
			LPFC_IF6_MQ_DOORBELL;
		break;
	case LPFC_SLI_INTF_IF_TYPE_2:
	case LPFC_SLI_INTF_IF_TYPE_1:
	default:
		dev_err(&phba->pcidev->dev,
			   "FATAL - unsupported SLI4 interface type - %d\n",
			   if_type);
		break;
	}
}

/**
 * lpfc_sli4_bar2_register_memmap - Set up SLI4 BAR2 register memory map.
 * @phba: pointer to lpfc hba data structure.
 * @vf: virtual function number
 *
 * This routine is invoked to set up SLI4 BAR2 doorbell register memory map
 * based on the given viftual function number, @vf.
 *
 * Return 0 if successful, otherwise -ENODEV.
 **/
static int
lpfc_sli4_bar2_register_memmap(struct lpfc_hba *phba, uint32_t vf)
{
	if (vf > LPFC_VIR_FUNC_MAX)
		return -ENODEV;

	phba->sli4_hba.RQDBregaddr = (phba->sli4_hba.drbl_regs_memmap_p +
				vf * LPFC_VFR_PAGE_SIZE +
					LPFC_ULP0_RQ_DOORBELL);
	phba->sli4_hba.WQDBregaddr = (phba->sli4_hba.drbl_regs_memmap_p +
				vf * LPFC_VFR_PAGE_SIZE +
					LPFC_ULP0_WQ_DOORBELL);
	phba->sli4_hba.CQDBregaddr = (phba->sli4_hba.drbl_regs_memmap_p +
				vf * LPFC_VFR_PAGE_SIZE +
					LPFC_EQCQ_DOORBELL);
	phba->sli4_hba.EQDBregaddr = phba->sli4_hba.CQDBregaddr;
	phba->sli4_hba.MQDBregaddr = (phba->sli4_hba.drbl_regs_memmap_p +
				vf * LPFC_VFR_PAGE_SIZE + LPFC_MQ_DOORBELL);
	phba->sli4_hba.BMBXregaddr = (phba->sli4_hba.drbl_regs_memmap_p +
				vf * LPFC_VFR_PAGE_SIZE + LPFC_BMBX);
	return 0;
}

/**
 * lpfc_create_bootstrap_mbox - Create the bootstrap mailbox
 * @phba: pointer to lpfc hba data structure.
 *
 * This routine is invoked to create the bootstrap mailbox
 * region consistent with the SLI-4 interface spec.  This
 * routine allocates all memory necessary to communicate
 * mailbox commands to the port and sets up all alignment
 * needs.  No locks are expected to be held when calling
 * this routine.
 *
 * Return codes
 * 	0 - successful
 * 	-ENOMEM - could not allocated memory.
 **/
static int
lpfc_create_bootstrap_mbox(struct lpfc_hba *phba)
{
	uint32_t bmbx_size;
	struct lpfc_dmabuf *dmabuf;
	struct dma_address *dma_address;
	uint32_t pa_addr;
	uint64_t phys_addr;

	dmabuf = kzalloc(sizeof(struct lpfc_dmabuf), GFP_KERNEL);
	if (!dmabuf)
		return -ENOMEM;

	/*
	 * The bootstrap mailbox region is comprised of 2 parts
	 * plus an alignment restriction of 16 bytes.
	 */
	bmbx_size = sizeof(struct lpfc_bmbx_create) + (LPFC_ALIGN_16_BYTE - 1);
	dmabuf->virt = dma_alloc_coherent(&phba->pcidev->dev, bmbx_size,
					  &dmabuf->phys, GFP_KERNEL);
	if (!dmabuf->virt) {
		kfree(dmabuf);
		return -ENOMEM;
	}

	/*
	 * Initialize the bootstrap mailbox pointers now so that the register
	 * operations are simple later.  The mailbox dma address is required
	 * to be 16-byte aligned.  Also align the virtual memory as each
	 * maibox is copied into the bmbx mailbox region before issuing the
	 * command to the port.
	 */
	phba->sli4_hba.bmbx.dmabuf = dmabuf;
	phba->sli4_hba.bmbx.bmbx_size = bmbx_size;

	phba->sli4_hba.bmbx.avirt = PTR_ALIGN(dmabuf->virt,
					      LPFC_ALIGN_16_BYTE);
	phba->sli4_hba.bmbx.aphys = ALIGN(dmabuf->phys,
					      LPFC_ALIGN_16_BYTE);

	/*
	 * Set the high and low physical addresses now.  The SLI4 alignment
	 * requirement is 16 bytes and the mailbox is posted to the port
	 * as two 30-bit addresses.  The other data is a bit marking whether
	 * the 30-bit address is the high or low address.
	 * Upcast bmbx aphys to 64bits so shift instruction compiles
	 * clean on 32 bit machines.
	 */
	dma_address = &phba->sli4_hba.bmbx.dma_address;
	phys_addr = (uint64_t)phba->sli4_hba.bmbx.aphys;
	pa_addr = (uint32_t) ((phys_addr >> 34) & 0x3fffffff);
	dma_address->addr_hi = (uint32_t) ((pa_addr << 2) |
					   LPFC_BMBX_BIT1_ADDR_HI);

	pa_addr = (uint32_t) ((phba->sli4_hba.bmbx.aphys >> 4) & 0x3fffffff);
	dma_address->addr_lo = (uint32_t) ((pa_addr << 2) |
					   LPFC_BMBX_BIT1_ADDR_LO);
	return 0;
}

/**
 * lpfc_destroy_bootstrap_mbox - Destroy all bootstrap mailbox resources
 * @phba: pointer to lpfc hba data structure.
 *
 * This routine is invoked to teardown the bootstrap mailbox
 * region and release all host resources. This routine requires
 * the caller to ensure all mailbox commands recovered, no
 * additional mailbox comands are sent, and interrupts are disabled
 * before calling this routine.
 *
 **/
static void
lpfc_destroy_bootstrap_mbox(struct lpfc_hba *phba)
{
	dma_free_coherent(&phba->pcidev->dev,
			  phba->sli4_hba.bmbx.bmbx_size,
			  phba->sli4_hba.bmbx.dmabuf->virt,
			  phba->sli4_hba.bmbx.dmabuf->phys);

	kfree(phba->sli4_hba.bmbx.dmabuf);
	memset(&phba->sli4_hba.bmbx, 0, sizeof(struct lpfc_bmbx));
}

static const char * const lpfc_topo_to_str[] = {
	"Loop then P2P",
	"Loopback",
	"P2P Only",
	"Unsupported",
	"Loop Only",
	"Unsupported",
	"P2P then Loop",
};

#define	LINK_FLAGS_DEF	0x0
#define	LINK_FLAGS_P2P	0x1
#define	LINK_FLAGS_LOOP	0x2
/**
 * lpfc_map_topology - Map the topology read from READ_CONFIG
 * @phba: pointer to lpfc hba data structure.
 * @rd_config: pointer to read config data
 *
 * This routine is invoked to map the topology values as read
 * from the read config mailbox command. If the persistent
 * topology feature is supported, the firmware will provide the
 * saved topology information to be used in INIT_LINK
 **/
static void
lpfc_map_topology(struct lpfc_hba *phba, struct lpfc_mbx_read_config *rd_config)
{
	u8 ptv, tf, pt;

	ptv = bf_get(lpfc_mbx_rd_conf_ptv, rd_config);
	tf = bf_get(lpfc_mbx_rd_conf_tf, rd_config);
	pt = bf_get(lpfc_mbx_rd_conf_pt, rd_config);

	lpfc_printf_log(phba, KERN_INFO, LOG_SLI,
			"2027 Read Config Data : ptv:0x%x, tf:0x%x pt:0x%x",
			 ptv, tf, pt);
	if (!ptv) {
		lpfc_printf_log(phba, KERN_WARNING, LOG_SLI,
				"2019 FW does not support persistent topology "
				"Using driver parameter defined value [%s]",
				lpfc_topo_to_str[phba->cfg_topology]);
		return;
	}
	/* FW supports persistent topology - override module parameter value */
	phba->hba_flag |= HBA_PERSISTENT_TOPO;

	/* if ASIC_GEN_NUM >= 0xC) */
	if ((bf_get(lpfc_sli_intf_if_type, &phba->sli4_hba.sli_intf) ==
		    LPFC_SLI_INTF_IF_TYPE_6) ||
	    (bf_get(lpfc_sli_intf_sli_family, &phba->sli4_hba.sli_intf) ==
		    LPFC_SLI_INTF_FAMILY_G6)) {
		if (!tf) {
			phba->cfg_topology = ((pt == LINK_FLAGS_LOOP)
					? FLAGS_TOPOLOGY_MODE_LOOP
					: FLAGS_TOPOLOGY_MODE_PT_PT);
		} else {
			phba->hba_flag &= ~HBA_PERSISTENT_TOPO;
		}
	} else { /* G5 */
		if (tf) {
			/* If topology failover set - pt is '0' or '1' */
			phba->cfg_topology = (pt ? FLAGS_TOPOLOGY_MODE_PT_LOOP :
					      FLAGS_TOPOLOGY_MODE_LOOP_PT);
		} else {
			phba->cfg_topology = ((pt == LINK_FLAGS_P2P)
					? FLAGS_TOPOLOGY_MODE_PT_PT
					: FLAGS_TOPOLOGY_MODE_LOOP);
		}
	}
	if (phba->hba_flag & HBA_PERSISTENT_TOPO) {
		lpfc_printf_log(phba, KERN_INFO, LOG_SLI,
				"2020 Using persistent topology value [%s]",
				lpfc_topo_to_str[phba->cfg_topology]);
	} else {
		lpfc_printf_log(phba, KERN_WARNING, LOG_SLI,
				"2021 Invalid topology values from FW "
				"Using driver parameter defined value [%s]",
				lpfc_topo_to_str[phba->cfg_topology]);
	}
}

/**
 * lpfc_sli4_read_config - Get the config parameters.
 * @phba: pointer to lpfc hba data structure.
 *
 * This routine is invoked to read the configuration parameters from the HBA.
 * The configuration parameters are used to set the base and maximum values
 * for RPI's XRI's VPI's VFI's and FCFIs. These values also affect the resource
 * allocation for the port.
 *
 * Return codes
 * 	0 - successful
 * 	-ENOMEM - No available memory
 *      -EIO - The mailbox failed to complete successfully.
 **/
int
lpfc_sli4_read_config(struct lpfc_hba *phba)
{
	LPFC_MBOXQ_t *pmb;
	struct lpfc_mbx_read_config *rd_config;
	union  lpfc_sli4_cfg_shdr *shdr;
	uint32_t shdr_status, shdr_add_status;
	struct lpfc_mbx_get_func_cfg *get_func_cfg;
	struct lpfc_rsrc_desc_fcfcoe *desc;
	char *pdesc_0;
	uint16_t forced_link_speed;
	uint32_t if_type, qmin;
	int length, i, rc = 0, rc2;

	pmb = (LPFC_MBOXQ_t *) mempool_alloc(phba->mbox_mem_pool, GFP_KERNEL);
	if (!pmb) {
		lpfc_printf_log(phba, KERN_ERR, LOG_TRACE_EVENT,
				"2011 Unable to allocate memory for issuing "
				"SLI_CONFIG_SPECIAL mailbox command\n");
		return -ENOMEM;
	}

	lpfc_read_config(phba, pmb);

	rc = lpfc_sli_issue_mbox(phba, pmb, MBX_POLL);
	if (rc != MBX_SUCCESS) {
		lpfc_printf_log(phba, KERN_ERR, LOG_TRACE_EVENT,
				"2012 Mailbox failed , mbxCmd x%x "
				"READ_CONFIG, mbxStatus x%x\n",
				bf_get(lpfc_mqe_command, &pmb->u.mqe),
				bf_get(lpfc_mqe_status, &pmb->u.mqe));
		rc = -EIO;
	} else {
		rd_config = &pmb->u.mqe.un.rd_config;
		if (bf_get(lpfc_mbx_rd_conf_lnk_ldv, rd_config)) {
			phba->sli4_hba.lnk_info.lnk_dv = LPFC_LNK_DAT_VAL;
			phba->sli4_hba.lnk_info.lnk_tp =
				bf_get(lpfc_mbx_rd_conf_lnk_type, rd_config);
			phba->sli4_hba.lnk_info.lnk_no =
				bf_get(lpfc_mbx_rd_conf_lnk_numb, rd_config);
			lpfc_printf_log(phba, KERN_INFO, LOG_SLI,
					"3081 lnk_type:%d, lnk_numb:%d\n",
					phba->sli4_hba.lnk_info.lnk_tp,
					phba->sli4_hba.lnk_info.lnk_no);
		} else
			lpfc_printf_log(phba, KERN_WARNING, LOG_SLI,
					"3082 Mailbox (x%x) returned ldv:x0\n",
					bf_get(lpfc_mqe_command, &pmb->u.mqe));
		if (bf_get(lpfc_mbx_rd_conf_bbscn_def, rd_config)) {
			phba->bbcredit_support = 1;
			phba->sli4_hba.bbscn_params.word0 = rd_config->word8;
		}

		phba->sli4_hba.conf_trunk =
			bf_get(lpfc_mbx_rd_conf_trunk, rd_config);
		phba->sli4_hba.extents_in_use =
			bf_get(lpfc_mbx_rd_conf_extnts_inuse, rd_config);
		phba->sli4_hba.max_cfg_param.max_xri =
			bf_get(lpfc_mbx_rd_conf_xri_count, rd_config);
		/* Reduce resource usage in kdump environment */
		if (is_kdump_kernel() &&
		    phba->sli4_hba.max_cfg_param.max_xri > 512)
			phba->sli4_hba.max_cfg_param.max_xri = 512;
		phba->sli4_hba.max_cfg_param.xri_base =
			bf_get(lpfc_mbx_rd_conf_xri_base, rd_config);
		phba->sli4_hba.max_cfg_param.max_vpi =
			bf_get(lpfc_mbx_rd_conf_vpi_count, rd_config);
		/* Limit the max we support */
		if (phba->sli4_hba.max_cfg_param.max_vpi > LPFC_MAX_VPORTS)
			phba->sli4_hba.max_cfg_param.max_vpi = LPFC_MAX_VPORTS;
		phba->sli4_hba.max_cfg_param.vpi_base =
			bf_get(lpfc_mbx_rd_conf_vpi_base, rd_config);
		phba->sli4_hba.max_cfg_param.max_rpi =
			bf_get(lpfc_mbx_rd_conf_rpi_count, rd_config);
		phba->sli4_hba.max_cfg_param.rpi_base =
			bf_get(lpfc_mbx_rd_conf_rpi_base, rd_config);
		phba->sli4_hba.max_cfg_param.max_vfi =
			bf_get(lpfc_mbx_rd_conf_vfi_count, rd_config);
		phba->sli4_hba.max_cfg_param.vfi_base =
			bf_get(lpfc_mbx_rd_conf_vfi_base, rd_config);
		phba->sli4_hba.max_cfg_param.max_fcfi =
			bf_get(lpfc_mbx_rd_conf_fcfi_count, rd_config);
		phba->sli4_hba.max_cfg_param.max_eq =
			bf_get(lpfc_mbx_rd_conf_eq_count, rd_config);
		phba->sli4_hba.max_cfg_param.max_rq =
			bf_get(lpfc_mbx_rd_conf_rq_count, rd_config);
		phba->sli4_hba.max_cfg_param.max_wq =
			bf_get(lpfc_mbx_rd_conf_wq_count, rd_config);
		phba->sli4_hba.max_cfg_param.max_cq =
			bf_get(lpfc_mbx_rd_conf_cq_count, rd_config);
		phba->lmt = bf_get(lpfc_mbx_rd_conf_lmt, rd_config);
		phba->sli4_hba.next_xri = phba->sli4_hba.max_cfg_param.xri_base;
		phba->vpi_base = phba->sli4_hba.max_cfg_param.vpi_base;
		phba->vfi_base = phba->sli4_hba.max_cfg_param.vfi_base;
		phba->max_vpi = (phba->sli4_hba.max_cfg_param.max_vpi > 0) ?
				(phba->sli4_hba.max_cfg_param.max_vpi - 1) : 0;
		phba->max_vports = phba->max_vpi;

		/* Next decide on FPIN or Signal E2E CGN support
		 * For congestion alarms and warnings valid combination are:
		 * 1. FPIN alarms / FPIN warnings
		 * 2. Signal alarms / Signal warnings
		 * 3. FPIN alarms / Signal warnings
		 * 4. Signal alarms / FPIN warnings
		 *
		 * Initialize the adapter frequency to 100 mSecs
		 */
		phba->cgn_reg_fpin = LPFC_CGN_FPIN_BOTH;
		phba->cgn_reg_signal = EDC_CG_SIG_NOTSUPPORTED;
		phba->cgn_sig_freq = lpfc_fabric_cgn_frequency;

		if (lpfc_use_cgn_signal) {
			if (bf_get(lpfc_mbx_rd_conf_wcs, rd_config)) {
				phba->cgn_reg_signal = EDC_CG_SIG_WARN_ONLY;
				phba->cgn_reg_fpin &= ~LPFC_CGN_FPIN_WARN;
			}
			if (bf_get(lpfc_mbx_rd_conf_acs, rd_config)) {
				/* MUST support both alarm and warning
				 * because EDC does not support alarm alone.
				 */
				if (phba->cgn_reg_signal !=
				    EDC_CG_SIG_WARN_ONLY) {
					/* Must support both or none */
					phba->cgn_reg_fpin = LPFC_CGN_FPIN_BOTH;
					phba->cgn_reg_signal =
						EDC_CG_SIG_NOTSUPPORTED;
				} else {
					phba->cgn_reg_signal =
						EDC_CG_SIG_WARN_ALARM;
					phba->cgn_reg_fpin =
						LPFC_CGN_FPIN_NONE;
				}
			}
		}

		/* Set the congestion initial signal and fpin values. */
		phba->cgn_init_reg_fpin = phba->cgn_reg_fpin;
		phba->cgn_init_reg_signal = phba->cgn_reg_signal;

		lpfc_printf_log(phba, KERN_INFO, LOG_CGN_MGMT,
				"6446 READ_CONFIG reg_sig x%x reg_fpin:x%x\n",
				phba->cgn_reg_signal, phba->cgn_reg_fpin);

		lpfc_map_topology(phba, rd_config);
		lpfc_printf_log(phba, KERN_INFO, LOG_SLI,
				"2003 cfg params Extents? %d "
				"XRI(B:%d M:%d), "
				"VPI(B:%d M:%d) "
				"VFI(B:%d M:%d) "
				"RPI(B:%d M:%d) "
				"FCFI:%d EQ:%d CQ:%d WQ:%d RQ:%d lmt:x%x\n",
				phba->sli4_hba.extents_in_use,
				phba->sli4_hba.max_cfg_param.xri_base,
				phba->sli4_hba.max_cfg_param.max_xri,
				phba->sli4_hba.max_cfg_param.vpi_base,
				phba->sli4_hba.max_cfg_param.max_vpi,
				phba->sli4_hba.max_cfg_param.vfi_base,
				phba->sli4_hba.max_cfg_param.max_vfi,
				phba->sli4_hba.max_cfg_param.rpi_base,
				phba->sli4_hba.max_cfg_param.max_rpi,
				phba->sli4_hba.max_cfg_param.max_fcfi,
				phba->sli4_hba.max_cfg_param.max_eq,
				phba->sli4_hba.max_cfg_param.max_cq,
				phba->sli4_hba.max_cfg_param.max_wq,
				phba->sli4_hba.max_cfg_param.max_rq,
				phba->lmt);

		/*
		 * Calculate queue resources based on how
		 * many WQ/CQ/EQs are available.
		 */
		qmin = phba->sli4_hba.max_cfg_param.max_wq;
		if (phba->sli4_hba.max_cfg_param.max_cq < qmin)
			qmin = phba->sli4_hba.max_cfg_param.max_cq;
		if (phba->sli4_hba.max_cfg_param.max_eq < qmin)
			qmin = phba->sli4_hba.max_cfg_param.max_eq;
		/*
		 * Whats left after this can go toward NVME / FCP.
		 * The minus 4 accounts for ELS, NVME LS, MBOX
		 * plus one extra. When configured for
		 * NVMET, FCP io channel WQs are not created.
		 */
		qmin -= 4;

		/* Check to see if there is enough for NVME */
		if ((phba->cfg_irq_chann > qmin) ||
		    (phba->cfg_hdw_queue > qmin)) {
			lpfc_printf_log(phba, KERN_ERR, LOG_TRACE_EVENT,
					"2005 Reducing Queues - "
					"FW resource limitation: "
					"WQ %d CQ %d EQ %d: min %d: "
					"IRQ %d HDWQ %d\n",
					phba->sli4_hba.max_cfg_param.max_wq,
					phba->sli4_hba.max_cfg_param.max_cq,
					phba->sli4_hba.max_cfg_param.max_eq,
					qmin, phba->cfg_irq_chann,
					phba->cfg_hdw_queue);

			if (phba->cfg_irq_chann > qmin)
				phba->cfg_irq_chann = qmin;
			if (phba->cfg_hdw_queue > qmin)
				phba->cfg_hdw_queue = qmin;
		}
	}

	if (rc)
		goto read_cfg_out;

	/* Update link speed if forced link speed is supported */
	if_type = bf_get(lpfc_sli_intf_if_type, &phba->sli4_hba.sli_intf);
	if (if_type >= LPFC_SLI_INTF_IF_TYPE_2) {
		forced_link_speed =
			bf_get(lpfc_mbx_rd_conf_link_speed, rd_config);
		if (forced_link_speed) {
			phba->hba_flag |= HBA_FORCED_LINK_SPEED;

			switch (forced_link_speed) {
			case LINK_SPEED_1G:
				phba->cfg_link_speed =
					LPFC_USER_LINK_SPEED_1G;
				break;
			case LINK_SPEED_2G:
				phba->cfg_link_speed =
					LPFC_USER_LINK_SPEED_2G;
				break;
			case LINK_SPEED_4G:
				phba->cfg_link_speed =
					LPFC_USER_LINK_SPEED_4G;
				break;
			case LINK_SPEED_8G:
				phba->cfg_link_speed =
					LPFC_USER_LINK_SPEED_8G;
				break;
			case LINK_SPEED_10G:
				phba->cfg_link_speed =
					LPFC_USER_LINK_SPEED_10G;
				break;
			case LINK_SPEED_16G:
				phba->cfg_link_speed =
					LPFC_USER_LINK_SPEED_16G;
				break;
			case LINK_SPEED_32G:
				phba->cfg_link_speed =
					LPFC_USER_LINK_SPEED_32G;
				break;
			case LINK_SPEED_64G:
				phba->cfg_link_speed =
					LPFC_USER_LINK_SPEED_64G;
				break;
			case 0xffff:
				phba->cfg_link_speed =
					LPFC_USER_LINK_SPEED_AUTO;
				break;
			default:
				lpfc_printf_log(phba, KERN_ERR,
						LOG_TRACE_EVENT,
						"0047 Unrecognized link "
						"speed : %d\n",
						forced_link_speed);
				phba->cfg_link_speed =
					LPFC_USER_LINK_SPEED_AUTO;
			}
		}
	}

	/* Reset the DFT_HBA_Q_DEPTH to the max xri  */
	length = phba->sli4_hba.max_cfg_param.max_xri -
			lpfc_sli4_get_els_iocb_cnt(phba);
	if (phba->cfg_hba_queue_depth > length) {
		lpfc_printf_log(phba, KERN_WARNING, LOG_INIT,
				"3361 HBA queue depth changed from %d to %d\n",
				phba->cfg_hba_queue_depth, length);
		phba->cfg_hba_queue_depth = length;
	}

	if (bf_get(lpfc_sli_intf_if_type, &phba->sli4_hba.sli_intf) <
	    LPFC_SLI_INTF_IF_TYPE_2)
		goto read_cfg_out;

	/* get the pf# and vf# for SLI4 if_type 2 port */
	length = (sizeof(struct lpfc_mbx_get_func_cfg) -
		  sizeof(struct lpfc_sli4_cfg_mhdr));
	lpfc_sli4_config(phba, pmb, LPFC_MBOX_SUBSYSTEM_COMMON,
			 LPFC_MBOX_OPCODE_GET_FUNCTION_CONFIG,
			 length, LPFC_SLI4_MBX_EMBED);

	rc2 = lpfc_sli_issue_mbox(phba, pmb, MBX_POLL);
	shdr = (union lpfc_sli4_cfg_shdr *)
				&pmb->u.mqe.un.sli4_config.header.cfg_shdr;
	shdr_status = bf_get(lpfc_mbox_hdr_status, &shdr->response);
	shdr_add_status = bf_get(lpfc_mbox_hdr_add_status, &shdr->response);
	if (rc2 || shdr_status || shdr_add_status) {
		lpfc_printf_log(phba, KERN_ERR, LOG_TRACE_EVENT,
				"3026 Mailbox failed , mbxCmd x%x "
				"GET_FUNCTION_CONFIG, mbxStatus x%x\n",
				bf_get(lpfc_mqe_command, &pmb->u.mqe),
				bf_get(lpfc_mqe_status, &pmb->u.mqe));
		goto read_cfg_out;
	}

	/* search for fc_fcoe resrouce descriptor */
	get_func_cfg = &pmb->u.mqe.un.get_func_cfg;

	pdesc_0 = (char *)&get_func_cfg->func_cfg.desc[0];
	desc = (struct lpfc_rsrc_desc_fcfcoe *)pdesc_0;
	length = bf_get(lpfc_rsrc_desc_fcfcoe_length, desc);
	if (length == LPFC_RSRC_DESC_TYPE_FCFCOE_V0_RSVD)
		length = LPFC_RSRC_DESC_TYPE_FCFCOE_V0_LENGTH;
	else if (length != LPFC_RSRC_DESC_TYPE_FCFCOE_V1_LENGTH)
		goto read_cfg_out;

	for (i = 0; i < LPFC_RSRC_DESC_MAX_NUM; i++) {
		desc = (struct lpfc_rsrc_desc_fcfcoe *)(pdesc_0 + length * i);
		if (LPFC_RSRC_DESC_TYPE_FCFCOE ==
		    bf_get(lpfc_rsrc_desc_fcfcoe_type, desc)) {
			phba->sli4_hba.iov.pf_number =
				bf_get(lpfc_rsrc_desc_fcfcoe_pfnum, desc);
			phba->sli4_hba.iov.vf_number =
				bf_get(lpfc_rsrc_desc_fcfcoe_vfnum, desc);
			break;
		}
	}

	if (i < LPFC_RSRC_DESC_MAX_NUM)
		lpfc_printf_log(phba, KERN_INFO, LOG_SLI,
				"3027 GET_FUNCTION_CONFIG: pf_number:%d, "
				"vf_number:%d\n", phba->sli4_hba.iov.pf_number,
				phba->sli4_hba.iov.vf_number);
	else
		lpfc_printf_log(phba, KERN_ERR, LOG_TRACE_EVENT,
				"3028 GET_FUNCTION_CONFIG: failed to find "
				"Resource Descriptor:x%x\n",
				LPFC_RSRC_DESC_TYPE_FCFCOE);

read_cfg_out:
	mempool_free(pmb, phba->mbox_mem_pool);
	return rc;
}

/**
 * lpfc_setup_endian_order - Write endian order to an SLI4 if_type 0 port.
 * @phba: pointer to lpfc hba data structure.
 *
 * This routine is invoked to setup the port-side endian order when
 * the port if_type is 0.  This routine has no function for other
 * if_types.
 *
 * Return codes
 * 	0 - successful
 * 	-ENOMEM - No available memory
 *      -EIO - The mailbox failed to complete successfully.
 **/
static int
lpfc_setup_endian_order(struct lpfc_hba *phba)
{
	LPFC_MBOXQ_t *mboxq;
	uint32_t if_type, rc = 0;
	uint32_t endian_mb_data[2] = {HOST_ENDIAN_LOW_WORD0,
				      HOST_ENDIAN_HIGH_WORD1};

	if_type = bf_get(lpfc_sli_intf_if_type, &phba->sli4_hba.sli_intf);
	switch (if_type) {
	case LPFC_SLI_INTF_IF_TYPE_0:
		mboxq = (LPFC_MBOXQ_t *) mempool_alloc(phba->mbox_mem_pool,
						       GFP_KERNEL);
		if (!mboxq) {
			lpfc_printf_log(phba, KERN_ERR, LOG_TRACE_EVENT,
					"0492 Unable to allocate memory for "
					"issuing SLI_CONFIG_SPECIAL mailbox "
					"command\n");
			return -ENOMEM;
		}

		/*
		 * The SLI4_CONFIG_SPECIAL mailbox command requires the first
		 * two words to contain special data values and no other data.
		 */
		memset(mboxq, 0, sizeof(LPFC_MBOXQ_t));
		memcpy(&mboxq->u.mqe, &endian_mb_data, sizeof(endian_mb_data));
		rc = lpfc_sli_issue_mbox(phba, mboxq, MBX_POLL);
		if (rc != MBX_SUCCESS) {
			lpfc_printf_log(phba, KERN_ERR, LOG_TRACE_EVENT,
					"0493 SLI_CONFIG_SPECIAL mailbox "
					"failed with status x%x\n",
					rc);
			rc = -EIO;
		}
		mempool_free(mboxq, phba->mbox_mem_pool);
		break;
	case LPFC_SLI_INTF_IF_TYPE_6:
	case LPFC_SLI_INTF_IF_TYPE_2:
	case LPFC_SLI_INTF_IF_TYPE_1:
	default:
		break;
	}
	return rc;
}

/**
 * lpfc_sli4_queue_verify - Verify and update EQ counts
 * @phba: pointer to lpfc hba data structure.
 *
 * This routine is invoked to check the user settable queue counts for EQs.
 * After this routine is called the counts will be set to valid values that
 * adhere to the constraints of the system's interrupt vectors and the port's
 * queue resources.
 *
 * Return codes
 *      0 - successful
 *      -ENOMEM - No available memory
 **/
static int
lpfc_sli4_queue_verify(struct lpfc_hba *phba)
{
	/*
	 * Sanity check for configured queue parameters against the run-time
	 * device parameters
	 */

	if (phba->nvmet_support) {
		if (phba->cfg_hdw_queue < phba->cfg_nvmet_mrq)
			phba->cfg_nvmet_mrq = phba->cfg_hdw_queue;
		if (phba->cfg_nvmet_mrq > LPFC_NVMET_MRQ_MAX)
			phba->cfg_nvmet_mrq = LPFC_NVMET_MRQ_MAX;
	}

	lpfc_printf_log(phba, KERN_ERR, LOG_INIT,
			"2574 IO channels: hdwQ %d IRQ %d MRQ: %d\n",
			phba->cfg_hdw_queue, phba->cfg_irq_chann,
			phba->cfg_nvmet_mrq);

	/* Get EQ depth from module parameter, fake the default for now */
	phba->sli4_hba.eq_esize = LPFC_EQE_SIZE_4B;
	phba->sli4_hba.eq_ecount = LPFC_EQE_DEF_COUNT;

	/* Get CQ depth from module parameter, fake the default for now */
	phba->sli4_hba.cq_esize = LPFC_CQE_SIZE;
	phba->sli4_hba.cq_ecount = LPFC_CQE_DEF_COUNT;
	return 0;
}

static int
lpfc_alloc_io_wq_cq(struct lpfc_hba *phba, int idx)
{
	struct lpfc_queue *qdesc;
	u32 wqesize;
	int cpu;

	cpu = lpfc_find_cpu_handle(phba, idx, LPFC_FIND_BY_HDWQ);
	/* Create Fast Path IO CQs */
	if (phba->enab_exp_wqcq_pages)
		/* Increase the CQ size when WQEs contain an embedded cdb */
		qdesc = lpfc_sli4_queue_alloc(phba, LPFC_EXPANDED_PAGE_SIZE,
					      phba->sli4_hba.cq_esize,
					      LPFC_CQE_EXP_COUNT, cpu);

	else
		qdesc = lpfc_sli4_queue_alloc(phba, LPFC_DEFAULT_PAGE_SIZE,
					      phba->sli4_hba.cq_esize,
					      phba->sli4_hba.cq_ecount, cpu);
	if (!qdesc) {
		lpfc_printf_log(phba, KERN_ERR, LOG_TRACE_EVENT,
				"0499 Failed allocate fast-path IO CQ (%d)\n",
				idx);
		return 1;
	}
	qdesc->qe_valid = 1;
	qdesc->hdwq = idx;
	qdesc->chann = cpu;
	phba->sli4_hba.hdwq[idx].io_cq = qdesc;

	/* Create Fast Path IO WQs */
	if (phba->enab_exp_wqcq_pages) {
		/* Increase the WQ size when WQEs contain an embedded cdb */
		wqesize = (phba->fcp_embed_io) ?
			LPFC_WQE128_SIZE : phba->sli4_hba.wq_esize;
		qdesc = lpfc_sli4_queue_alloc(phba, LPFC_EXPANDED_PAGE_SIZE,
					      wqesize,
					      LPFC_WQE_EXP_COUNT, cpu);
	} else
		qdesc = lpfc_sli4_queue_alloc(phba, LPFC_DEFAULT_PAGE_SIZE,
					      phba->sli4_hba.wq_esize,
					      phba->sli4_hba.wq_ecount, cpu);

	if (!qdesc) {
		lpfc_printf_log(phba, KERN_ERR, LOG_TRACE_EVENT,
				"0503 Failed allocate fast-path IO WQ (%d)\n",
				idx);
		return 1;
	}
	qdesc->hdwq = idx;
	qdesc->chann = cpu;
	phba->sli4_hba.hdwq[idx].io_wq = qdesc;
	list_add_tail(&qdesc->wq_list, &phba->sli4_hba.lpfc_wq_list);
	return 0;
}

/**
 * lpfc_sli4_queue_create - Create all the SLI4 queues
 * @phba: pointer to lpfc hba data structure.
 *
 * This routine is invoked to allocate all the SLI4 queues for the FCoE HBA
 * operation. For each SLI4 queue type, the parameters such as queue entry
 * count (queue depth) shall be taken from the module parameter. For now,
 * we just use some constant number as place holder.
 *
 * Return codes
 *      0 - successful
 *      -ENOMEM - No availble memory
 *      -EIO - The mailbox failed to complete successfully.
 **/
int
lpfc_sli4_queue_create(struct lpfc_hba *phba)
{
	struct lpfc_queue *qdesc;
	int idx, cpu, eqcpu;
	struct lpfc_sli4_hdw_queue *qp;
	struct lpfc_vector_map_info *cpup;
	struct lpfc_vector_map_info *eqcpup;
	struct lpfc_eq_intr_info *eqi;

	/*
	 * Create HBA Record arrays.
	 * Both NVME and FCP will share that same vectors / EQs
	 */
	phba->sli4_hba.mq_esize = LPFC_MQE_SIZE;
	phba->sli4_hba.mq_ecount = LPFC_MQE_DEF_COUNT;
	phba->sli4_hba.wq_esize = LPFC_WQE_SIZE;
	phba->sli4_hba.wq_ecount = LPFC_WQE_DEF_COUNT;
	phba->sli4_hba.rq_esize = LPFC_RQE_SIZE;
	phba->sli4_hba.rq_ecount = LPFC_RQE_DEF_COUNT;
	phba->sli4_hba.eq_esize = LPFC_EQE_SIZE_4B;
	phba->sli4_hba.eq_ecount = LPFC_EQE_DEF_COUNT;
	phba->sli4_hba.cq_esize = LPFC_CQE_SIZE;
	phba->sli4_hba.cq_ecount = LPFC_CQE_DEF_COUNT;

	if (!phba->sli4_hba.hdwq) {
		phba->sli4_hba.hdwq = kcalloc(
			phba->cfg_hdw_queue, sizeof(struct lpfc_sli4_hdw_queue),
			GFP_KERNEL);
		if (!phba->sli4_hba.hdwq) {
			lpfc_printf_log(phba, KERN_ERR, LOG_TRACE_EVENT,
					"6427 Failed allocate memory for "
					"fast-path Hardware Queue array\n");
			goto out_error;
		}
		/* Prepare hardware queues to take IO buffers */
		for (idx = 0; idx < phba->cfg_hdw_queue; idx++) {
			qp = &phba->sli4_hba.hdwq[idx];
			spin_lock_init(&qp->io_buf_list_get_lock);
			spin_lock_init(&qp->io_buf_list_put_lock);
			INIT_LIST_HEAD(&qp->lpfc_io_buf_list_get);
			INIT_LIST_HEAD(&qp->lpfc_io_buf_list_put);
			qp->get_io_bufs = 0;
			qp->put_io_bufs = 0;
			qp->total_io_bufs = 0;
			spin_lock_init(&qp->abts_io_buf_list_lock);
			INIT_LIST_HEAD(&qp->lpfc_abts_io_buf_list);
			qp->abts_scsi_io_bufs = 0;
			qp->abts_nvme_io_bufs = 0;
			INIT_LIST_HEAD(&qp->sgl_list);
			INIT_LIST_HEAD(&qp->cmd_rsp_buf_list);
			spin_lock_init(&qp->hdwq_lock);
		}
	}

	if (phba->cfg_enable_fc4_type & LPFC_ENABLE_NVME) {
		if (phba->nvmet_support) {
			phba->sli4_hba.nvmet_cqset = kcalloc(
					phba->cfg_nvmet_mrq,
					sizeof(struct lpfc_queue *),
					GFP_KERNEL);
			if (!phba->sli4_hba.nvmet_cqset) {
				lpfc_printf_log(phba, KERN_ERR, LOG_TRACE_EVENT,
					"3121 Fail allocate memory for "
					"fast-path CQ set array\n");
				goto out_error;
			}
			phba->sli4_hba.nvmet_mrq_hdr = kcalloc(
					phba->cfg_nvmet_mrq,
					sizeof(struct lpfc_queue *),
					GFP_KERNEL);
			if (!phba->sli4_hba.nvmet_mrq_hdr) {
				lpfc_printf_log(phba, KERN_ERR, LOG_TRACE_EVENT,
					"3122 Fail allocate memory for "
					"fast-path RQ set hdr array\n");
				goto out_error;
			}
			phba->sli4_hba.nvmet_mrq_data = kcalloc(
					phba->cfg_nvmet_mrq,
					sizeof(struct lpfc_queue *),
					GFP_KERNEL);
			if (!phba->sli4_hba.nvmet_mrq_data) {
				lpfc_printf_log(phba, KERN_ERR, LOG_TRACE_EVENT,
					"3124 Fail allocate memory for "
					"fast-path RQ set data array\n");
				goto out_error;
			}
		}
	}

	INIT_LIST_HEAD(&phba->sli4_hba.lpfc_wq_list);

	/* Create HBA Event Queues (EQs) */
	for_each_present_cpu(cpu) {
		/* We only want to create 1 EQ per vector, even though
		 * multiple CPUs might be using that vector. so only
		 * selects the CPUs that are LPFC_CPU_FIRST_IRQ.
		 */
		cpup = &phba->sli4_hba.cpu_map[cpu];
		if (!(cpup->flag & LPFC_CPU_FIRST_IRQ))
			continue;

		/* Get a ptr to the Hardware Queue associated with this CPU */
		qp = &phba->sli4_hba.hdwq[cpup->hdwq];

		/* Allocate an EQ */
		qdesc = lpfc_sli4_queue_alloc(phba, LPFC_DEFAULT_PAGE_SIZE,
					      phba->sli4_hba.eq_esize,
					      phba->sli4_hba.eq_ecount, cpu);
		if (!qdesc) {
			lpfc_printf_log(phba, KERN_ERR, LOG_TRACE_EVENT,
					"0497 Failed allocate EQ (%d)\n",
					cpup->hdwq);
			goto out_error;
		}
		qdesc->qe_valid = 1;
		qdesc->hdwq = cpup->hdwq;
		qdesc->chann = cpu; /* First CPU this EQ is affinitized to */
		qdesc->last_cpu = qdesc->chann;

		/* Save the allocated EQ in the Hardware Queue */
		qp->hba_eq = qdesc;

		eqi = per_cpu_ptr(phba->sli4_hba.eq_info, qdesc->last_cpu);
		list_add(&qdesc->cpu_list, &eqi->list);
	}

	/* Now we need to populate the other Hardware Queues, that share
	 * an IRQ vector, with the associated EQ ptr.
	 */
	for_each_present_cpu(cpu) {
		cpup = &phba->sli4_hba.cpu_map[cpu];

		/* Check for EQ already allocated in previous loop */
		if (cpup->flag & LPFC_CPU_FIRST_IRQ)
			continue;

		/* Check for multiple CPUs per hdwq */
		qp = &phba->sli4_hba.hdwq[cpup->hdwq];
		if (qp->hba_eq)
			continue;

		/* We need to share an EQ for this hdwq */
		eqcpu = lpfc_find_cpu_handle(phba, cpup->eq, LPFC_FIND_BY_EQ);
		eqcpup = &phba->sli4_hba.cpu_map[eqcpu];
		qp->hba_eq = phba->sli4_hba.hdwq[eqcpup->hdwq].hba_eq;
	}

	/* Allocate IO Path SLI4 CQ/WQs */
	for (idx = 0; idx < phba->cfg_hdw_queue; idx++) {
		if (lpfc_alloc_io_wq_cq(phba, idx))
			goto out_error;
	}

	if (phba->nvmet_support) {
		for (idx = 0; idx < phba->cfg_nvmet_mrq; idx++) {
			cpu = lpfc_find_cpu_handle(phba, idx,
						   LPFC_FIND_BY_HDWQ);
			qdesc = lpfc_sli4_queue_alloc(phba,
						      LPFC_DEFAULT_PAGE_SIZE,
						      phba->sli4_hba.cq_esize,
						      phba->sli4_hba.cq_ecount,
						      cpu);
			if (!qdesc) {
				lpfc_printf_log(phba, KERN_ERR, LOG_TRACE_EVENT,
						"3142 Failed allocate NVME "
						"CQ Set (%d)\n", idx);
				goto out_error;
			}
			qdesc->qe_valid = 1;
			qdesc->hdwq = idx;
			qdesc->chann = cpu;
			phba->sli4_hba.nvmet_cqset[idx] = qdesc;
		}
	}

	/*
	 * Create Slow Path Completion Queues (CQs)
	 */

	cpu = lpfc_find_cpu_handle(phba, 0, LPFC_FIND_BY_EQ);
	/* Create slow-path Mailbox Command Complete Queue */
	qdesc = lpfc_sli4_queue_alloc(phba, LPFC_DEFAULT_PAGE_SIZE,
				      phba->sli4_hba.cq_esize,
				      phba->sli4_hba.cq_ecount, cpu);
	if (!qdesc) {
		lpfc_printf_log(phba, KERN_ERR, LOG_TRACE_EVENT,
				"0500 Failed allocate slow-path mailbox CQ\n");
		goto out_error;
	}
	qdesc->qe_valid = 1;
	phba->sli4_hba.mbx_cq = qdesc;

	/* Create slow-path ELS Complete Queue */
	qdesc = lpfc_sli4_queue_alloc(phba, LPFC_DEFAULT_PAGE_SIZE,
				      phba->sli4_hba.cq_esize,
				      phba->sli4_hba.cq_ecount, cpu);
	if (!qdesc) {
		lpfc_printf_log(phba, KERN_ERR, LOG_TRACE_EVENT,
				"0501 Failed allocate slow-path ELS CQ\n");
		goto out_error;
	}
	qdesc->qe_valid = 1;
	qdesc->chann = cpu;
	phba->sli4_hba.els_cq = qdesc;


	/*
	 * Create Slow Path Work Queues (WQs)
	 */

	/* Create Mailbox Command Queue */

	qdesc = lpfc_sli4_queue_alloc(phba, LPFC_DEFAULT_PAGE_SIZE,
				      phba->sli4_hba.mq_esize,
				      phba->sli4_hba.mq_ecount, cpu);
	if (!qdesc) {
		lpfc_printf_log(phba, KERN_ERR, LOG_TRACE_EVENT,
				"0505 Failed allocate slow-path MQ\n");
		goto out_error;
	}
	qdesc->chann = cpu;
	phba->sli4_hba.mbx_wq = qdesc;

	/*
	 * Create ELS Work Queues
	 */

	/* Create slow-path ELS Work Queue */
	qdesc = lpfc_sli4_queue_alloc(phba, LPFC_DEFAULT_PAGE_SIZE,
				      phba->sli4_hba.wq_esize,
				      phba->sli4_hba.wq_ecount, cpu);
	if (!qdesc) {
		lpfc_printf_log(phba, KERN_ERR, LOG_TRACE_EVENT,
				"0504 Failed allocate slow-path ELS WQ\n");
		goto out_error;
	}
	qdesc->chann = cpu;
	phba->sli4_hba.els_wq = qdesc;
	list_add_tail(&qdesc->wq_list, &phba->sli4_hba.lpfc_wq_list);

	if (phba->cfg_enable_fc4_type & LPFC_ENABLE_NVME) {
		/* Create NVME LS Complete Queue */
		qdesc = lpfc_sli4_queue_alloc(phba, LPFC_DEFAULT_PAGE_SIZE,
					      phba->sli4_hba.cq_esize,
					      phba->sli4_hba.cq_ecount, cpu);
		if (!qdesc) {
			lpfc_printf_log(phba, KERN_ERR, LOG_TRACE_EVENT,
					"6079 Failed allocate NVME LS CQ\n");
			goto out_error;
		}
		qdesc->chann = cpu;
		qdesc->qe_valid = 1;
		phba->sli4_hba.nvmels_cq = qdesc;

		/* Create NVME LS Work Queue */
		qdesc = lpfc_sli4_queue_alloc(phba, LPFC_DEFAULT_PAGE_SIZE,
					      phba->sli4_hba.wq_esize,
					      phba->sli4_hba.wq_ecount, cpu);
		if (!qdesc) {
			lpfc_printf_log(phba, KERN_ERR, LOG_TRACE_EVENT,
					"6080 Failed allocate NVME LS WQ\n");
			goto out_error;
		}
		qdesc->chann = cpu;
		phba->sli4_hba.nvmels_wq = qdesc;
		list_add_tail(&qdesc->wq_list, &phba->sli4_hba.lpfc_wq_list);
	}

	/*
	 * Create Receive Queue (RQ)
	 */

	/* Create Receive Queue for header */
	qdesc = lpfc_sli4_queue_alloc(phba, LPFC_DEFAULT_PAGE_SIZE,
				      phba->sli4_hba.rq_esize,
				      phba->sli4_hba.rq_ecount, cpu);
	if (!qdesc) {
		lpfc_printf_log(phba, KERN_ERR, LOG_TRACE_EVENT,
				"0506 Failed allocate receive HRQ\n");
		goto out_error;
	}
	phba->sli4_hba.hdr_rq = qdesc;

	/* Create Receive Queue for data */
	qdesc = lpfc_sli4_queue_alloc(phba, LPFC_DEFAULT_PAGE_SIZE,
				      phba->sli4_hba.rq_esize,
				      phba->sli4_hba.rq_ecount, cpu);
	if (!qdesc) {
		lpfc_printf_log(phba, KERN_ERR, LOG_TRACE_EVENT,
				"0507 Failed allocate receive DRQ\n");
		goto out_error;
	}
	phba->sli4_hba.dat_rq = qdesc;

	if ((phba->cfg_enable_fc4_type & LPFC_ENABLE_NVME) &&
	    phba->nvmet_support) {
		for (idx = 0; idx < phba->cfg_nvmet_mrq; idx++) {
			cpu = lpfc_find_cpu_handle(phba, idx,
						   LPFC_FIND_BY_HDWQ);
			/* Create NVMET Receive Queue for header */
			qdesc = lpfc_sli4_queue_alloc(phba,
						      LPFC_DEFAULT_PAGE_SIZE,
						      phba->sli4_hba.rq_esize,
						      LPFC_NVMET_RQE_DEF_COUNT,
						      cpu);
			if (!qdesc) {
				lpfc_printf_log(phba, KERN_ERR, LOG_TRACE_EVENT,
						"3146 Failed allocate "
						"receive HRQ\n");
				goto out_error;
			}
			qdesc->hdwq = idx;
			phba->sli4_hba.nvmet_mrq_hdr[idx] = qdesc;

			/* Only needed for header of RQ pair */
			qdesc->rqbp = kzalloc_node(sizeof(*qdesc->rqbp),
						   GFP_KERNEL,
						   cpu_to_node(cpu));
			if (qdesc->rqbp == NULL) {
				lpfc_printf_log(phba, KERN_ERR, LOG_TRACE_EVENT,
						"6131 Failed allocate "
						"Header RQBP\n");
				goto out_error;
			}

			/* Put list in known state in case driver load fails. */
			INIT_LIST_HEAD(&qdesc->rqbp->rqb_buffer_list);

			/* Create NVMET Receive Queue for data */
			qdesc = lpfc_sli4_queue_alloc(phba,
						      LPFC_DEFAULT_PAGE_SIZE,
						      phba->sli4_hba.rq_esize,
						      LPFC_NVMET_RQE_DEF_COUNT,
						      cpu);
			if (!qdesc) {
				lpfc_printf_log(phba, KERN_ERR, LOG_TRACE_EVENT,
						"3156 Failed allocate "
						"receive DRQ\n");
				goto out_error;
			}
			qdesc->hdwq = idx;
			phba->sli4_hba.nvmet_mrq_data[idx] = qdesc;
		}
	}

	/* Clear NVME stats */
	if (phba->cfg_enable_fc4_type & LPFC_ENABLE_NVME) {
		for (idx = 0; idx < phba->cfg_hdw_queue; idx++) {
			memset(&phba->sli4_hba.hdwq[idx].nvme_cstat, 0,
			       sizeof(phba->sli4_hba.hdwq[idx].nvme_cstat));
		}
	}

	/* Clear SCSI stats */
	if (phba->cfg_enable_fc4_type & LPFC_ENABLE_FCP) {
		for (idx = 0; idx < phba->cfg_hdw_queue; idx++) {
			memset(&phba->sli4_hba.hdwq[idx].scsi_cstat, 0,
			       sizeof(phba->sli4_hba.hdwq[idx].scsi_cstat));
		}
	}

	return 0;

out_error:
	lpfc_sli4_queue_destroy(phba);
	return -ENOMEM;
}

static inline void
__lpfc_sli4_release_queue(struct lpfc_queue **qp)
{
	if (*qp != NULL) {
		lpfc_sli4_queue_free(*qp);
		*qp = NULL;
	}
}

static inline void
lpfc_sli4_release_queues(struct lpfc_queue ***qs, int max)
{
	int idx;

	if (*qs == NULL)
		return;

	for (idx = 0; idx < max; idx++)
		__lpfc_sli4_release_queue(&(*qs)[idx]);

	kfree(*qs);
	*qs = NULL;
}

static inline void
lpfc_sli4_release_hdwq(struct lpfc_hba *phba)
{
	struct lpfc_sli4_hdw_queue *hdwq;
	struct lpfc_queue *eq;
	uint32_t idx;

	hdwq = phba->sli4_hba.hdwq;

	/* Loop thru all Hardware Queues */
	for (idx = 0; idx < phba->cfg_hdw_queue; idx++) {
		/* Free the CQ/WQ corresponding to the Hardware Queue */
		lpfc_sli4_queue_free(hdwq[idx].io_cq);
		lpfc_sli4_queue_free(hdwq[idx].io_wq);
		hdwq[idx].hba_eq = NULL;
		hdwq[idx].io_cq = NULL;
		hdwq[idx].io_wq = NULL;
		if (phba->cfg_xpsgl && !phba->nvmet_support)
			lpfc_free_sgl_per_hdwq(phba, &hdwq[idx]);
		lpfc_free_cmd_rsp_buf_per_hdwq(phba, &hdwq[idx]);
	}
	/* Loop thru all IRQ vectors */
	for (idx = 0; idx < phba->cfg_irq_chann; idx++) {
		/* Free the EQ corresponding to the IRQ vector */
		eq = phba->sli4_hba.hba_eq_hdl[idx].eq;
		lpfc_sli4_queue_free(eq);
		phba->sli4_hba.hba_eq_hdl[idx].eq = NULL;
	}
}

/**
 * lpfc_sli4_queue_destroy - Destroy all the SLI4 queues
 * @phba: pointer to lpfc hba data structure.
 *
 * This routine is invoked to release all the SLI4 queues with the FCoE HBA
 * operation.
 *
 * Return codes
 *      0 - successful
 *      -ENOMEM - No available memory
 *      -EIO - The mailbox failed to complete successfully.
 **/
void
lpfc_sli4_queue_destroy(struct lpfc_hba *phba)
{
	/*
	 * Set FREE_INIT before beginning to free the queues.
	 * Wait until the users of queues to acknowledge to
	 * release queues by clearing FREE_WAIT.
	 */
	spin_lock_irq(&phba->hbalock);
	phba->sli.sli_flag |= LPFC_QUEUE_FREE_INIT;
	while (phba->sli.sli_flag & LPFC_QUEUE_FREE_WAIT) {
		spin_unlock_irq(&phba->hbalock);
		msleep(20);
		spin_lock_irq(&phba->hbalock);
	}
	spin_unlock_irq(&phba->hbalock);

	lpfc_sli4_cleanup_poll_list(phba);

	/* Release HBA eqs */
	if (phba->sli4_hba.hdwq)
		lpfc_sli4_release_hdwq(phba);

	if (phba->nvmet_support) {
		lpfc_sli4_release_queues(&phba->sli4_hba.nvmet_cqset,
					 phba->cfg_nvmet_mrq);

		lpfc_sli4_release_queues(&phba->sli4_hba.nvmet_mrq_hdr,
					 phba->cfg_nvmet_mrq);
		lpfc_sli4_release_queues(&phba->sli4_hba.nvmet_mrq_data,
					 phba->cfg_nvmet_mrq);
	}

	/* Release mailbox command work queue */
	__lpfc_sli4_release_queue(&phba->sli4_hba.mbx_wq);

	/* Release ELS work queue */
	__lpfc_sli4_release_queue(&phba->sli4_hba.els_wq);

	/* Release ELS work queue */
	__lpfc_sli4_release_queue(&phba->sli4_hba.nvmels_wq);

	/* Release unsolicited receive queue */
	__lpfc_sli4_release_queue(&phba->sli4_hba.hdr_rq);
	__lpfc_sli4_release_queue(&phba->sli4_hba.dat_rq);

	/* Release ELS complete queue */
	__lpfc_sli4_release_queue(&phba->sli4_hba.els_cq);

	/* Release NVME LS complete queue */
	__lpfc_sli4_release_queue(&phba->sli4_hba.nvmels_cq);

	/* Release mailbox command complete queue */
	__lpfc_sli4_release_queue(&phba->sli4_hba.mbx_cq);

	/* Everything on this list has been freed */
	INIT_LIST_HEAD(&phba->sli4_hba.lpfc_wq_list);

	/* Done with freeing the queues */
	spin_lock_irq(&phba->hbalock);
	phba->sli.sli_flag &= ~LPFC_QUEUE_FREE_INIT;
	spin_unlock_irq(&phba->hbalock);
}

int
lpfc_free_rq_buffer(struct lpfc_hba *phba, struct lpfc_queue *rq)
{
	struct lpfc_rqb *rqbp;
	struct lpfc_dmabuf *h_buf;
	struct rqb_dmabuf *rqb_buffer;

	rqbp = rq->rqbp;
	while (!list_empty(&rqbp->rqb_buffer_list)) {
		list_remove_head(&rqbp->rqb_buffer_list, h_buf,
				 struct lpfc_dmabuf, list);

		rqb_buffer = container_of(h_buf, struct rqb_dmabuf, hbuf);
		(rqbp->rqb_free_buffer)(phba, rqb_buffer);
		rqbp->buffer_count--;
	}
	return 1;
}

static int
lpfc_create_wq_cq(struct lpfc_hba *phba, struct lpfc_queue *eq,
	struct lpfc_queue *cq, struct lpfc_queue *wq, uint16_t *cq_map,
	int qidx, uint32_t qtype)
{
	struct lpfc_sli_ring *pring;
	int rc;

	if (!eq || !cq || !wq) {
		lpfc_printf_log(phba, KERN_ERR, LOG_TRACE_EVENT,
			"6085 Fast-path %s (%d) not allocated\n",
			((eq) ? ((cq) ? "WQ" : "CQ") : "EQ"), qidx);
		return -ENOMEM;
	}

	/* create the Cq first */
	rc = lpfc_cq_create(phba, cq, eq,
			(qtype == LPFC_MBOX) ? LPFC_MCQ : LPFC_WCQ, qtype);
	if (rc) {
		lpfc_printf_log(phba, KERN_ERR, LOG_TRACE_EVENT,
				"6086 Failed setup of CQ (%d), rc = 0x%x\n",
				qidx, (uint32_t)rc);
		return rc;
	}

	if (qtype != LPFC_MBOX) {
		/* Setup cq_map for fast lookup */
		if (cq_map)
			*cq_map = cq->queue_id;

		lpfc_printf_log(phba, KERN_INFO, LOG_INIT,
			"6087 CQ setup: cq[%d]-id=%d, parent eq[%d]-id=%d\n",
			qidx, cq->queue_id, qidx, eq->queue_id);

		/* create the wq */
		rc = lpfc_wq_create(phba, wq, cq, qtype);
		if (rc) {
			lpfc_printf_log(phba, KERN_ERR, LOG_TRACE_EVENT,
				"4618 Fail setup fastpath WQ (%d), rc = 0x%x\n",
				qidx, (uint32_t)rc);
			/* no need to tear down cq - caller will do so */
			return rc;
		}

		/* Bind this CQ/WQ to the NVME ring */
		pring = wq->pring;
		pring->sli.sli4.wqp = (void *)wq;
		cq->pring = pring;

		lpfc_printf_log(phba, KERN_INFO, LOG_INIT,
			"2593 WQ setup: wq[%d]-id=%d assoc=%d, cq[%d]-id=%d\n",
			qidx, wq->queue_id, wq->assoc_qid, qidx, cq->queue_id);
	} else {
		rc = lpfc_mq_create(phba, wq, cq, LPFC_MBOX);
		if (rc) {
			lpfc_printf_log(phba, KERN_ERR, LOG_TRACE_EVENT,
					"0539 Failed setup of slow-path MQ: "
					"rc = 0x%x\n", rc);
			/* no need to tear down cq - caller will do so */
			return rc;
		}

		lpfc_printf_log(phba, KERN_INFO, LOG_INIT,
			"2589 MBX MQ setup: wq-id=%d, parent cq-id=%d\n",
			phba->sli4_hba.mbx_wq->queue_id,
			phba->sli4_hba.mbx_cq->queue_id);
	}

	return 0;
}

/**
 * lpfc_setup_cq_lookup - Setup the CQ lookup table
 * @phba: pointer to lpfc hba data structure.
 *
 * This routine will populate the cq_lookup table by all
 * available CQ queue_id's.
 **/
static void
lpfc_setup_cq_lookup(struct lpfc_hba *phba)
{
	struct lpfc_queue *eq, *childq;
	int qidx;

	memset(phba->sli4_hba.cq_lookup, 0,
	       (sizeof(struct lpfc_queue *) * (phba->sli4_hba.cq_max + 1)));
	/* Loop thru all IRQ vectors */
	for (qidx = 0; qidx < phba->cfg_irq_chann; qidx++) {
		/* Get the EQ corresponding to the IRQ vector */
		eq = phba->sli4_hba.hba_eq_hdl[qidx].eq;
		if (!eq)
			continue;
		/* Loop through all CQs associated with that EQ */
		list_for_each_entry(childq, &eq->child_list, list) {
			if (childq->queue_id > phba->sli4_hba.cq_max)
				continue;
			if (childq->subtype == LPFC_IO)
				phba->sli4_hba.cq_lookup[childq->queue_id] =
					childq;
		}
	}
}

/**
 * lpfc_sli4_queue_setup - Set up all the SLI4 queues
 * @phba: pointer to lpfc hba data structure.
 *
 * This routine is invoked to set up all the SLI4 queues for the FCoE HBA
 * operation.
 *
 * Return codes
 *      0 - successful
 *      -ENOMEM - No available memory
 *      -EIO - The mailbox failed to complete successfully.
 **/
int
lpfc_sli4_queue_setup(struct lpfc_hba *phba)
{
	uint32_t shdr_status, shdr_add_status;
	union lpfc_sli4_cfg_shdr *shdr;
	struct lpfc_vector_map_info *cpup;
	struct lpfc_sli4_hdw_queue *qp;
	LPFC_MBOXQ_t *mboxq;
	int qidx, cpu;
	uint32_t length, usdelay;
	int rc = -ENOMEM;

	/* Check for dual-ULP support */
	mboxq = (LPFC_MBOXQ_t *)mempool_alloc(phba->mbox_mem_pool, GFP_KERNEL);
	if (!mboxq) {
		lpfc_printf_log(phba, KERN_ERR, LOG_TRACE_EVENT,
				"3249 Unable to allocate memory for "
				"QUERY_FW_CFG mailbox command\n");
		return -ENOMEM;
	}
	length = (sizeof(struct lpfc_mbx_query_fw_config) -
		  sizeof(struct lpfc_sli4_cfg_mhdr));
	lpfc_sli4_config(phba, mboxq, LPFC_MBOX_SUBSYSTEM_COMMON,
			 LPFC_MBOX_OPCODE_QUERY_FW_CFG,
			 length, LPFC_SLI4_MBX_EMBED);

	rc = lpfc_sli_issue_mbox(phba, mboxq, MBX_POLL);

	shdr = (union lpfc_sli4_cfg_shdr *)
			&mboxq->u.mqe.un.sli4_config.header.cfg_shdr;
	shdr_status = bf_get(lpfc_mbox_hdr_status, &shdr->response);
	shdr_add_status = bf_get(lpfc_mbox_hdr_add_status, &shdr->response);
	if (shdr_status || shdr_add_status || rc) {
		lpfc_printf_log(phba, KERN_ERR, LOG_TRACE_EVENT,
				"3250 QUERY_FW_CFG mailbox failed with status "
				"x%x add_status x%x, mbx status x%x\n",
				shdr_status, shdr_add_status, rc);
		mempool_free(mboxq, phba->mbox_mem_pool);
		rc = -ENXIO;
		goto out_error;
	}

	phba->sli4_hba.fw_func_mode =
			mboxq->u.mqe.un.query_fw_cfg.rsp.function_mode;
	phba->sli4_hba.ulp0_mode = mboxq->u.mqe.un.query_fw_cfg.rsp.ulp0_mode;
	phba->sli4_hba.ulp1_mode = mboxq->u.mqe.un.query_fw_cfg.rsp.ulp1_mode;
	phba->sli4_hba.physical_port =
			mboxq->u.mqe.un.query_fw_cfg.rsp.physical_port;
	lpfc_printf_log(phba, KERN_INFO, LOG_INIT,
			"3251 QUERY_FW_CFG: func_mode:x%x, ulp0_mode:x%x, "
			"ulp1_mode:x%x\n", phba->sli4_hba.fw_func_mode,
			phba->sli4_hba.ulp0_mode, phba->sli4_hba.ulp1_mode);

	mempool_free(mboxq, phba->mbox_mem_pool);

	/*
	 * Set up HBA Event Queues (EQs)
	 */
	qp = phba->sli4_hba.hdwq;

	/* Set up HBA event queue */
	if (!qp) {
		lpfc_printf_log(phba, KERN_ERR, LOG_TRACE_EVENT,
				"3147 Fast-path EQs not allocated\n");
		rc = -ENOMEM;
		goto out_error;
	}

	/* Loop thru all IRQ vectors */
	for (qidx = 0; qidx < phba->cfg_irq_chann; qidx++) {
		/* Create HBA Event Queues (EQs) in order */
		for_each_present_cpu(cpu) {
			cpup = &phba->sli4_hba.cpu_map[cpu];

			/* Look for the CPU thats using that vector with
			 * LPFC_CPU_FIRST_IRQ set.
			 */
			if (!(cpup->flag & LPFC_CPU_FIRST_IRQ))
				continue;
			if (qidx != cpup->eq)
				continue;

			/* Create an EQ for that vector */
			rc = lpfc_eq_create(phba, qp[cpup->hdwq].hba_eq,
					    phba->cfg_fcp_imax);
			if (rc) {
				lpfc_printf_log(phba, KERN_ERR, LOG_TRACE_EVENT,
						"0523 Failed setup of fast-path"
						" EQ (%d), rc = 0x%x\n",
						cpup->eq, (uint32_t)rc);
				goto out_destroy;
			}

			/* Save the EQ for that vector in the hba_eq_hdl */
			phba->sli4_hba.hba_eq_hdl[cpup->eq].eq =
				qp[cpup->hdwq].hba_eq;

			lpfc_printf_log(phba, KERN_INFO, LOG_INIT,
					"2584 HBA EQ setup: queue[%d]-id=%d\n",
					cpup->eq,
					qp[cpup->hdwq].hba_eq->queue_id);
		}
	}

	/* Loop thru all Hardware Queues */
	for (qidx = 0; qidx < phba->cfg_hdw_queue; qidx++) {
		cpu = lpfc_find_cpu_handle(phba, qidx, LPFC_FIND_BY_HDWQ);
		cpup = &phba->sli4_hba.cpu_map[cpu];

		/* Create the CQ/WQ corresponding to the Hardware Queue */
		rc = lpfc_create_wq_cq(phba,
				       phba->sli4_hba.hdwq[cpup->hdwq].hba_eq,
				       qp[qidx].io_cq,
				       qp[qidx].io_wq,
				       &phba->sli4_hba.hdwq[qidx].io_cq_map,
				       qidx,
				       LPFC_IO);
		if (rc) {
			lpfc_printf_log(phba, KERN_ERR, LOG_TRACE_EVENT,
					"0535 Failed to setup fastpath "
					"IO WQ/CQ (%d), rc = 0x%x\n",
					qidx, (uint32_t)rc);
			goto out_destroy;
		}
	}

	/*
	 * Set up Slow Path Complete Queues (CQs)
	 */

	/* Set up slow-path MBOX CQ/MQ */

	if (!phba->sli4_hba.mbx_cq || !phba->sli4_hba.mbx_wq) {
		lpfc_printf_log(phba, KERN_ERR, LOG_TRACE_EVENT,
				"0528 %s not allocated\n",
				phba->sli4_hba.mbx_cq ?
				"Mailbox WQ" : "Mailbox CQ");
		rc = -ENOMEM;
		goto out_destroy;
	}

	rc = lpfc_create_wq_cq(phba, qp[0].hba_eq,
			       phba->sli4_hba.mbx_cq,
			       phba->sli4_hba.mbx_wq,
			       NULL, 0, LPFC_MBOX);
	if (rc) {
		lpfc_printf_log(phba, KERN_ERR, LOG_TRACE_EVENT,
			"0529 Failed setup of mailbox WQ/CQ: rc = 0x%x\n",
			(uint32_t)rc);
		goto out_destroy;
	}
	if (phba->nvmet_support) {
		if (!phba->sli4_hba.nvmet_cqset) {
			lpfc_printf_log(phba, KERN_ERR, LOG_TRACE_EVENT,
					"3165 Fast-path NVME CQ Set "
					"array not allocated\n");
			rc = -ENOMEM;
			goto out_destroy;
		}
		if (phba->cfg_nvmet_mrq > 1) {
			rc = lpfc_cq_create_set(phba,
					phba->sli4_hba.nvmet_cqset,
					qp,
					LPFC_WCQ, LPFC_NVMET);
			if (rc) {
				lpfc_printf_log(phba, KERN_ERR, LOG_TRACE_EVENT,
						"3164 Failed setup of NVME CQ "
						"Set, rc = 0x%x\n",
						(uint32_t)rc);
				goto out_destroy;
			}
		} else {
			/* Set up NVMET Receive Complete Queue */
			rc = lpfc_cq_create(phba, phba->sli4_hba.nvmet_cqset[0],
					    qp[0].hba_eq,
					    LPFC_WCQ, LPFC_NVMET);
			if (rc) {
				lpfc_printf_log(phba, KERN_ERR, LOG_TRACE_EVENT,
						"6089 Failed setup NVMET CQ: "
						"rc = 0x%x\n", (uint32_t)rc);
				goto out_destroy;
			}
			phba->sli4_hba.nvmet_cqset[0]->chann = 0;

			lpfc_printf_log(phba, KERN_INFO, LOG_INIT,
					"6090 NVMET CQ setup: cq-id=%d, "
					"parent eq-id=%d\n",
					phba->sli4_hba.nvmet_cqset[0]->queue_id,
					qp[0].hba_eq->queue_id);
		}
	}

	/* Set up slow-path ELS WQ/CQ */
	if (!phba->sli4_hba.els_cq || !phba->sli4_hba.els_wq) {
		lpfc_printf_log(phba, KERN_ERR, LOG_TRACE_EVENT,
				"0530 ELS %s not allocated\n",
				phba->sli4_hba.els_cq ? "WQ" : "CQ");
		rc = -ENOMEM;
		goto out_destroy;
	}
	rc = lpfc_create_wq_cq(phba, qp[0].hba_eq,
			       phba->sli4_hba.els_cq,
			       phba->sli4_hba.els_wq,
			       NULL, 0, LPFC_ELS);
	if (rc) {
		lpfc_printf_log(phba, KERN_ERR, LOG_TRACE_EVENT,
				"0525 Failed setup of ELS WQ/CQ: rc = 0x%x\n",
				(uint32_t)rc);
		goto out_destroy;
	}
	lpfc_printf_log(phba, KERN_INFO, LOG_INIT,
			"2590 ELS WQ setup: wq-id=%d, parent cq-id=%d\n",
			phba->sli4_hba.els_wq->queue_id,
			phba->sli4_hba.els_cq->queue_id);

	if (phba->cfg_enable_fc4_type & LPFC_ENABLE_NVME) {
		/* Set up NVME LS Complete Queue */
		if (!phba->sli4_hba.nvmels_cq || !phba->sli4_hba.nvmels_wq) {
			lpfc_printf_log(phba, KERN_ERR, LOG_TRACE_EVENT,
					"6091 LS %s not allocated\n",
					phba->sli4_hba.nvmels_cq ? "WQ" : "CQ");
			rc = -ENOMEM;
			goto out_destroy;
		}
		rc = lpfc_create_wq_cq(phba, qp[0].hba_eq,
				       phba->sli4_hba.nvmels_cq,
				       phba->sli4_hba.nvmels_wq,
				       NULL, 0, LPFC_NVME_LS);
		if (rc) {
			lpfc_printf_log(phba, KERN_ERR, LOG_TRACE_EVENT,
					"0526 Failed setup of NVVME LS WQ/CQ: "
					"rc = 0x%x\n", (uint32_t)rc);
			goto out_destroy;
		}

		lpfc_printf_log(phba, KERN_INFO, LOG_INIT,
				"6096 ELS WQ setup: wq-id=%d, "
				"parent cq-id=%d\n",
				phba->sli4_hba.nvmels_wq->queue_id,
				phba->sli4_hba.nvmels_cq->queue_id);
	}

	/*
	 * Create NVMET Receive Queue (RQ)
	 */
	if (phba->nvmet_support) {
		if ((!phba->sli4_hba.nvmet_cqset) ||
		    (!phba->sli4_hba.nvmet_mrq_hdr) ||
		    (!phba->sli4_hba.nvmet_mrq_data)) {
			lpfc_printf_log(phba, KERN_ERR, LOG_TRACE_EVENT,
					"6130 MRQ CQ Queues not "
					"allocated\n");
			rc = -ENOMEM;
			goto out_destroy;
		}
		if (phba->cfg_nvmet_mrq > 1) {
			rc = lpfc_mrq_create(phba,
					     phba->sli4_hba.nvmet_mrq_hdr,
					     phba->sli4_hba.nvmet_mrq_data,
					     phba->sli4_hba.nvmet_cqset,
					     LPFC_NVMET);
			if (rc) {
				lpfc_printf_log(phba, KERN_ERR, LOG_TRACE_EVENT,
						"6098 Failed setup of NVMET "
						"MRQ: rc = 0x%x\n",
						(uint32_t)rc);
				goto out_destroy;
			}

		} else {
			rc = lpfc_rq_create(phba,
					    phba->sli4_hba.nvmet_mrq_hdr[0],
					    phba->sli4_hba.nvmet_mrq_data[0],
					    phba->sli4_hba.nvmet_cqset[0],
					    LPFC_NVMET);
			if (rc) {
				lpfc_printf_log(phba, KERN_ERR, LOG_TRACE_EVENT,
						"6057 Failed setup of NVMET "
						"Receive Queue: rc = 0x%x\n",
						(uint32_t)rc);
				goto out_destroy;
			}

			lpfc_printf_log(
				phba, KERN_INFO, LOG_INIT,
				"6099 NVMET RQ setup: hdr-rq-id=%d, "
				"dat-rq-id=%d parent cq-id=%d\n",
				phba->sli4_hba.nvmet_mrq_hdr[0]->queue_id,
				phba->sli4_hba.nvmet_mrq_data[0]->queue_id,
				phba->sli4_hba.nvmet_cqset[0]->queue_id);

		}
	}

	if (!phba->sli4_hba.hdr_rq || !phba->sli4_hba.dat_rq) {
		lpfc_printf_log(phba, KERN_ERR, LOG_TRACE_EVENT,
				"0540 Receive Queue not allocated\n");
		rc = -ENOMEM;
		goto out_destroy;
	}

	rc = lpfc_rq_create(phba, phba->sli4_hba.hdr_rq, phba->sli4_hba.dat_rq,
			    phba->sli4_hba.els_cq, LPFC_USOL);
	if (rc) {
		lpfc_printf_log(phba, KERN_ERR, LOG_TRACE_EVENT,
				"0541 Failed setup of Receive Queue: "
				"rc = 0x%x\n", (uint32_t)rc);
		goto out_destroy;
	}

	lpfc_printf_log(phba, KERN_INFO, LOG_INIT,
			"2592 USL RQ setup: hdr-rq-id=%d, dat-rq-id=%d "
			"parent cq-id=%d\n",
			phba->sli4_hba.hdr_rq->queue_id,
			phba->sli4_hba.dat_rq->queue_id,
			phba->sli4_hba.els_cq->queue_id);

	if (phba->cfg_fcp_imax)
		usdelay = LPFC_SEC_TO_USEC / phba->cfg_fcp_imax;
	else
		usdelay = 0;

	for (qidx = 0; qidx < phba->cfg_irq_chann;
	     qidx += LPFC_MAX_EQ_DELAY_EQID_CNT)
		lpfc_modify_hba_eq_delay(phba, qidx, LPFC_MAX_EQ_DELAY_EQID_CNT,
					 usdelay);

	if (phba->sli4_hba.cq_max) {
		kfree(phba->sli4_hba.cq_lookup);
		phba->sli4_hba.cq_lookup = kcalloc((phba->sli4_hba.cq_max + 1),
			sizeof(struct lpfc_queue *), GFP_KERNEL);
		if (!phba->sli4_hba.cq_lookup) {
			lpfc_printf_log(phba, KERN_ERR, LOG_TRACE_EVENT,
					"0549 Failed setup of CQ Lookup table: "
					"size 0x%x\n", phba->sli4_hba.cq_max);
			rc = -ENOMEM;
			goto out_destroy;
		}
		lpfc_setup_cq_lookup(phba);
	}
	return 0;

out_destroy:
	lpfc_sli4_queue_unset(phba);
out_error:
	return rc;
}

/**
 * lpfc_sli4_queue_unset - Unset all the SLI4 queues
 * @phba: pointer to lpfc hba data structure.
 *
 * This routine is invoked to unset all the SLI4 queues with the FCoE HBA
 * operation.
 *
 * Return codes
 *      0 - successful
 *      -ENOMEM - No available memory
 *      -EIO - The mailbox failed to complete successfully.
 **/
void
lpfc_sli4_queue_unset(struct lpfc_hba *phba)
{
	struct lpfc_sli4_hdw_queue *qp;
	struct lpfc_queue *eq;
	int qidx;

	/* Unset mailbox command work queue */
	if (phba->sli4_hba.mbx_wq)
		lpfc_mq_destroy(phba, phba->sli4_hba.mbx_wq);

	/* Unset NVME LS work queue */
	if (phba->sli4_hba.nvmels_wq)
		lpfc_wq_destroy(phba, phba->sli4_hba.nvmels_wq);

	/* Unset ELS work queue */
	if (phba->sli4_hba.els_wq)
		lpfc_wq_destroy(phba, phba->sli4_hba.els_wq);

	/* Unset unsolicited receive queue */
	if (phba->sli4_hba.hdr_rq)
		lpfc_rq_destroy(phba, phba->sli4_hba.hdr_rq,
				phba->sli4_hba.dat_rq);

	/* Unset mailbox command complete queue */
	if (phba->sli4_hba.mbx_cq)
		lpfc_cq_destroy(phba, phba->sli4_hba.mbx_cq);

	/* Unset ELS complete queue */
	if (phba->sli4_hba.els_cq)
		lpfc_cq_destroy(phba, phba->sli4_hba.els_cq);

	/* Unset NVME LS complete queue */
	if (phba->sli4_hba.nvmels_cq)
		lpfc_cq_destroy(phba, phba->sli4_hba.nvmels_cq);

	if (phba->nvmet_support) {
		/* Unset NVMET MRQ queue */
		if (phba->sli4_hba.nvmet_mrq_hdr) {
			for (qidx = 0; qidx < phba->cfg_nvmet_mrq; qidx++)
				lpfc_rq_destroy(
					phba,
					phba->sli4_hba.nvmet_mrq_hdr[qidx],
					phba->sli4_hba.nvmet_mrq_data[qidx]);
		}

		/* Unset NVMET CQ Set complete queue */
		if (phba->sli4_hba.nvmet_cqset) {
			for (qidx = 0; qidx < phba->cfg_nvmet_mrq; qidx++)
				lpfc_cq_destroy(
					phba, phba->sli4_hba.nvmet_cqset[qidx]);
		}
	}

	/* Unset fast-path SLI4 queues */
	if (phba->sli4_hba.hdwq) {
		/* Loop thru all Hardware Queues */
		for (qidx = 0; qidx < phba->cfg_hdw_queue; qidx++) {
			/* Destroy the CQ/WQ corresponding to Hardware Queue */
			qp = &phba->sli4_hba.hdwq[qidx];
			lpfc_wq_destroy(phba, qp->io_wq);
			lpfc_cq_destroy(phba, qp->io_cq);
		}
		/* Loop thru all IRQ vectors */
		for (qidx = 0; qidx < phba->cfg_irq_chann; qidx++) {
			/* Destroy the EQ corresponding to the IRQ vector */
			eq = phba->sli4_hba.hba_eq_hdl[qidx].eq;
			lpfc_eq_destroy(phba, eq);
		}
	}

	kfree(phba->sli4_hba.cq_lookup);
	phba->sli4_hba.cq_lookup = NULL;
	phba->sli4_hba.cq_max = 0;
}

/**
 * lpfc_sli4_cq_event_pool_create - Create completion-queue event free pool
 * @phba: pointer to lpfc hba data structure.
 *
 * This routine is invoked to allocate and set up a pool of completion queue
 * events. The body of the completion queue event is a completion queue entry
 * CQE. For now, this pool is used for the interrupt service routine to queue
 * the following HBA completion queue events for the worker thread to process:
 *   - Mailbox asynchronous events
 *   - Receive queue completion unsolicited events
 * Later, this can be used for all the slow-path events.
 *
 * Return codes
 *      0 - successful
 *      -ENOMEM - No available memory
 **/
static int
lpfc_sli4_cq_event_pool_create(struct lpfc_hba *phba)
{
	struct lpfc_cq_event *cq_event;
	int i;

	for (i = 0; i < (4 * phba->sli4_hba.cq_ecount); i++) {
		cq_event = kmalloc(sizeof(struct lpfc_cq_event), GFP_KERNEL);
		if (!cq_event)
			goto out_pool_create_fail;
		list_add_tail(&cq_event->list,
			      &phba->sli4_hba.sp_cqe_event_pool);
	}
	return 0;

out_pool_create_fail:
	lpfc_sli4_cq_event_pool_destroy(phba);
	return -ENOMEM;
}

/**
 * lpfc_sli4_cq_event_pool_destroy - Free completion-queue event free pool
 * @phba: pointer to lpfc hba data structure.
 *
 * This routine is invoked to free the pool of completion queue events at
 * driver unload time. Note that, it is the responsibility of the driver
 * cleanup routine to free all the outstanding completion-queue events
 * allocated from this pool back into the pool before invoking this routine
 * to destroy the pool.
 **/
static void
lpfc_sli4_cq_event_pool_destroy(struct lpfc_hba *phba)
{
	struct lpfc_cq_event *cq_event, *next_cq_event;

	list_for_each_entry_safe(cq_event, next_cq_event,
				 &phba->sli4_hba.sp_cqe_event_pool, list) {
		list_del(&cq_event->list);
		kfree(cq_event);
	}
}

/**
 * __lpfc_sli4_cq_event_alloc - Allocate a completion-queue event from free pool
 * @phba: pointer to lpfc hba data structure.
 *
 * This routine is the lock free version of the API invoked to allocate a
 * completion-queue event from the free pool.
 *
 * Return: Pointer to the newly allocated completion-queue event if successful
 *         NULL otherwise.
 **/
struct lpfc_cq_event *
__lpfc_sli4_cq_event_alloc(struct lpfc_hba *phba)
{
	struct lpfc_cq_event *cq_event = NULL;

	list_remove_head(&phba->sli4_hba.sp_cqe_event_pool, cq_event,
			 struct lpfc_cq_event, list);
	return cq_event;
}

/**
 * lpfc_sli4_cq_event_alloc - Allocate a completion-queue event from free pool
 * @phba: pointer to lpfc hba data structure.
 *
 * This routine is the lock version of the API invoked to allocate a
 * completion-queue event from the free pool.
 *
 * Return: Pointer to the newly allocated completion-queue event if successful
 *         NULL otherwise.
 **/
struct lpfc_cq_event *
lpfc_sli4_cq_event_alloc(struct lpfc_hba *phba)
{
	struct lpfc_cq_event *cq_event;
	unsigned long iflags;

	spin_lock_irqsave(&phba->hbalock, iflags);
	cq_event = __lpfc_sli4_cq_event_alloc(phba);
	spin_unlock_irqrestore(&phba->hbalock, iflags);
	return cq_event;
}

/**
 * __lpfc_sli4_cq_event_release - Release a completion-queue event to free pool
 * @phba: pointer to lpfc hba data structure.
 * @cq_event: pointer to the completion queue event to be freed.
 *
 * This routine is the lock free version of the API invoked to release a
 * completion-queue event back into the free pool.
 **/
void
__lpfc_sli4_cq_event_release(struct lpfc_hba *phba,
			     struct lpfc_cq_event *cq_event)
{
	list_add_tail(&cq_event->list, &phba->sli4_hba.sp_cqe_event_pool);
}

/**
 * lpfc_sli4_cq_event_release - Release a completion-queue event to free pool
 * @phba: pointer to lpfc hba data structure.
 * @cq_event: pointer to the completion queue event to be freed.
 *
 * This routine is the lock version of the API invoked to release a
 * completion-queue event back into the free pool.
 **/
void
lpfc_sli4_cq_event_release(struct lpfc_hba *phba,
			   struct lpfc_cq_event *cq_event)
{
	unsigned long iflags;
	spin_lock_irqsave(&phba->hbalock, iflags);
	__lpfc_sli4_cq_event_release(phba, cq_event);
	spin_unlock_irqrestore(&phba->hbalock, iflags);
}

/**
 * lpfc_sli4_cq_event_release_all - Release all cq events to the free pool
 * @phba: pointer to lpfc hba data structure.
 *
 * This routine is to free all the pending completion-queue events to the
 * back into the free pool for device reset.
 **/
static void
lpfc_sli4_cq_event_release_all(struct lpfc_hba *phba)
{
	LIST_HEAD(cq_event_list);
	struct lpfc_cq_event *cq_event;
	unsigned long iflags;

	/* Retrieve all the pending WCQEs from pending WCQE lists */

	/* Pending ELS XRI abort events */
	spin_lock_irqsave(&phba->sli4_hba.els_xri_abrt_list_lock, iflags);
	list_splice_init(&phba->sli4_hba.sp_els_xri_aborted_work_queue,
			 &cq_event_list);
	spin_unlock_irqrestore(&phba->sli4_hba.els_xri_abrt_list_lock, iflags);

	/* Pending asynnc events */
	spin_lock_irqsave(&phba->sli4_hba.asynce_list_lock, iflags);
	list_splice_init(&phba->sli4_hba.sp_asynce_work_queue,
			 &cq_event_list);
	spin_unlock_irqrestore(&phba->sli4_hba.asynce_list_lock, iflags);

	while (!list_empty(&cq_event_list)) {
		list_remove_head(&cq_event_list, cq_event,
				 struct lpfc_cq_event, list);
		lpfc_sli4_cq_event_release(phba, cq_event);
	}
}

/**
 * lpfc_pci_function_reset - Reset pci function.
 * @phba: pointer to lpfc hba data structure.
 *
 * This routine is invoked to request a PCI function reset. It will destroys
 * all resources assigned to the PCI function which originates this request.
 *
 * Return codes
 *      0 - successful
 *      -ENOMEM - No available memory
 *      -EIO - The mailbox failed to complete successfully.
 **/
int
lpfc_pci_function_reset(struct lpfc_hba *phba)
{
	LPFC_MBOXQ_t *mboxq;
	uint32_t rc = 0, if_type;
	uint32_t shdr_status, shdr_add_status;
	uint32_t rdy_chk;
	uint32_t port_reset = 0;
	union lpfc_sli4_cfg_shdr *shdr;
	struct lpfc_register reg_data;
	uint16_t devid;

	if_type = bf_get(lpfc_sli_intf_if_type, &phba->sli4_hba.sli_intf);
	switch (if_type) {
	case LPFC_SLI_INTF_IF_TYPE_0:
		mboxq = (LPFC_MBOXQ_t *) mempool_alloc(phba->mbox_mem_pool,
						       GFP_KERNEL);
		if (!mboxq) {
			lpfc_printf_log(phba, KERN_ERR, LOG_TRACE_EVENT,
					"0494 Unable to allocate memory for "
					"issuing SLI_FUNCTION_RESET mailbox "
					"command\n");
			return -ENOMEM;
		}

		/* Setup PCI function reset mailbox-ioctl command */
		lpfc_sli4_config(phba, mboxq, LPFC_MBOX_SUBSYSTEM_COMMON,
				 LPFC_MBOX_OPCODE_FUNCTION_RESET, 0,
				 LPFC_SLI4_MBX_EMBED);
		rc = lpfc_sli_issue_mbox(phba, mboxq, MBX_POLL);
		shdr = (union lpfc_sli4_cfg_shdr *)
			&mboxq->u.mqe.un.sli4_config.header.cfg_shdr;
		shdr_status = bf_get(lpfc_mbox_hdr_status, &shdr->response);
		shdr_add_status = bf_get(lpfc_mbox_hdr_add_status,
					 &shdr->response);
		mempool_free(mboxq, phba->mbox_mem_pool);
		if (shdr_status || shdr_add_status || rc) {
			lpfc_printf_log(phba, KERN_ERR, LOG_TRACE_EVENT,
					"0495 SLI_FUNCTION_RESET mailbox "
					"failed with status x%x add_status x%x,"
					" mbx status x%x\n",
					shdr_status, shdr_add_status, rc);
			rc = -ENXIO;
		}
		break;
	case LPFC_SLI_INTF_IF_TYPE_2:
	case LPFC_SLI_INTF_IF_TYPE_6:
wait:
		/*
		 * Poll the Port Status Register and wait for RDY for
		 * up to 30 seconds. If the port doesn't respond, treat
		 * it as an error.
		 */
		for (rdy_chk = 0; rdy_chk < 1500; rdy_chk++) {
			if (lpfc_readl(phba->sli4_hba.u.if_type2.
				STATUSregaddr, &reg_data.word0)) {
				rc = -ENODEV;
				goto out;
			}
			if (bf_get(lpfc_sliport_status_rdy, &reg_data))
				break;
			msleep(20);
		}

		if (!bf_get(lpfc_sliport_status_rdy, &reg_data)) {
			phba->work_status[0] = readl(
				phba->sli4_hba.u.if_type2.ERR1regaddr);
			phba->work_status[1] = readl(
				phba->sli4_hba.u.if_type2.ERR2regaddr);
			lpfc_printf_log(phba, KERN_ERR, LOG_TRACE_EVENT,
					"2890 Port not ready, port status reg "
					"0x%x error 1=0x%x, error 2=0x%x\n",
					reg_data.word0,
					phba->work_status[0],
					phba->work_status[1]);
			rc = -ENODEV;
			goto out;
		}

		if (!port_reset) {
			/*
			 * Reset the port now
			 */
			reg_data.word0 = 0;
			bf_set(lpfc_sliport_ctrl_end, &reg_data,
			       LPFC_SLIPORT_LITTLE_ENDIAN);
			bf_set(lpfc_sliport_ctrl_ip, &reg_data,
			       LPFC_SLIPORT_INIT_PORT);
			writel(reg_data.word0, phba->sli4_hba.u.if_type2.
			       CTRLregaddr);
			/* flush */
			pci_read_config_word(phba->pcidev,
					     PCI_DEVICE_ID, &devid);

			port_reset = 1;
			msleep(20);
			goto wait;
		} else if (bf_get(lpfc_sliport_status_rn, &reg_data)) {
			rc = -ENODEV;
			goto out;
		}
		break;

	case LPFC_SLI_INTF_IF_TYPE_1:
	default:
		break;
	}

out:
	/* Catch the not-ready port failure after a port reset. */
	if (rc) {
		lpfc_printf_log(phba, KERN_ERR, LOG_TRACE_EVENT,
				"3317 HBA not functional: IP Reset Failed "
				"try: echo fw_reset > board_mode\n");
		rc = -ENODEV;
	}

	return rc;
}

/**
 * lpfc_sli4_pci_mem_setup - Setup SLI4 HBA PCI memory space.
 * @phba: pointer to lpfc hba data structure.
 *
 * This routine is invoked to set up the PCI device memory space for device
 * with SLI-4 interface spec.
 *
 * Return codes
 * 	0 - successful
 * 	other values - error
 **/
static int
lpfc_sli4_pci_mem_setup(struct lpfc_hba *phba)
{
	struct pci_dev *pdev = phba->pcidev;
	unsigned long bar0map_len, bar1map_len, bar2map_len;
	int error;
	uint32_t if_type;

	if (!pdev)
		return -ENODEV;

	/* Set the device DMA mask size */
	error = dma_set_mask_and_coherent(&pdev->dev, DMA_BIT_MASK(64));
	if (error)
		error = dma_set_mask_and_coherent(&pdev->dev, DMA_BIT_MASK(32));
	if (error)
		return error;

	/*
	 * The BARs and register set definitions and offset locations are
	 * dependent on the if_type.
	 */
	if (pci_read_config_dword(pdev, LPFC_SLI_INTF,
				  &phba->sli4_hba.sli_intf.word0)) {
		return -ENODEV;
	}

	/* There is no SLI3 failback for SLI4 devices. */
	if (bf_get(lpfc_sli_intf_valid, &phba->sli4_hba.sli_intf) !=
	    LPFC_SLI_INTF_VALID) {
		lpfc_printf_log(phba, KERN_ERR, LOG_TRACE_EVENT,
				"2894 SLI_INTF reg contents invalid "
				"sli_intf reg 0x%x\n",
				phba->sli4_hba.sli_intf.word0);
		return -ENODEV;
	}

	if_type = bf_get(lpfc_sli_intf_if_type, &phba->sli4_hba.sli_intf);
	/*
	 * Get the bus address of SLI4 device Bar regions and the
	 * number of bytes required by each mapping. The mapping of the
	 * particular PCI BARs regions is dependent on the type of
	 * SLI4 device.
	 */
	if (pci_resource_start(pdev, PCI_64BIT_BAR0)) {
		phba->pci_bar0_map = pci_resource_start(pdev, PCI_64BIT_BAR0);
		bar0map_len = pci_resource_len(pdev, PCI_64BIT_BAR0);

		/*
		 * Map SLI4 PCI Config Space Register base to a kernel virtual
		 * addr
		 */
		phba->sli4_hba.conf_regs_memmap_p =
			ioremap(phba->pci_bar0_map, bar0map_len);
		if (!phba->sli4_hba.conf_regs_memmap_p) {
			dev_printk(KERN_ERR, &pdev->dev,
				   "ioremap failed for SLI4 PCI config "
				   "registers.\n");
			return -ENODEV;
		}
		phba->pci_bar0_memmap_p = phba->sli4_hba.conf_regs_memmap_p;
		/* Set up BAR0 PCI config space register memory map */
		lpfc_sli4_bar0_register_memmap(phba, if_type);
	} else {
		phba->pci_bar0_map = pci_resource_start(pdev, 1);
		bar0map_len = pci_resource_len(pdev, 1);
		if (if_type >= LPFC_SLI_INTF_IF_TYPE_2) {
			dev_printk(KERN_ERR, &pdev->dev,
			   "FATAL - No BAR0 mapping for SLI4, if_type 2\n");
			return -ENODEV;
		}
		phba->sli4_hba.conf_regs_memmap_p =
				ioremap(phba->pci_bar0_map, bar0map_len);
		if (!phba->sli4_hba.conf_regs_memmap_p) {
			dev_printk(KERN_ERR, &pdev->dev,
				"ioremap failed for SLI4 PCI config "
				"registers.\n");
			return -ENODEV;
		}
		lpfc_sli4_bar0_register_memmap(phba, if_type);
	}

	if (if_type == LPFC_SLI_INTF_IF_TYPE_0) {
		if (pci_resource_start(pdev, PCI_64BIT_BAR2)) {
			/*
			 * Map SLI4 if type 0 HBA Control Register base to a
			 * kernel virtual address and setup the registers.
			 */
			phba->pci_bar1_map = pci_resource_start(pdev,
								PCI_64BIT_BAR2);
			bar1map_len = pci_resource_len(pdev, PCI_64BIT_BAR2);
			phba->sli4_hba.ctrl_regs_memmap_p =
					ioremap(phba->pci_bar1_map,
						bar1map_len);
			if (!phba->sli4_hba.ctrl_regs_memmap_p) {
				dev_err(&pdev->dev,
					   "ioremap failed for SLI4 HBA "
					    "control registers.\n");
				error = -ENOMEM;
				goto out_iounmap_conf;
			}
			phba->pci_bar2_memmap_p =
					 phba->sli4_hba.ctrl_regs_memmap_p;
			lpfc_sli4_bar1_register_memmap(phba, if_type);
		} else {
			error = -ENOMEM;
			goto out_iounmap_conf;
		}
	}

	if ((if_type == LPFC_SLI_INTF_IF_TYPE_6) &&
	    (pci_resource_start(pdev, PCI_64BIT_BAR2))) {
		/*
		 * Map SLI4 if type 6 HBA Doorbell Register base to a kernel
		 * virtual address and setup the registers.
		 */
		phba->pci_bar1_map = pci_resource_start(pdev, PCI_64BIT_BAR2);
		bar1map_len = pci_resource_len(pdev, PCI_64BIT_BAR2);
		phba->sli4_hba.drbl_regs_memmap_p =
				ioremap(phba->pci_bar1_map, bar1map_len);
		if (!phba->sli4_hba.drbl_regs_memmap_p) {
			dev_err(&pdev->dev,
			   "ioremap failed for SLI4 HBA doorbell registers.\n");
			error = -ENOMEM;
			goto out_iounmap_conf;
		}
		phba->pci_bar2_memmap_p = phba->sli4_hba.drbl_regs_memmap_p;
		lpfc_sli4_bar1_register_memmap(phba, if_type);
	}

	if (if_type == LPFC_SLI_INTF_IF_TYPE_0) {
		if (pci_resource_start(pdev, PCI_64BIT_BAR4)) {
			/*
			 * Map SLI4 if type 0 HBA Doorbell Register base to
			 * a kernel virtual address and setup the registers.
			 */
			phba->pci_bar2_map = pci_resource_start(pdev,
								PCI_64BIT_BAR4);
			bar2map_len = pci_resource_len(pdev, PCI_64BIT_BAR4);
			phba->sli4_hba.drbl_regs_memmap_p =
					ioremap(phba->pci_bar2_map,
						bar2map_len);
			if (!phba->sli4_hba.drbl_regs_memmap_p) {
				dev_err(&pdev->dev,
					   "ioremap failed for SLI4 HBA"
					   " doorbell registers.\n");
				error = -ENOMEM;
				goto out_iounmap_ctrl;
			}
			phba->pci_bar4_memmap_p =
					phba->sli4_hba.drbl_regs_memmap_p;
			error = lpfc_sli4_bar2_register_memmap(phba, LPFC_VF0);
			if (error)
				goto out_iounmap_all;
		} else {
			error = -ENOMEM;
			goto out_iounmap_all;
		}
	}

	if (if_type == LPFC_SLI_INTF_IF_TYPE_6 &&
	    pci_resource_start(pdev, PCI_64BIT_BAR4)) {
		/*
		 * Map SLI4 if type 6 HBA DPP Register base to a kernel
		 * virtual address and setup the registers.
		 */
		phba->pci_bar2_map = pci_resource_start(pdev, PCI_64BIT_BAR4);
		bar2map_len = pci_resource_len(pdev, PCI_64BIT_BAR4);
		phba->sli4_hba.dpp_regs_memmap_p =
				ioremap(phba->pci_bar2_map, bar2map_len);
		if (!phba->sli4_hba.dpp_regs_memmap_p) {
			dev_err(&pdev->dev,
			   "ioremap failed for SLI4 HBA dpp registers.\n");
			error = -ENOMEM;
			goto out_iounmap_ctrl;
		}
		phba->pci_bar4_memmap_p = phba->sli4_hba.dpp_regs_memmap_p;
	}

	/* Set up the EQ/CQ register handeling functions now */
	switch (if_type) {
	case LPFC_SLI_INTF_IF_TYPE_0:
	case LPFC_SLI_INTF_IF_TYPE_2:
		phba->sli4_hba.sli4_eq_clr_intr = lpfc_sli4_eq_clr_intr;
		phba->sli4_hba.sli4_write_eq_db = lpfc_sli4_write_eq_db;
		phba->sli4_hba.sli4_write_cq_db = lpfc_sli4_write_cq_db;
		break;
	case LPFC_SLI_INTF_IF_TYPE_6:
		phba->sli4_hba.sli4_eq_clr_intr = lpfc_sli4_if6_eq_clr_intr;
		phba->sli4_hba.sli4_write_eq_db = lpfc_sli4_if6_write_eq_db;
		phba->sli4_hba.sli4_write_cq_db = lpfc_sli4_if6_write_cq_db;
		break;
	default:
		break;
	}

	return 0;

out_iounmap_all:
	iounmap(phba->sli4_hba.drbl_regs_memmap_p);
out_iounmap_ctrl:
	iounmap(phba->sli4_hba.ctrl_regs_memmap_p);
out_iounmap_conf:
	iounmap(phba->sli4_hba.conf_regs_memmap_p);

	return error;
}

/**
 * lpfc_sli4_pci_mem_unset - Unset SLI4 HBA PCI memory space.
 * @phba: pointer to lpfc hba data structure.
 *
 * This routine is invoked to unset the PCI device memory space for device
 * with SLI-4 interface spec.
 **/
static void
lpfc_sli4_pci_mem_unset(struct lpfc_hba *phba)
{
	uint32_t if_type;
	if_type = bf_get(lpfc_sli_intf_if_type, &phba->sli4_hba.sli_intf);

	switch (if_type) {
	case LPFC_SLI_INTF_IF_TYPE_0:
		iounmap(phba->sli4_hba.drbl_regs_memmap_p);
		iounmap(phba->sli4_hba.ctrl_regs_memmap_p);
		iounmap(phba->sli4_hba.conf_regs_memmap_p);
		break;
	case LPFC_SLI_INTF_IF_TYPE_2:
		iounmap(phba->sli4_hba.conf_regs_memmap_p);
		break;
	case LPFC_SLI_INTF_IF_TYPE_6:
		iounmap(phba->sli4_hba.drbl_regs_memmap_p);
		iounmap(phba->sli4_hba.conf_regs_memmap_p);
		if (phba->sli4_hba.dpp_regs_memmap_p)
			iounmap(phba->sli4_hba.dpp_regs_memmap_p);
		break;
	case LPFC_SLI_INTF_IF_TYPE_1:
	default:
		dev_printk(KERN_ERR, &phba->pcidev->dev,
			   "FATAL - unsupported SLI4 interface type - %d\n",
			   if_type);
		break;
	}
}

/**
 * lpfc_sli_enable_msix - Enable MSI-X interrupt mode on SLI-3 device
 * @phba: pointer to lpfc hba data structure.
 *
 * This routine is invoked to enable the MSI-X interrupt vectors to device
 * with SLI-3 interface specs.
 *
 * Return codes
 *   0 - successful
 *   other values - error
 **/
static int
lpfc_sli_enable_msix(struct lpfc_hba *phba)
{
	int rc;
	LPFC_MBOXQ_t *pmb;

	/* Set up MSI-X multi-message vectors */
	rc = pci_alloc_irq_vectors(phba->pcidev,
			LPFC_MSIX_VECTORS, LPFC_MSIX_VECTORS, PCI_IRQ_MSIX);
	if (rc < 0) {
		lpfc_printf_log(phba, KERN_INFO, LOG_INIT,
				"0420 PCI enable MSI-X failed (%d)\n", rc);
		goto vec_fail_out;
	}

	/*
	 * Assign MSI-X vectors to interrupt handlers
	 */

	/* vector-0 is associated to slow-path handler */
	rc = request_irq(pci_irq_vector(phba->pcidev, 0),
			 &lpfc_sli_sp_intr_handler, 0,
			 LPFC_SP_DRIVER_HANDLER_NAME, phba);
	if (rc) {
		lpfc_printf_log(phba, KERN_WARNING, LOG_INIT,
				"0421 MSI-X slow-path request_irq failed "
				"(%d)\n", rc);
		goto msi_fail_out;
	}

	/* vector-1 is associated to fast-path handler */
	rc = request_irq(pci_irq_vector(phba->pcidev, 1),
			 &lpfc_sli_fp_intr_handler, 0,
			 LPFC_FP_DRIVER_HANDLER_NAME, phba);

	if (rc) {
		lpfc_printf_log(phba, KERN_WARNING, LOG_INIT,
				"0429 MSI-X fast-path request_irq failed "
				"(%d)\n", rc);
		goto irq_fail_out;
	}

	/*
	 * Configure HBA MSI-X attention conditions to messages
	 */
	pmb = (LPFC_MBOXQ_t *) mempool_alloc(phba->mbox_mem_pool, GFP_KERNEL);

	if (!pmb) {
		rc = -ENOMEM;
		lpfc_printf_log(phba, KERN_ERR, LOG_TRACE_EVENT,
				"0474 Unable to allocate memory for issuing "
				"MBOX_CONFIG_MSI command\n");
		goto mem_fail_out;
	}
	rc = lpfc_config_msi(phba, pmb);
	if (rc)
		goto mbx_fail_out;
	rc = lpfc_sli_issue_mbox(phba, pmb, MBX_POLL);
	if (rc != MBX_SUCCESS) {
		lpfc_printf_log(phba, KERN_WARNING, LOG_MBOX,
				"0351 Config MSI mailbox command failed, "
				"mbxCmd x%x, mbxStatus x%x\n",
				pmb->u.mb.mbxCommand, pmb->u.mb.mbxStatus);
		goto mbx_fail_out;
	}

	/* Free memory allocated for mailbox command */
	mempool_free(pmb, phba->mbox_mem_pool);
	return rc;

mbx_fail_out:
	/* Free memory allocated for mailbox command */
	mempool_free(pmb, phba->mbox_mem_pool);

mem_fail_out:
	/* free the irq already requested */
	free_irq(pci_irq_vector(phba->pcidev, 1), phba);

irq_fail_out:
	/* free the irq already requested */
	free_irq(pci_irq_vector(phba->pcidev, 0), phba);

msi_fail_out:
	/* Unconfigure MSI-X capability structure */
	pci_free_irq_vectors(phba->pcidev);

vec_fail_out:
	return rc;
}

/**
 * lpfc_sli_enable_msi - Enable MSI interrupt mode on SLI-3 device.
 * @phba: pointer to lpfc hba data structure.
 *
 * This routine is invoked to enable the MSI interrupt mode to device with
 * SLI-3 interface spec. The kernel function pci_enable_msi() is called to
 * enable the MSI vector. The device driver is responsible for calling the
 * request_irq() to register MSI vector with a interrupt the handler, which
 * is done in this function.
 *
 * Return codes
 * 	0 - successful
 * 	other values - error
 */
static int
lpfc_sli_enable_msi(struct lpfc_hba *phba)
{
	int rc;

	rc = pci_enable_msi(phba->pcidev);
	if (!rc)
		lpfc_printf_log(phba, KERN_INFO, LOG_INIT,
				"0462 PCI enable MSI mode success.\n");
	else {
		lpfc_printf_log(phba, KERN_INFO, LOG_INIT,
				"0471 PCI enable MSI mode failed (%d)\n", rc);
		return rc;
	}

	rc = request_irq(phba->pcidev->irq, lpfc_sli_intr_handler,
			 0, LPFC_DRIVER_NAME, phba);
	if (rc) {
		pci_disable_msi(phba->pcidev);
		lpfc_printf_log(phba, KERN_WARNING, LOG_INIT,
				"0478 MSI request_irq failed (%d)\n", rc);
	}
	return rc;
}

/**
 * lpfc_sli_enable_intr - Enable device interrupt to SLI-3 device.
 * @phba: pointer to lpfc hba data structure.
 * @cfg_mode: Interrupt configuration mode (INTx, MSI or MSI-X).
 *
 * This routine is invoked to enable device interrupt and associate driver's
 * interrupt handler(s) to interrupt vector(s) to device with SLI-3 interface
 * spec. Depends on the interrupt mode configured to the driver, the driver
 * will try to fallback from the configured interrupt mode to an interrupt
 * mode which is supported by the platform, kernel, and device in the order
 * of:
 * MSI-X -> MSI -> IRQ.
 *
 * Return codes
 *   0 - successful
 *   other values - error
 **/
static uint32_t
lpfc_sli_enable_intr(struct lpfc_hba *phba, uint32_t cfg_mode)
{
	uint32_t intr_mode = LPFC_INTR_ERROR;
	int retval;

	/* Need to issue conf_port mbox cmd before conf_msi mbox cmd */
	retval = lpfc_sli_config_port(phba, LPFC_SLI_REV3);
	if (retval)
		return intr_mode;
	phba->hba_flag &= ~HBA_NEEDS_CFG_PORT;

	if (cfg_mode == 2) {
		/* Now, try to enable MSI-X interrupt mode */
		retval = lpfc_sli_enable_msix(phba);
		if (!retval) {
			/* Indicate initialization to MSI-X mode */
			phba->intr_type = MSIX;
			intr_mode = 2;
		}
	}

	/* Fallback to MSI if MSI-X initialization failed */
	if (cfg_mode >= 1 && phba->intr_type == NONE) {
		retval = lpfc_sli_enable_msi(phba);
		if (!retval) {
			/* Indicate initialization to MSI mode */
			phba->intr_type = MSI;
			intr_mode = 1;
		}
	}

	/* Fallback to INTx if both MSI-X/MSI initalization failed */
	if (phba->intr_type == NONE) {
		retval = request_irq(phba->pcidev->irq, lpfc_sli_intr_handler,
				     IRQF_SHARED, LPFC_DRIVER_NAME, phba);
		if (!retval) {
			/* Indicate initialization to INTx mode */
			phba->intr_type = INTx;
			intr_mode = 0;
		}
	}
	return intr_mode;
}

/**
 * lpfc_sli_disable_intr - Disable device interrupt to SLI-3 device.
 * @phba: pointer to lpfc hba data structure.
 *
 * This routine is invoked to disable device interrupt and disassociate the
 * driver's interrupt handler(s) from interrupt vector(s) to device with
 * SLI-3 interface spec. Depending on the interrupt mode, the driver will
 * release the interrupt vector(s) for the message signaled interrupt.
 **/
static void
lpfc_sli_disable_intr(struct lpfc_hba *phba)
{
	int nr_irqs, i;

	if (phba->intr_type == MSIX)
		nr_irqs = LPFC_MSIX_VECTORS;
	else
		nr_irqs = 1;

	for (i = 0; i < nr_irqs; i++)
		free_irq(pci_irq_vector(phba->pcidev, i), phba);
	pci_free_irq_vectors(phba->pcidev);

	/* Reset interrupt management states */
	phba->intr_type = NONE;
	phba->sli.slistat.sli_intr = 0;
}

/**
 * lpfc_find_cpu_handle - Find the CPU that corresponds to the specified Queue
 * @phba: pointer to lpfc hba data structure.
 * @id: EQ vector index or Hardware Queue index
 * @match: LPFC_FIND_BY_EQ = match by EQ
 *         LPFC_FIND_BY_HDWQ = match by Hardware Queue
 * Return the CPU that matches the selection criteria
 */
static uint16_t
lpfc_find_cpu_handle(struct lpfc_hba *phba, uint16_t id, int match)
{
	struct lpfc_vector_map_info *cpup;
	int cpu;

	/* Loop through all CPUs */
	for_each_present_cpu(cpu) {
		cpup = &phba->sli4_hba.cpu_map[cpu];

		/* If we are matching by EQ, there may be multiple CPUs using
		 * using the same vector, so select the one with
		 * LPFC_CPU_FIRST_IRQ set.
		 */
		if ((match == LPFC_FIND_BY_EQ) &&
		    (cpup->flag & LPFC_CPU_FIRST_IRQ) &&
		    (cpup->eq == id))
			return cpu;

		/* If matching by HDWQ, select the first CPU that matches */
		if ((match == LPFC_FIND_BY_HDWQ) && (cpup->hdwq == id))
			return cpu;
	}
	return 0;
}

#ifdef CONFIG_X86
/**
 * lpfc_find_hyper - Determine if the CPU map entry is hyper-threaded
 * @phba: pointer to lpfc hba data structure.
 * @cpu: CPU map index
 * @phys_id: CPU package physical id
 * @core_id: CPU core id
 */
static int
lpfc_find_hyper(struct lpfc_hba *phba, int cpu,
		uint16_t phys_id, uint16_t core_id)
{
	struct lpfc_vector_map_info *cpup;
	int idx;

	for_each_present_cpu(idx) {
		cpup = &phba->sli4_hba.cpu_map[idx];
		/* Does the cpup match the one we are looking for */
		if ((cpup->phys_id == phys_id) &&
		    (cpup->core_id == core_id) &&
		    (cpu != idx))
			return 1;
	}
	return 0;
}
#endif

/*
 * lpfc_assign_eq_map_info - Assigns eq for vector_map structure
 * @phba: pointer to lpfc hba data structure.
 * @eqidx: index for eq and irq vector
 * @flag: flags to set for vector_map structure
 * @cpu: cpu used to index vector_map structure
 *
 * The routine assigns eq info into vector_map structure
 */
static inline void
lpfc_assign_eq_map_info(struct lpfc_hba *phba, uint16_t eqidx, uint16_t flag,
			unsigned int cpu)
{
	struct lpfc_vector_map_info *cpup = &phba->sli4_hba.cpu_map[cpu];
	struct lpfc_hba_eq_hdl *eqhdl = lpfc_get_eq_hdl(eqidx);

	cpup->eq = eqidx;
	cpup->flag |= flag;

	lpfc_printf_log(phba, KERN_INFO, LOG_INIT,
			"3336 Set Affinity: CPU %d irq %d eq %d flag x%x\n",
			cpu, eqhdl->irq, cpup->eq, cpup->flag);
}

/**
 * lpfc_cpu_map_array_init - Initialize cpu_map structure
 * @phba: pointer to lpfc hba data structure.
 *
 * The routine initializes the cpu_map array structure
 */
static void
lpfc_cpu_map_array_init(struct lpfc_hba *phba)
{
	struct lpfc_vector_map_info *cpup;
	struct lpfc_eq_intr_info *eqi;
	int cpu;

	for_each_possible_cpu(cpu) {
		cpup = &phba->sli4_hba.cpu_map[cpu];
		cpup->phys_id = LPFC_VECTOR_MAP_EMPTY;
		cpup->core_id = LPFC_VECTOR_MAP_EMPTY;
		cpup->hdwq = LPFC_VECTOR_MAP_EMPTY;
		cpup->eq = LPFC_VECTOR_MAP_EMPTY;
		cpup->flag = 0;
		eqi = per_cpu_ptr(phba->sli4_hba.eq_info, cpu);
		INIT_LIST_HEAD(&eqi->list);
		eqi->icnt = 0;
	}
}

/**
 * lpfc_hba_eq_hdl_array_init - Initialize hba_eq_hdl structure
 * @phba: pointer to lpfc hba data structure.
 *
 * The routine initializes the hba_eq_hdl array structure
 */
static void
lpfc_hba_eq_hdl_array_init(struct lpfc_hba *phba)
{
	struct lpfc_hba_eq_hdl *eqhdl;
	int i;

	for (i = 0; i < phba->cfg_irq_chann; i++) {
		eqhdl = lpfc_get_eq_hdl(i);
		eqhdl->irq = LPFC_VECTOR_MAP_EMPTY;
		eqhdl->phba = phba;
	}
}

/**
 * lpfc_cpu_affinity_check - Check vector CPU affinity mappings
 * @phba: pointer to lpfc hba data structure.
 * @vectors: number of msix vectors allocated.
 *
 * The routine will figure out the CPU affinity assignment for every
 * MSI-X vector allocated for the HBA.
 * In addition, the CPU to IO channel mapping will be calculated
 * and the phba->sli4_hba.cpu_map array will reflect this.
 */
static void
lpfc_cpu_affinity_check(struct lpfc_hba *phba, int vectors)
{
	int i, cpu, idx, next_idx, new_cpu, start_cpu, first_cpu;
	int max_phys_id, min_phys_id;
	int max_core_id, min_core_id;
	struct lpfc_vector_map_info *cpup;
	struct lpfc_vector_map_info *new_cpup;
#ifdef CONFIG_X86
	struct cpuinfo_x86 *cpuinfo;
#endif
#ifdef CONFIG_SCSI_LPFC_DEBUG_FS
	struct lpfc_hdwq_stat *c_stat;
#endif

	max_phys_id = 0;
	min_phys_id = LPFC_VECTOR_MAP_EMPTY;
	max_core_id = 0;
	min_core_id = LPFC_VECTOR_MAP_EMPTY;

	/* Update CPU map with physical id and core id of each CPU */
	for_each_present_cpu(cpu) {
		cpup = &phba->sli4_hba.cpu_map[cpu];
#ifdef CONFIG_X86
		cpuinfo = &cpu_data(cpu);
		cpup->phys_id = cpuinfo->phys_proc_id;
		cpup->core_id = cpuinfo->cpu_core_id;
		if (lpfc_find_hyper(phba, cpu, cpup->phys_id, cpup->core_id))
			cpup->flag |= LPFC_CPU_MAP_HYPER;
#else
		/* No distinction between CPUs for other platforms */
		cpup->phys_id = 0;
		cpup->core_id = cpu;
#endif

		lpfc_printf_log(phba, KERN_INFO, LOG_INIT,
				"3328 CPU %d physid %d coreid %d flag x%x\n",
				cpu, cpup->phys_id, cpup->core_id, cpup->flag);

		if (cpup->phys_id > max_phys_id)
			max_phys_id = cpup->phys_id;
		if (cpup->phys_id < min_phys_id)
			min_phys_id = cpup->phys_id;

		if (cpup->core_id > max_core_id)
			max_core_id = cpup->core_id;
		if (cpup->core_id < min_core_id)
			min_core_id = cpup->core_id;
	}

	/* After looking at each irq vector assigned to this pcidev, its
	 * possible to see that not ALL CPUs have been accounted for.
	 * Next we will set any unassigned (unaffinitized) cpu map
	 * entries to a IRQ on the same phys_id.
	 */
	first_cpu = cpumask_first(cpu_present_mask);
	start_cpu = first_cpu;

	for_each_present_cpu(cpu) {
		cpup = &phba->sli4_hba.cpu_map[cpu];

		/* Is this CPU entry unassigned */
		if (cpup->eq == LPFC_VECTOR_MAP_EMPTY) {
			/* Mark CPU as IRQ not assigned by the kernel */
			cpup->flag |= LPFC_CPU_MAP_UNASSIGN;

			/* If so, find a new_cpup thats on the the SAME
			 * phys_id as cpup. start_cpu will start where we
			 * left off so all unassigned entries don't get assgined
			 * the IRQ of the first entry.
			 */
			new_cpu = start_cpu;
			for (i = 0; i < phba->sli4_hba.num_present_cpu; i++) {
				new_cpup = &phba->sli4_hba.cpu_map[new_cpu];
				if (!(new_cpup->flag & LPFC_CPU_MAP_UNASSIGN) &&
				    (new_cpup->eq != LPFC_VECTOR_MAP_EMPTY) &&
				    (new_cpup->phys_id == cpup->phys_id))
					goto found_same;
				new_cpu = cpumask_next(
					new_cpu, cpu_present_mask);
				if (new_cpu == nr_cpumask_bits)
					new_cpu = first_cpu;
			}
			/* At this point, we leave the CPU as unassigned */
			continue;
found_same:
			/* We found a matching phys_id, so copy the IRQ info */
			cpup->eq = new_cpup->eq;

			/* Bump start_cpu to the next slot to minmize the
			 * chance of having multiple unassigned CPU entries
			 * selecting the same IRQ.
			 */
			start_cpu = cpumask_next(new_cpu, cpu_present_mask);
			if (start_cpu == nr_cpumask_bits)
				start_cpu = first_cpu;

			lpfc_printf_log(phba, KERN_INFO, LOG_INIT,
					"3337 Set Affinity: CPU %d "
					"eq %d from peer cpu %d same "
					"phys_id (%d)\n",
					cpu, cpup->eq, new_cpu,
					cpup->phys_id);
		}
	}

	/* Set any unassigned cpu map entries to a IRQ on any phys_id */
	start_cpu = first_cpu;

	for_each_present_cpu(cpu) {
		cpup = &phba->sli4_hba.cpu_map[cpu];

		/* Is this entry unassigned */
		if (cpup->eq == LPFC_VECTOR_MAP_EMPTY) {
			/* Mark it as IRQ not assigned by the kernel */
			cpup->flag |= LPFC_CPU_MAP_UNASSIGN;

			/* If so, find a new_cpup thats on ANY phys_id
			 * as the cpup. start_cpu will start where we
			 * left off so all unassigned entries don't get
			 * assigned the IRQ of the first entry.
			 */
			new_cpu = start_cpu;
			for (i = 0; i < phba->sli4_hba.num_present_cpu; i++) {
				new_cpup = &phba->sli4_hba.cpu_map[new_cpu];
				if (!(new_cpup->flag & LPFC_CPU_MAP_UNASSIGN) &&
				    (new_cpup->eq != LPFC_VECTOR_MAP_EMPTY))
					goto found_any;
				new_cpu = cpumask_next(
					new_cpu, cpu_present_mask);
				if (new_cpu == nr_cpumask_bits)
					new_cpu = first_cpu;
			}
			/* We should never leave an entry unassigned */
			lpfc_printf_log(phba, KERN_ERR, LOG_INIT,
					"3339 Set Affinity: CPU %d "
					"eq %d UNASSIGNED\n",
					cpup->hdwq, cpup->eq);
			continue;
found_any:
			/* We found an available entry, copy the IRQ info */
			cpup->eq = new_cpup->eq;

			/* Bump start_cpu to the next slot to minmize the
			 * chance of having multiple unassigned CPU entries
			 * selecting the same IRQ.
			 */
			start_cpu = cpumask_next(new_cpu, cpu_present_mask);
			if (start_cpu == nr_cpumask_bits)
				start_cpu = first_cpu;

			lpfc_printf_log(phba, KERN_INFO, LOG_INIT,
					"3338 Set Affinity: CPU %d "
					"eq %d from peer cpu %d (%d/%d)\n",
					cpu, cpup->eq, new_cpu,
					new_cpup->phys_id, new_cpup->core_id);
		}
	}

	/* Assign hdwq indices that are unique across all cpus in the map
	 * that are also FIRST_CPUs.
	 */
	idx = 0;
	for_each_present_cpu(cpu) {
		cpup = &phba->sli4_hba.cpu_map[cpu];

		/* Only FIRST IRQs get a hdwq index assignment. */
		if (!(cpup->flag & LPFC_CPU_FIRST_IRQ))
			continue;

		/* 1 to 1, the first LPFC_CPU_FIRST_IRQ cpus to a unique hdwq */
		cpup->hdwq = idx;
		idx++;
		lpfc_printf_log(phba, KERN_INFO, LOG_INIT,
				"3333 Set Affinity: CPU %d (phys %d core %d): "
				"hdwq %d eq %d flg x%x\n",
				cpu, cpup->phys_id, cpup->core_id,
				cpup->hdwq, cpup->eq, cpup->flag);
	}
	/* Associate a hdwq with each cpu_map entry
	 * This will be 1 to 1 - hdwq to cpu, unless there are less
	 * hardware queues then CPUs. For that case we will just round-robin
	 * the available hardware queues as they get assigned to CPUs.
	 * The next_idx is the idx from the FIRST_CPU loop above to account
	 * for irq_chann < hdwq.  The idx is used for round-robin assignments
	 * and needs to start at 0.
	 */
	next_idx = idx;
	start_cpu = 0;
	idx = 0;
	for_each_present_cpu(cpu) {
		cpup = &phba->sli4_hba.cpu_map[cpu];

		/* FIRST cpus are already mapped. */
		if (cpup->flag & LPFC_CPU_FIRST_IRQ)
			continue;

		/* If the cfg_irq_chann < cfg_hdw_queue, set the hdwq
		 * of the unassigned cpus to the next idx so that all
		 * hdw queues are fully utilized.
		 */
		if (next_idx < phba->cfg_hdw_queue) {
			cpup->hdwq = next_idx;
			next_idx++;
			continue;
		}

		/* Not a First CPU and all hdw_queues are used.  Reuse a
		 * Hardware Queue for another CPU, so be smart about it
		 * and pick one that has its IRQ/EQ mapped to the same phys_id
		 * (CPU package) and core_id.
		 */
		new_cpu = start_cpu;
		for (i = 0; i < phba->sli4_hba.num_present_cpu; i++) {
			new_cpup = &phba->sli4_hba.cpu_map[new_cpu];
			if (new_cpup->hdwq != LPFC_VECTOR_MAP_EMPTY &&
			    new_cpup->phys_id == cpup->phys_id &&
			    new_cpup->core_id == cpup->core_id) {
				goto found_hdwq;
			}
			new_cpu = cpumask_next(new_cpu, cpu_present_mask);
			if (new_cpu == nr_cpumask_bits)
				new_cpu = first_cpu;
		}

		/* If we can't match both phys_id and core_id,
		 * settle for just a phys_id match.
		 */
		new_cpu = start_cpu;
		for (i = 0; i < phba->sli4_hba.num_present_cpu; i++) {
			new_cpup = &phba->sli4_hba.cpu_map[new_cpu];
			if (new_cpup->hdwq != LPFC_VECTOR_MAP_EMPTY &&
			    new_cpup->phys_id == cpup->phys_id)
				goto found_hdwq;

			new_cpu = cpumask_next(new_cpu, cpu_present_mask);
			if (new_cpu == nr_cpumask_bits)
				new_cpu = first_cpu;
		}

		/* Otherwise just round robin on cfg_hdw_queue */
		cpup->hdwq = idx % phba->cfg_hdw_queue;
		idx++;
		goto logit;
 found_hdwq:
		/* We found an available entry, copy the IRQ info */
		start_cpu = cpumask_next(new_cpu, cpu_present_mask);
		if (start_cpu == nr_cpumask_bits)
			start_cpu = first_cpu;
		cpup->hdwq = new_cpup->hdwq;
 logit:
		lpfc_printf_log(phba, KERN_INFO, LOG_INIT,
				"3335 Set Affinity: CPU %d (phys %d core %d): "
				"hdwq %d eq %d flg x%x\n",
				cpu, cpup->phys_id, cpup->core_id,
				cpup->hdwq, cpup->eq, cpup->flag);
	}

	/*
	 * Initialize the cpu_map slots for not-present cpus in case
	 * a cpu is hot-added. Perform a simple hdwq round robin assignment.
	 */
	idx = 0;
	for_each_possible_cpu(cpu) {
		cpup = &phba->sli4_hba.cpu_map[cpu];
#ifdef CONFIG_SCSI_LPFC_DEBUG_FS
		c_stat = per_cpu_ptr(phba->sli4_hba.c_stat, cpu);
		c_stat->hdwq_no = cpup->hdwq;
#endif
		if (cpup->hdwq != LPFC_VECTOR_MAP_EMPTY)
			continue;

		cpup->hdwq = idx++ % phba->cfg_hdw_queue;
#ifdef CONFIG_SCSI_LPFC_DEBUG_FS
		c_stat->hdwq_no = cpup->hdwq;
#endif
		lpfc_printf_log(phba, KERN_INFO, LOG_INIT,
				"3340 Set Affinity: not present "
				"CPU %d hdwq %d\n",
				cpu, cpup->hdwq);
	}

	/* The cpu_map array will be used later during initialization
	 * when EQ / CQ / WQs are allocated and configured.
	 */
	return;
}

/**
 * lpfc_cpuhp_get_eq
 *
 * @phba:   pointer to lpfc hba data structure.
 * @cpu:    cpu going offline
 * @eqlist: eq list to append to
 */
static int
lpfc_cpuhp_get_eq(struct lpfc_hba *phba, unsigned int cpu,
		  struct list_head *eqlist)
{
	const struct cpumask *maskp;
	struct lpfc_queue *eq;
	struct cpumask *tmp;
	u16 idx;

	tmp = kzalloc(cpumask_size(), GFP_KERNEL);
	if (!tmp)
		return -ENOMEM;

	for (idx = 0; idx < phba->cfg_irq_chann; idx++) {
		maskp = pci_irq_get_affinity(phba->pcidev, idx);
		if (!maskp)
			continue;
		/*
		 * if irq is not affinitized to the cpu going
		 * then we don't need to poll the eq attached
		 * to it.
		 */
		if (!cpumask_and(tmp, maskp, cpumask_of(cpu)))
			continue;
		/* get the cpus that are online and are affini-
		 * tized to this irq vector.  If the count is
		 * more than 1 then cpuhp is not going to shut-
		 * down this vector.  Since this cpu has not
		 * gone offline yet, we need >1.
		 */
		cpumask_and(tmp, maskp, cpu_online_mask);
		if (cpumask_weight(tmp) > 1)
			continue;

		/* Now that we have an irq to shutdown, get the eq
		 * mapped to this irq.  Note: multiple hdwq's in
		 * the software can share an eq, but eventually
		 * only eq will be mapped to this vector
		 */
		eq = phba->sli4_hba.hba_eq_hdl[idx].eq;
		list_add(&eq->_poll_list, eqlist);
	}
	kfree(tmp);
	return 0;
}

static void __lpfc_cpuhp_remove(struct lpfc_hba *phba)
{
	if (phba->sli_rev != LPFC_SLI_REV4)
		return;

	cpuhp_state_remove_instance_nocalls(lpfc_cpuhp_state,
					    &phba->cpuhp);
	/*
	 * unregistering the instance doesn't stop the polling
	 * timer. Wait for the poll timer to retire.
	 */
	synchronize_rcu();
	del_timer_sync(&phba->cpuhp_poll_timer);
}

static void lpfc_cpuhp_remove(struct lpfc_hba *phba)
{
	if (phba->pport->fc_flag & FC_OFFLINE_MODE)
		return;

	__lpfc_cpuhp_remove(phba);
}

static void lpfc_cpuhp_add(struct lpfc_hba *phba)
{
	if (phba->sli_rev != LPFC_SLI_REV4)
		return;

	rcu_read_lock();

	if (!list_empty(&phba->poll_list))
		mod_timer(&phba->cpuhp_poll_timer,
			  jiffies + msecs_to_jiffies(LPFC_POLL_HB));

	rcu_read_unlock();

	cpuhp_state_add_instance_nocalls(lpfc_cpuhp_state,
					 &phba->cpuhp);
}

static int __lpfc_cpuhp_checks(struct lpfc_hba *phba, int *retval)
{
	if (phba->pport->load_flag & FC_UNLOADING) {
		*retval = -EAGAIN;
		return true;
	}

	if (phba->sli_rev != LPFC_SLI_REV4) {
		*retval = 0;
		return true;
	}

	/* proceed with the hotplug */
	return false;
}

/**
 * lpfc_irq_set_aff - set IRQ affinity
 * @eqhdl: EQ handle
 * @cpu: cpu to set affinity
 *
 **/
static inline void
lpfc_irq_set_aff(struct lpfc_hba_eq_hdl *eqhdl, unsigned int cpu)
{
	cpumask_clear(&eqhdl->aff_mask);
	cpumask_set_cpu(cpu, &eqhdl->aff_mask);
	irq_set_status_flags(eqhdl->irq, IRQ_NO_BALANCING);
	irq_set_affinity_hint(eqhdl->irq, &eqhdl->aff_mask);
}

/**
 * lpfc_irq_clear_aff - clear IRQ affinity
 * @eqhdl: EQ handle
 *
 **/
static inline void
lpfc_irq_clear_aff(struct lpfc_hba_eq_hdl *eqhdl)
{
	cpumask_clear(&eqhdl->aff_mask);
	irq_clear_status_flags(eqhdl->irq, IRQ_NO_BALANCING);
}

/**
 * lpfc_irq_rebalance - rebalances IRQ affinity according to cpuhp event
 * @phba: pointer to HBA context object.
 * @cpu: cpu going offline/online
 * @offline: true, cpu is going offline. false, cpu is coming online.
 *
 * If cpu is going offline, we'll try our best effort to find the next
 * online cpu on the phba's original_mask and migrate all offlining IRQ
 * affinities.
 *
 * If cpu is coming online, reaffinitize the IRQ back to the onlining cpu.
 *
 * Note: Call only if NUMA or NHT mode is enabled, otherwise rely on
 *	 PCI_IRQ_AFFINITY to auto-manage IRQ affinity.
 *
 **/
static void
lpfc_irq_rebalance(struct lpfc_hba *phba, unsigned int cpu, bool offline)
{
	struct lpfc_vector_map_info *cpup;
	struct cpumask *aff_mask;
	unsigned int cpu_select, cpu_next, idx;
	const struct cpumask *orig_mask;

	if (phba->irq_chann_mode == NORMAL_MODE)
		return;

	orig_mask = &phba->sli4_hba.irq_aff_mask;

	if (!cpumask_test_cpu(cpu, orig_mask))
		return;

	cpup = &phba->sli4_hba.cpu_map[cpu];

	if (!(cpup->flag & LPFC_CPU_FIRST_IRQ))
		return;

	if (offline) {
		/* Find next online CPU on original mask */
		cpu_next = cpumask_next_wrap(cpu, orig_mask, cpu, true);
		cpu_select = lpfc_next_online_cpu(orig_mask, cpu_next);

		/* Found a valid CPU */
		if ((cpu_select < nr_cpu_ids) && (cpu_select != cpu)) {
			/* Go through each eqhdl and ensure offlining
			 * cpu aff_mask is migrated
			 */
			for (idx = 0; idx < phba->cfg_irq_chann; idx++) {
				aff_mask = lpfc_get_aff_mask(idx);

				/* Migrate affinity */
				if (cpumask_test_cpu(cpu, aff_mask))
					lpfc_irq_set_aff(lpfc_get_eq_hdl(idx),
							 cpu_select);
			}
		} else {
			/* Rely on irqbalance if no online CPUs left on NUMA */
			for (idx = 0; idx < phba->cfg_irq_chann; idx++)
				lpfc_irq_clear_aff(lpfc_get_eq_hdl(idx));
		}
	} else {
		/* Migrate affinity back to this CPU */
		lpfc_irq_set_aff(lpfc_get_eq_hdl(cpup->eq), cpu);
	}
}

static int lpfc_cpu_offline(unsigned int cpu, struct hlist_node *node)
{
	struct lpfc_hba *phba = hlist_entry_safe(node, struct lpfc_hba, cpuhp);
	struct lpfc_queue *eq, *next;
	LIST_HEAD(eqlist);
	int retval;

	if (!phba) {
		WARN_ONCE(!phba, "cpu: %u. phba:NULL", raw_smp_processor_id());
		return 0;
	}

	if (__lpfc_cpuhp_checks(phba, &retval))
		return retval;

	lpfc_irq_rebalance(phba, cpu, true);

	retval = lpfc_cpuhp_get_eq(phba, cpu, &eqlist);
	if (retval)
		return retval;

	/* start polling on these eq's */
	list_for_each_entry_safe(eq, next, &eqlist, _poll_list) {
		list_del_init(&eq->_poll_list);
		lpfc_sli4_start_polling(eq);
	}

	return 0;
}

static int lpfc_cpu_online(unsigned int cpu, struct hlist_node *node)
{
	struct lpfc_hba *phba = hlist_entry_safe(node, struct lpfc_hba, cpuhp);
	struct lpfc_queue *eq, *next;
	unsigned int n;
	int retval;

	if (!phba) {
		WARN_ONCE(!phba, "cpu: %u. phba:NULL", raw_smp_processor_id());
		return 0;
	}

	if (__lpfc_cpuhp_checks(phba, &retval))
		return retval;

	lpfc_irq_rebalance(phba, cpu, false);

	list_for_each_entry_safe(eq, next, &phba->poll_list, _poll_list) {
		n = lpfc_find_cpu_handle(phba, eq->hdwq, LPFC_FIND_BY_HDWQ);
		if (n == cpu)
			lpfc_sli4_stop_polling(eq);
	}

	return 0;
}

/**
 * lpfc_sli4_enable_msix - Enable MSI-X interrupt mode to SLI-4 device
 * @phba: pointer to lpfc hba data structure.
 *
 * This routine is invoked to enable the MSI-X interrupt vectors to device
 * with SLI-4 interface spec.  It also allocates MSI-X vectors and maps them
 * to cpus on the system.
 *
 * When cfg_irq_numa is enabled, the adapter will only allocate vectors for
 * the number of cpus on the same numa node as this adapter.  The vectors are
 * allocated without requesting OS affinity mapping.  A vector will be
 * allocated and assigned to each online and offline cpu.  If the cpu is
 * online, then affinity will be set to that cpu.  If the cpu is offline, then
 * affinity will be set to the nearest peer cpu within the numa node that is
 * online.  If there are no online cpus within the numa node, affinity is not
 * assigned and the OS may do as it pleases. Note: cpu vector affinity mapping
 * is consistent with the way cpu online/offline is handled when cfg_irq_numa is
 * configured.
 *
 * If numa mode is not enabled and there is more than 1 vector allocated, then
 * the driver relies on the managed irq interface where the OS assigns vector to
 * cpu affinity.  The driver will then use that affinity mapping to setup its
 * cpu mapping table.
 *
 * Return codes
 * 0 - successful
 * other values - error
 **/
static int
lpfc_sli4_enable_msix(struct lpfc_hba *phba)
{
	int vectors, rc, index;
	char *name;
	const struct cpumask *aff_mask = NULL;
	unsigned int cpu = 0, cpu_cnt = 0, cpu_select = nr_cpu_ids;
	struct lpfc_vector_map_info *cpup;
	struct lpfc_hba_eq_hdl *eqhdl;
	const struct cpumask *maskp;
	unsigned int flags = PCI_IRQ_MSIX;

	/* Set up MSI-X multi-message vectors */
	vectors = phba->cfg_irq_chann;

	if (phba->irq_chann_mode != NORMAL_MODE)
		aff_mask = &phba->sli4_hba.irq_aff_mask;

	if (aff_mask) {
		cpu_cnt = cpumask_weight(aff_mask);
		vectors = min(phba->cfg_irq_chann, cpu_cnt);

		/* cpu: iterates over aff_mask including offline or online
		 * cpu_select: iterates over online aff_mask to set affinity
		 */
		cpu = cpumask_first(aff_mask);
		cpu_select = lpfc_next_online_cpu(aff_mask, cpu);
	} else {
		flags |= PCI_IRQ_AFFINITY;
	}

	rc = pci_alloc_irq_vectors(phba->pcidev, 1, vectors, flags);
	if (rc < 0) {
		lpfc_printf_log(phba, KERN_INFO, LOG_INIT,
				"0484 PCI enable MSI-X failed (%d)\n", rc);
		goto vec_fail_out;
	}
	vectors = rc;

	/* Assign MSI-X vectors to interrupt handlers */
	for (index = 0; index < vectors; index++) {
		eqhdl = lpfc_get_eq_hdl(index);
		name = eqhdl->handler_name;
		memset(name, 0, LPFC_SLI4_HANDLER_NAME_SZ);
		snprintf(name, LPFC_SLI4_HANDLER_NAME_SZ,
			 LPFC_DRIVER_HANDLER_NAME"%d", index);

		eqhdl->idx = index;
		rc = request_irq(pci_irq_vector(phba->pcidev, index),
			 &lpfc_sli4_hba_intr_handler, 0,
			 name, eqhdl);
		if (rc) {
			lpfc_printf_log(phba, KERN_WARNING, LOG_INIT,
					"0486 MSI-X fast-path (%d) "
					"request_irq failed (%d)\n", index, rc);
			goto cfg_fail_out;
		}

		eqhdl->irq = pci_irq_vector(phba->pcidev, index);

		if (aff_mask) {
			/* If found a neighboring online cpu, set affinity */
			if (cpu_select < nr_cpu_ids)
				lpfc_irq_set_aff(eqhdl, cpu_select);

			/* Assign EQ to cpu_map */
			lpfc_assign_eq_map_info(phba, index,
						LPFC_CPU_FIRST_IRQ,
						cpu);

			/* Iterate to next offline or online cpu in aff_mask */
			cpu = cpumask_next(cpu, aff_mask);

			/* Find next online cpu in aff_mask to set affinity */
			cpu_select = lpfc_next_online_cpu(aff_mask, cpu);
		} else if (vectors == 1) {
			cpu = cpumask_first(cpu_present_mask);
			lpfc_assign_eq_map_info(phba, index, LPFC_CPU_FIRST_IRQ,
						cpu);
		} else {
			maskp = pci_irq_get_affinity(phba->pcidev, index);

			/* Loop through all CPUs associated with vector index */
			for_each_cpu_and(cpu, maskp, cpu_present_mask) {
				cpup = &phba->sli4_hba.cpu_map[cpu];

				/* If this is the first CPU thats assigned to
				 * this vector, set LPFC_CPU_FIRST_IRQ.
				 *
				 * With certain platforms its possible that irq
				 * vectors are affinitized to all the cpu's.
				 * This can result in each cpu_map.eq to be set
				 * to the last vector, resulting in overwrite
				 * of all the previous cpu_map.eq.  Ensure that
				 * each vector receives a place in cpu_map.
				 * Later call to lpfc_cpu_affinity_check will
				 * ensure we are nicely balanced out.
				 */
				if (cpup->eq != LPFC_VECTOR_MAP_EMPTY)
					continue;
				lpfc_assign_eq_map_info(phba, index,
							LPFC_CPU_FIRST_IRQ,
							cpu);
				break;
			}
		}
	}

	if (vectors != phba->cfg_irq_chann) {
		lpfc_printf_log(phba, KERN_ERR, LOG_TRACE_EVENT,
				"3238 Reducing IO channels to match number of "
				"MSI-X vectors, requested %d got %d\n",
				phba->cfg_irq_chann, vectors);
		if (phba->cfg_irq_chann > vectors)
			phba->cfg_irq_chann = vectors;
	}

	return rc;

cfg_fail_out:
	/* free the irq already requested */
	for (--index; index >= 0; index--) {
		eqhdl = lpfc_get_eq_hdl(index);
		lpfc_irq_clear_aff(eqhdl);
		irq_set_affinity_hint(eqhdl->irq, NULL);
		free_irq(eqhdl->irq, eqhdl);
	}

	/* Unconfigure MSI-X capability structure */
	pci_free_irq_vectors(phba->pcidev);

vec_fail_out:
	return rc;
}

/**
 * lpfc_sli4_enable_msi - Enable MSI interrupt mode to SLI-4 device
 * @phba: pointer to lpfc hba data structure.
 *
 * This routine is invoked to enable the MSI interrupt mode to device with
 * SLI-4 interface spec. The kernel function pci_alloc_irq_vectors() is
 * called to enable the MSI vector. The device driver is responsible for
 * calling the request_irq() to register MSI vector with a interrupt the
 * handler, which is done in this function.
 *
 * Return codes
 * 	0 - successful
 * 	other values - error
 **/
static int
lpfc_sli4_enable_msi(struct lpfc_hba *phba)
{
	int rc, index;
	unsigned int cpu;
	struct lpfc_hba_eq_hdl *eqhdl;

	rc = pci_alloc_irq_vectors(phba->pcidev, 1, 1,
				   PCI_IRQ_MSI | PCI_IRQ_AFFINITY);
	if (rc > 0)
		lpfc_printf_log(phba, KERN_INFO, LOG_INIT,
				"0487 PCI enable MSI mode success.\n");
	else {
		lpfc_printf_log(phba, KERN_INFO, LOG_INIT,
				"0488 PCI enable MSI mode failed (%d)\n", rc);
		return rc ? rc : -1;
	}

	rc = request_irq(phba->pcidev->irq, lpfc_sli4_intr_handler,
			 0, LPFC_DRIVER_NAME, phba);
	if (rc) {
		pci_free_irq_vectors(phba->pcidev);
		lpfc_printf_log(phba, KERN_WARNING, LOG_INIT,
				"0490 MSI request_irq failed (%d)\n", rc);
		return rc;
	}

	eqhdl = lpfc_get_eq_hdl(0);
	eqhdl->irq = pci_irq_vector(phba->pcidev, 0);

	cpu = cpumask_first(cpu_present_mask);
	lpfc_assign_eq_map_info(phba, 0, LPFC_CPU_FIRST_IRQ, cpu);

	for (index = 0; index < phba->cfg_irq_chann; index++) {
		eqhdl = lpfc_get_eq_hdl(index);
		eqhdl->idx = index;
	}

	return 0;
}

/**
 * lpfc_sli4_enable_intr - Enable device interrupt to SLI-4 device
 * @phba: pointer to lpfc hba data structure.
 * @cfg_mode: Interrupt configuration mode (INTx, MSI or MSI-X).
 *
 * This routine is invoked to enable device interrupt and associate driver's
 * interrupt handler(s) to interrupt vector(s) to device with SLI-4
 * interface spec. Depends on the interrupt mode configured to the driver,
 * the driver will try to fallback from the configured interrupt mode to an
 * interrupt mode which is supported by the platform, kernel, and device in
 * the order of:
 * MSI-X -> MSI -> IRQ.
 *
 * Return codes
 * 	0 - successful
 * 	other values - error
 **/
static uint32_t
lpfc_sli4_enable_intr(struct lpfc_hba *phba, uint32_t cfg_mode)
{
	uint32_t intr_mode = LPFC_INTR_ERROR;
	int retval, idx;

	if (cfg_mode == 2) {
		/* Preparation before conf_msi mbox cmd */
		retval = 0;
		if (!retval) {
			/* Now, try to enable MSI-X interrupt mode */
			retval = lpfc_sli4_enable_msix(phba);
			if (!retval) {
				/* Indicate initialization to MSI-X mode */
				phba->intr_type = MSIX;
				intr_mode = 2;
			}
		}
	}

	/* Fallback to MSI if MSI-X initialization failed */
	if (cfg_mode >= 1 && phba->intr_type == NONE) {
		retval = lpfc_sli4_enable_msi(phba);
		if (!retval) {
			/* Indicate initialization to MSI mode */
			phba->intr_type = MSI;
			intr_mode = 1;
		}
	}

	/* Fallback to INTx if both MSI-X/MSI initalization failed */
	if (phba->intr_type == NONE) {
		retval = request_irq(phba->pcidev->irq, lpfc_sli4_intr_handler,
				     IRQF_SHARED, LPFC_DRIVER_NAME, phba);
		if (!retval) {
			struct lpfc_hba_eq_hdl *eqhdl;
			unsigned int cpu;

			/* Indicate initialization to INTx mode */
			phba->intr_type = INTx;
			intr_mode = 0;

			eqhdl = lpfc_get_eq_hdl(0);
			eqhdl->irq = pci_irq_vector(phba->pcidev, 0);

			cpu = cpumask_first(cpu_present_mask);
			lpfc_assign_eq_map_info(phba, 0, LPFC_CPU_FIRST_IRQ,
						cpu);
			for (idx = 0; idx < phba->cfg_irq_chann; idx++) {
				eqhdl = lpfc_get_eq_hdl(idx);
				eqhdl->idx = idx;
			}
		}
	}
	return intr_mode;
}

/**
 * lpfc_sli4_disable_intr - Disable device interrupt to SLI-4 device
 * @phba: pointer to lpfc hba data structure.
 *
 * This routine is invoked to disable device interrupt and disassociate
 * the driver's interrupt handler(s) from interrupt vector(s) to device
 * with SLI-4 interface spec. Depending on the interrupt mode, the driver
 * will release the interrupt vector(s) for the message signaled interrupt.
 **/
static void
lpfc_sli4_disable_intr(struct lpfc_hba *phba)
{
	/* Disable the currently initialized interrupt mode */
	if (phba->intr_type == MSIX) {
		int index;
		struct lpfc_hba_eq_hdl *eqhdl;

		/* Free up MSI-X multi-message vectors */
		for (index = 0; index < phba->cfg_irq_chann; index++) {
			eqhdl = lpfc_get_eq_hdl(index);
			lpfc_irq_clear_aff(eqhdl);
			irq_set_affinity_hint(eqhdl->irq, NULL);
			free_irq(eqhdl->irq, eqhdl);
		}
	} else {
		free_irq(phba->pcidev->irq, phba);
	}

	pci_free_irq_vectors(phba->pcidev);

	/* Reset interrupt management states */
	phba->intr_type = NONE;
	phba->sli.slistat.sli_intr = 0;
}

/**
 * lpfc_unset_hba - Unset SLI3 hba device initialization
 * @phba: pointer to lpfc hba data structure.
 *
 * This routine is invoked to unset the HBA device initialization steps to
 * a device with SLI-3 interface spec.
 **/
static void
lpfc_unset_hba(struct lpfc_hba *phba)
{
	struct lpfc_vport *vport = phba->pport;
	struct Scsi_Host  *shost = lpfc_shost_from_vport(vport);

	spin_lock_irq(shost->host_lock);
	vport->load_flag |= FC_UNLOADING;
	spin_unlock_irq(shost->host_lock);

	kfree(phba->vpi_bmask);
	kfree(phba->vpi_ids);

	lpfc_stop_hba_timers(phba);

	phba->pport->work_port_events = 0;

	lpfc_sli_hba_down(phba);

	lpfc_sli_brdrestart(phba);

	lpfc_sli_disable_intr(phba);

	return;
}

/**
 * lpfc_sli4_xri_exchange_busy_wait - Wait for device XRI exchange busy
 * @phba: Pointer to HBA context object.
 *
 * This function is called in the SLI4 code path to wait for completion
 * of device's XRIs exchange busy. It will check the XRI exchange busy
 * on outstanding FCP and ELS I/Os every 10ms for up to 10 seconds; after
 * that, it will check the XRI exchange busy on outstanding FCP and ELS
 * I/Os every 30 seconds, log error message, and wait forever. Only when
 * all XRI exchange busy complete, the driver unload shall proceed with
 * invoking the function reset ioctl mailbox command to the CNA and the
 * the rest of the driver unload resource release.
 **/
static void
lpfc_sli4_xri_exchange_busy_wait(struct lpfc_hba *phba)
{
	struct lpfc_sli4_hdw_queue *qp;
	int idx, ccnt;
	int wait_time = 0;
	int io_xri_cmpl = 1;
	int nvmet_xri_cmpl = 1;
	int els_xri_cmpl = list_empty(&phba->sli4_hba.lpfc_abts_els_sgl_list);

	/* Driver just aborted IOs during the hba_unset process.  Pause
	 * here to give the HBA time to complete the IO and get entries
	 * into the abts lists.
	 */
	msleep(LPFC_XRI_EXCH_BUSY_WAIT_T1 * 5);

	/* Wait for NVME pending IO to flush back to transport. */
	if (phba->cfg_enable_fc4_type & LPFC_ENABLE_NVME)
		lpfc_nvme_wait_for_io_drain(phba);

	ccnt = 0;
	for (idx = 0; idx < phba->cfg_hdw_queue; idx++) {
		qp = &phba->sli4_hba.hdwq[idx];
		io_xri_cmpl = list_empty(&qp->lpfc_abts_io_buf_list);
		if (!io_xri_cmpl) /* if list is NOT empty */
			ccnt++;
	}
	if (ccnt)
		io_xri_cmpl = 0;

	if (phba->cfg_enable_fc4_type & LPFC_ENABLE_NVME) {
		nvmet_xri_cmpl =
			list_empty(&phba->sli4_hba.lpfc_abts_nvmet_ctx_list);
	}

	while (!els_xri_cmpl || !io_xri_cmpl || !nvmet_xri_cmpl) {
		if (wait_time > LPFC_XRI_EXCH_BUSY_WAIT_TMO) {
			if (!nvmet_xri_cmpl)
				lpfc_printf_log(phba, KERN_ERR, LOG_TRACE_EVENT,
						"6424 NVMET XRI exchange busy "
						"wait time: %d seconds.\n",
						wait_time/1000);
			if (!io_xri_cmpl)
				lpfc_printf_log(phba, KERN_ERR, LOG_TRACE_EVENT,
						"6100 IO XRI exchange busy "
						"wait time: %d seconds.\n",
						wait_time/1000);
			if (!els_xri_cmpl)
				lpfc_printf_log(phba, KERN_ERR, LOG_TRACE_EVENT,
						"2878 ELS XRI exchange busy "
						"wait time: %d seconds.\n",
						wait_time/1000);
			msleep(LPFC_XRI_EXCH_BUSY_WAIT_T2);
			wait_time += LPFC_XRI_EXCH_BUSY_WAIT_T2;
		} else {
			msleep(LPFC_XRI_EXCH_BUSY_WAIT_T1);
			wait_time += LPFC_XRI_EXCH_BUSY_WAIT_T1;
		}

		ccnt = 0;
		for (idx = 0; idx < phba->cfg_hdw_queue; idx++) {
			qp = &phba->sli4_hba.hdwq[idx];
			io_xri_cmpl = list_empty(
			    &qp->lpfc_abts_io_buf_list);
			if (!io_xri_cmpl) /* if list is NOT empty */
				ccnt++;
		}
		if (ccnt)
			io_xri_cmpl = 0;

		if (phba->cfg_enable_fc4_type & LPFC_ENABLE_NVME) {
			nvmet_xri_cmpl = list_empty(
				&phba->sli4_hba.lpfc_abts_nvmet_ctx_list);
		}
		els_xri_cmpl =
			list_empty(&phba->sli4_hba.lpfc_abts_els_sgl_list);

	}
}

/**
 * lpfc_sli4_hba_unset - Unset the fcoe hba
 * @phba: Pointer to HBA context object.
 *
 * This function is called in the SLI4 code path to reset the HBA's FCoE
 * function. The caller is not required to hold any lock. This routine
 * issues PCI function reset mailbox command to reset the FCoE function.
 * At the end of the function, it calls lpfc_hba_down_post function to
 * free any pending commands.
 **/
static void
lpfc_sli4_hba_unset(struct lpfc_hba *phba)
{
	int wait_cnt = 0;
	LPFC_MBOXQ_t *mboxq;
	struct pci_dev *pdev = phba->pcidev;

	lpfc_stop_hba_timers(phba);
	hrtimer_cancel(&phba->cmf_timer);

	if (phba->pport)
		phba->sli4_hba.intr_enable = 0;

	/*
	 * Gracefully wait out the potential current outstanding asynchronous
	 * mailbox command.
	 */

	/* First, block any pending async mailbox command from posted */
	spin_lock_irq(&phba->hbalock);
	phba->sli.sli_flag |= LPFC_SLI_ASYNC_MBX_BLK;
	spin_unlock_irq(&phba->hbalock);
	/* Now, trying to wait it out if we can */
	while (phba->sli.sli_flag & LPFC_SLI_MBOX_ACTIVE) {
		msleep(10);
		if (++wait_cnt > LPFC_ACTIVE_MBOX_WAIT_CNT)
			break;
	}
	/* Forcefully release the outstanding mailbox command if timed out */
	if (phba->sli.sli_flag & LPFC_SLI_MBOX_ACTIVE) {
		spin_lock_irq(&phba->hbalock);
		mboxq = phba->sli.mbox_active;
		mboxq->u.mb.mbxStatus = MBX_NOT_FINISHED;
		__lpfc_mbox_cmpl_put(phba, mboxq);
		phba->sli.sli_flag &= ~LPFC_SLI_MBOX_ACTIVE;
		phba->sli.mbox_active = NULL;
		spin_unlock_irq(&phba->hbalock);
	}

	/* Abort all iocbs associated with the hba */
	lpfc_sli_hba_iocb_abort(phba);

	/* Wait for completion of device XRI exchange busy */
	lpfc_sli4_xri_exchange_busy_wait(phba);

	/* per-phba callback de-registration for hotplug event */
	if (phba->pport)
		lpfc_cpuhp_remove(phba);

	/* Disable PCI subsystem interrupt */
	lpfc_sli4_disable_intr(phba);

	/* Disable SR-IOV if enabled */
	if (phba->cfg_sriov_nr_virtfn)
		pci_disable_sriov(pdev);

	/* Stop kthread signal shall trigger work_done one more time */
	kthread_stop(phba->worker_thread);

	/* Disable FW logging to host memory */
	lpfc_ras_stop_fwlog(phba);

	/* Unset the queues shared with the hardware then release all
	 * allocated resources.
	 */
	lpfc_sli4_queue_unset(phba);
	lpfc_sli4_queue_destroy(phba);

	/* Reset SLI4 HBA FCoE function */
	lpfc_pci_function_reset(phba);

	/* Free RAS DMA memory */
	if (phba->ras_fwlog.ras_enabled)
		lpfc_sli4_ras_dma_free(phba);

	/* Stop the SLI4 device port */
	if (phba->pport)
		phba->pport->work_port_events = 0;
}

static uint32_t
lpfc_cgn_crc32(uint32_t crc, u8 byte)
{
	uint32_t msb = 0;
	uint32_t bit;

	for (bit = 0; bit < 8; bit++) {
		msb = (crc >> 31) & 1;
		crc <<= 1;

		if (msb ^ (byte & 1)) {
			crc ^= LPFC_CGN_CRC32_MAGIC_NUMBER;
			crc |= 1;
		}
		byte >>= 1;
	}
	return crc;
}

static uint32_t
lpfc_cgn_reverse_bits(uint32_t wd)
{
	uint32_t result = 0;
	uint32_t i;

	for (i = 0; i < 32; i++) {
		result <<= 1;
		result |= (1 & (wd >> i));
	}
	return result;
}

/*
 * The routine corresponds with the algorithm the HBA firmware
 * uses to validate the data integrity.
 */
uint32_t
lpfc_cgn_calc_crc32(void *ptr, uint32_t byteLen, uint32_t crc)
{
	uint32_t  i;
	uint32_t result;
	uint8_t  *data = (uint8_t *)ptr;

	for (i = 0; i < byteLen; ++i)
		crc = lpfc_cgn_crc32(crc, data[i]);

	result = ~lpfc_cgn_reverse_bits(crc);
	return result;
}

void
lpfc_init_congestion_buf(struct lpfc_hba *phba)
{
	struct lpfc_cgn_info *cp;
	struct timespec64 cmpl_time;
	struct tm broken;
	uint16_t size;
	uint32_t crc;

	lpfc_printf_log(phba, KERN_INFO, LOG_CGN_MGMT,
			"6235 INIT Congestion Buffer %p\n", phba->cgn_i);

	if (!phba->cgn_i)
		return;
	cp = (struct lpfc_cgn_info *)phba->cgn_i->virt;

	atomic_set(&phba->cgn_fabric_warn_cnt, 0);
	atomic_set(&phba->cgn_fabric_alarm_cnt, 0);
	atomic_set(&phba->cgn_sync_alarm_cnt, 0);
	atomic_set(&phba->cgn_sync_warn_cnt, 0);

	atomic64_set(&phba->cgn_acqe_stat.alarm, 0);
	atomic64_set(&phba->cgn_acqe_stat.warn, 0);
	atomic_set(&phba->cgn_driver_evt_cnt, 0);
	atomic_set(&phba->cgn_latency_evt_cnt, 0);
	atomic64_set(&phba->cgn_latency_evt, 0);
	phba->cgn_evt_minute = 0;
	phba->hba_flag &= ~HBA_CGN_DAY_WRAP;

	memset(cp, 0xff, LPFC_CGN_DATA_SIZE);
	cp->cgn_info_size = cpu_to_le16(LPFC_CGN_INFO_SZ);
	cp->cgn_info_version = LPFC_CGN_INFO_V3;

	/* cgn parameters */
	cp->cgn_info_mode = phba->cgn_p.cgn_param_mode;
	cp->cgn_info_level0 = phba->cgn_p.cgn_param_level0;
	cp->cgn_info_level1 = phba->cgn_p.cgn_param_level1;
	cp->cgn_info_level2 = phba->cgn_p.cgn_param_level2;

	ktime_get_real_ts64(&cmpl_time);
	time64_to_tm(cmpl_time.tv_sec, 0, &broken);

	cp->cgn_info_month = broken.tm_mon + 1;
	cp->cgn_info_day = broken.tm_mday;
	cp->cgn_info_year = broken.tm_year - 100; /* relative to 2000 */
	cp->cgn_info_hour = broken.tm_hour;
	cp->cgn_info_minute = broken.tm_min;
	cp->cgn_info_second = broken.tm_sec;

	lpfc_printf_log(phba, KERN_INFO, LOG_CGN_MGMT | LOG_INIT,
			"2643 CGNInfo Init: Start Time "
			"%d/%d/%d %d:%d:%d\n",
			cp->cgn_info_day, cp->cgn_info_month,
			cp->cgn_info_year, cp->cgn_info_hour,
			cp->cgn_info_minute, cp->cgn_info_second);

	/* Fill in default LUN qdepth */
	if (phba->pport) {
		size = (uint16_t)(phba->pport->cfg_lun_queue_depth);
		cp->cgn_lunq = cpu_to_le16(size);
	}

	/* last used Index initialized to 0xff already */

<<<<<<< HEAD
	cp->cgn_warn_freq = LPFC_FPIN_INIT_FREQ;
	cp->cgn_alarm_freq = LPFC_FPIN_INIT_FREQ;
=======
	cp->cgn_warn_freq = cpu_to_le16(LPFC_FPIN_INIT_FREQ);
	cp->cgn_alarm_freq = cpu_to_le16(LPFC_FPIN_INIT_FREQ);
>>>>>>> 318a54c0
	crc = lpfc_cgn_calc_crc32(cp, LPFC_CGN_INFO_SZ, LPFC_CGN_CRC32_SEED);
	cp->cgn_info_crc = cpu_to_le32(crc);

	phba->cgn_evt_timestamp = jiffies +
		msecs_to_jiffies(LPFC_CGN_TIMER_TO_MIN);
}

void
lpfc_init_congestion_stat(struct lpfc_hba *phba)
{
	struct lpfc_cgn_info *cp;
	struct timespec64 cmpl_time;
	struct tm broken;
	uint32_t crc;

	lpfc_printf_log(phba, KERN_INFO, LOG_CGN_MGMT,
			"6236 INIT Congestion Stat %p\n", phba->cgn_i);

	if (!phba->cgn_i)
		return;

	cp = (struct lpfc_cgn_info *)phba->cgn_i->virt;
	memset(&cp->cgn_stat_npm, 0, LPFC_CGN_STAT_SIZE);

	ktime_get_real_ts64(&cmpl_time);
	time64_to_tm(cmpl_time.tv_sec, 0, &broken);

	cp->cgn_stat_month = broken.tm_mon + 1;
	cp->cgn_stat_day = broken.tm_mday;
	cp->cgn_stat_year = broken.tm_year - 100; /* relative to 2000 */
	cp->cgn_stat_hour = broken.tm_hour;
	cp->cgn_stat_minute = broken.tm_min;

	lpfc_printf_log(phba, KERN_INFO, LOG_CGN_MGMT | LOG_INIT,
			"2647 CGNstat Init: Start Time "
			"%d/%d/%d %d:%d\n",
			cp->cgn_stat_day, cp->cgn_stat_month,
			cp->cgn_stat_year, cp->cgn_stat_hour,
			cp->cgn_stat_minute);

	crc = lpfc_cgn_calc_crc32(cp, LPFC_CGN_INFO_SZ, LPFC_CGN_CRC32_SEED);
	cp->cgn_info_crc = cpu_to_le32(crc);
}

/**
 * __lpfc_reg_congestion_buf - register congestion info buffer with HBA
 * @phba: Pointer to hba context object.
 * @reg: flag to determine register or unregister.
 */
static int
__lpfc_reg_congestion_buf(struct lpfc_hba *phba, int reg)
{
	struct lpfc_mbx_reg_congestion_buf *reg_congestion_buf;
	union  lpfc_sli4_cfg_shdr *shdr;
	uint32_t shdr_status, shdr_add_status;
	LPFC_MBOXQ_t *mboxq;
	int length, rc;

	if (!phba->cgn_i)
		return -ENXIO;

	mboxq = mempool_alloc(phba->mbox_mem_pool, GFP_KERNEL);
	if (!mboxq) {
		lpfc_printf_log(phba, KERN_ERR, LOG_MBOX,
				"2641 REG_CONGESTION_BUF mbox allocation fail: "
				"HBA state x%x reg %d\n",
				phba->pport->port_state, reg);
		return -ENOMEM;
	}

	length = (sizeof(struct lpfc_mbx_reg_congestion_buf) -
		sizeof(struct lpfc_sli4_cfg_mhdr));
	lpfc_sli4_config(phba, mboxq, LPFC_MBOX_SUBSYSTEM_COMMON,
			 LPFC_MBOX_OPCODE_REG_CONGESTION_BUF, length,
			 LPFC_SLI4_MBX_EMBED);
	reg_congestion_buf = &mboxq->u.mqe.un.reg_congestion_buf;
	bf_set(lpfc_mbx_reg_cgn_buf_type, reg_congestion_buf, 1);
	if (reg > 0)
		bf_set(lpfc_mbx_reg_cgn_buf_cnt, reg_congestion_buf, 1);
	else
		bf_set(lpfc_mbx_reg_cgn_buf_cnt, reg_congestion_buf, 0);
	reg_congestion_buf->length = sizeof(struct lpfc_cgn_info);
	reg_congestion_buf->addr_lo =
		putPaddrLow(phba->cgn_i->phys);
	reg_congestion_buf->addr_hi =
		putPaddrHigh(phba->cgn_i->phys);

	rc = lpfc_sli_issue_mbox(phba, mboxq, MBX_POLL);
	shdr = (union lpfc_sli4_cfg_shdr *)
		&mboxq->u.mqe.un.sli4_config.header.cfg_shdr;
	shdr_status = bf_get(lpfc_mbox_hdr_status, &shdr->response);
	shdr_add_status = bf_get(lpfc_mbox_hdr_add_status,
				 &shdr->response);
	mempool_free(mboxq, phba->mbox_mem_pool);
	if (shdr_status || shdr_add_status || rc) {
		lpfc_printf_log(phba, KERN_ERR, LOG_INIT,
				"2642 REG_CONGESTION_BUF mailbox "
				"failed with status x%x add_status x%x,"
				" mbx status x%x reg %d\n",
				shdr_status, shdr_add_status, rc, reg);
		return -ENXIO;
	}
	return 0;
}

int
lpfc_unreg_congestion_buf(struct lpfc_hba *phba)
{
	lpfc_cmf_stop(phba);
	return __lpfc_reg_congestion_buf(phba, 0);
}

int
lpfc_reg_congestion_buf(struct lpfc_hba *phba)
{
	return __lpfc_reg_congestion_buf(phba, 1);
}

/**
 * lpfc_get_sli4_parameters - Get the SLI4 Config PARAMETERS.
 * @phba: Pointer to HBA context object.
 * @mboxq: Pointer to the mailboxq memory for the mailbox command response.
 *
 * This function is called in the SLI4 code path to read the port's
 * sli4 capabilities.
 *
 * This function may be be called from any context that can block-wait
 * for the completion.  The expectation is that this routine is called
 * typically from probe_one or from the online routine.
 **/
int
lpfc_get_sli4_parameters(struct lpfc_hba *phba, LPFC_MBOXQ_t *mboxq)
{
	int rc;
	struct lpfc_mqe *mqe = &mboxq->u.mqe;
	struct lpfc_pc_sli4_params *sli4_params;
	uint32_t mbox_tmo;
	int length;
	bool exp_wqcq_pages = true;
	struct lpfc_sli4_parameters *mbx_sli4_parameters;

	/*
	 * By default, the driver assumes the SLI4 port requires RPI
	 * header postings.  The SLI4_PARAM response will correct this
	 * assumption.
	 */
	phba->sli4_hba.rpi_hdrs_in_use = 1;

	/* Read the port's SLI4 Config Parameters */
	length = (sizeof(struct lpfc_mbx_get_sli4_parameters) -
		  sizeof(struct lpfc_sli4_cfg_mhdr));
	lpfc_sli4_config(phba, mboxq, LPFC_MBOX_SUBSYSTEM_COMMON,
			 LPFC_MBOX_OPCODE_GET_SLI4_PARAMETERS,
			 length, LPFC_SLI4_MBX_EMBED);
	if (!phba->sli4_hba.intr_enable)
		rc = lpfc_sli_issue_mbox(phba, mboxq, MBX_POLL);
	else {
		mbox_tmo = lpfc_mbox_tmo_val(phba, mboxq);
		rc = lpfc_sli_issue_mbox_wait(phba, mboxq, mbox_tmo);
	}
	if (unlikely(rc))
		return rc;
	sli4_params = &phba->sli4_hba.pc_sli4_params;
	mbx_sli4_parameters = &mqe->un.get_sli4_parameters.sli4_parameters;
	sli4_params->if_type = bf_get(cfg_if_type, mbx_sli4_parameters);
	sli4_params->sli_rev = bf_get(cfg_sli_rev, mbx_sli4_parameters);
	sli4_params->sli_family = bf_get(cfg_sli_family, mbx_sli4_parameters);
	sli4_params->featurelevel_1 = bf_get(cfg_sli_hint_1,
					     mbx_sli4_parameters);
	sli4_params->featurelevel_2 = bf_get(cfg_sli_hint_2,
					     mbx_sli4_parameters);
	if (bf_get(cfg_phwq, mbx_sli4_parameters))
		phba->sli3_options |= LPFC_SLI4_PHWQ_ENABLED;
	else
		phba->sli3_options &= ~LPFC_SLI4_PHWQ_ENABLED;
	sli4_params->sge_supp_len = mbx_sli4_parameters->sge_supp_len;
	sli4_params->loopbk_scope = bf_get(cfg_loopbk_scope,
					   mbx_sli4_parameters);
	sli4_params->oas_supported = bf_get(cfg_oas, mbx_sli4_parameters);
	sli4_params->cqv = bf_get(cfg_cqv, mbx_sli4_parameters);
	sli4_params->mqv = bf_get(cfg_mqv, mbx_sli4_parameters);
	sli4_params->wqv = bf_get(cfg_wqv, mbx_sli4_parameters);
	sli4_params->rqv = bf_get(cfg_rqv, mbx_sli4_parameters);
	sli4_params->eqav = bf_get(cfg_eqav, mbx_sli4_parameters);
	sli4_params->cqav = bf_get(cfg_cqav, mbx_sli4_parameters);
	sli4_params->wqsize = bf_get(cfg_wqsize, mbx_sli4_parameters);
	sli4_params->bv1s = bf_get(cfg_bv1s, mbx_sli4_parameters);
	sli4_params->pls = bf_get(cfg_pvl, mbx_sli4_parameters);
	sli4_params->sgl_pages_max = bf_get(cfg_sgl_page_cnt,
					    mbx_sli4_parameters);
	sli4_params->wqpcnt = bf_get(cfg_wqpcnt, mbx_sli4_parameters);
	sli4_params->sgl_pp_align = bf_get(cfg_sgl_pp_align,
					   mbx_sli4_parameters);
	phba->sli4_hba.extents_in_use = bf_get(cfg_ext, mbx_sli4_parameters);
	phba->sli4_hba.rpi_hdrs_in_use = bf_get(cfg_hdrr, mbx_sli4_parameters);

	/* Check for Extended Pre-Registered SGL support */
	phba->cfg_xpsgl = bf_get(cfg_xpsgl, mbx_sli4_parameters);

	/* Check for firmware nvme support */
	rc = (bf_get(cfg_nvme, mbx_sli4_parameters) &&
		     bf_get(cfg_xib, mbx_sli4_parameters));

	if (rc) {
		/* Save this to indicate the Firmware supports NVME */
		sli4_params->nvme = 1;

		/* Firmware NVME support, check driver FC4 NVME support */
		if (phba->cfg_enable_fc4_type == LPFC_ENABLE_FCP) {
			lpfc_printf_log(phba, KERN_INFO, LOG_INIT | LOG_NVME,
					"6133 Disabling NVME support: "
					"FC4 type not supported: x%x\n",
					phba->cfg_enable_fc4_type);
			goto fcponly;
		}
	} else {
		/* No firmware NVME support, check driver FC4 NVME support */
		sli4_params->nvme = 0;
		if (phba->cfg_enable_fc4_type & LPFC_ENABLE_NVME) {
			lpfc_printf_log(phba, KERN_ERR, LOG_INIT | LOG_NVME,
					"6101 Disabling NVME support: Not "
					"supported by firmware (%d %d) x%x\n",
					bf_get(cfg_nvme, mbx_sli4_parameters),
					bf_get(cfg_xib, mbx_sli4_parameters),
					phba->cfg_enable_fc4_type);
fcponly:
			phba->nvmet_support = 0;
			phba->cfg_nvmet_mrq = 0;
			phba->cfg_nvme_seg_cnt = 0;

			/* If no FC4 type support, move to just SCSI support */
			if (!(phba->cfg_enable_fc4_type & LPFC_ENABLE_FCP))
				return -ENODEV;
			phba->cfg_enable_fc4_type = LPFC_ENABLE_FCP;
		}
	}

	/* If the NVME FC4 type is enabled, scale the sg_seg_cnt to
	 * accommodate 512K and 1M IOs in a single nvme buf.
	 */
	if (phba->cfg_enable_fc4_type & LPFC_ENABLE_NVME)
		phba->cfg_sg_seg_cnt = LPFC_MAX_NVME_SEG_CNT;

	/* Enable embedded Payload BDE if support is indicated */
	if (bf_get(cfg_pbde, mbx_sli4_parameters))
		phba->cfg_enable_pbde = 1;
	else
		phba->cfg_enable_pbde = 0;

	/*
	 * To support Suppress Response feature we must satisfy 3 conditions.
	 * lpfc_suppress_rsp module parameter must be set (default).
	 * In SLI4-Parameters Descriptor:
	 * Extended Inline Buffers (XIB) must be supported.
	 * Suppress Response IU Not Supported (SRIUNS) must NOT be supported
	 * (double negative).
	 */
	if (phba->cfg_suppress_rsp && bf_get(cfg_xib, mbx_sli4_parameters) &&
	    !(bf_get(cfg_nosr, mbx_sli4_parameters)))
		phba->sli.sli_flag |= LPFC_SLI_SUPPRESS_RSP;
	else
		phba->cfg_suppress_rsp = 0;

	if (bf_get(cfg_eqdr, mbx_sli4_parameters))
		phba->sli.sli_flag |= LPFC_SLI_USE_EQDR;

	/* Make sure that sge_supp_len can be handled by the driver */
	if (sli4_params->sge_supp_len > LPFC_MAX_SGE_SIZE)
		sli4_params->sge_supp_len = LPFC_MAX_SGE_SIZE;

	/*
	 * Check whether the adapter supports an embedded copy of the
	 * FCP CMD IU within the WQE for FCP_Ixxx commands. In order
	 * to use this option, 128-byte WQEs must be used.
	 */
	if (bf_get(cfg_ext_embed_cb, mbx_sli4_parameters))
		phba->fcp_embed_io = 1;
	else
		phba->fcp_embed_io = 0;

	lpfc_printf_log(phba, KERN_INFO, LOG_INIT | LOG_NVME,
			"6422 XIB %d PBDE %d: FCP %d NVME %d %d %d\n",
			bf_get(cfg_xib, mbx_sli4_parameters),
			phba->cfg_enable_pbde,
			phba->fcp_embed_io, sli4_params->nvme,
			phba->cfg_nvme_embed_cmd, phba->cfg_suppress_rsp);

	if ((bf_get(lpfc_sli_intf_if_type, &phba->sli4_hba.sli_intf) ==
	    LPFC_SLI_INTF_IF_TYPE_2) &&
	    (bf_get(lpfc_sli_intf_sli_family, &phba->sli4_hba.sli_intf) ==
		 LPFC_SLI_INTF_FAMILY_LNCR_A0))
		exp_wqcq_pages = false;

	if ((bf_get(cfg_cqpsize, mbx_sli4_parameters) & LPFC_CQ_16K_PAGE_SZ) &&
	    (bf_get(cfg_wqpsize, mbx_sli4_parameters) & LPFC_WQ_16K_PAGE_SZ) &&
	    exp_wqcq_pages &&
	    (sli4_params->wqsize & LPFC_WQ_SZ128_SUPPORT))
		phba->enab_exp_wqcq_pages = 1;
	else
		phba->enab_exp_wqcq_pages = 0;
	/*
	 * Check if the SLI port supports MDS Diagnostics
	 */
	if (bf_get(cfg_mds_diags, mbx_sli4_parameters))
		phba->mds_diags_support = 1;
	else
		phba->mds_diags_support = 0;

	/*
	 * Check if the SLI port supports NSLER
	 */
	if (bf_get(cfg_nsler, mbx_sli4_parameters))
		phba->nsler = 1;
	else
		phba->nsler = 0;

	return 0;
}

/**
 * lpfc_pci_probe_one_s3 - PCI probe func to reg SLI-3 device to PCI subsystem.
 * @pdev: pointer to PCI device
 * @pid: pointer to PCI device identifier
 *
 * This routine is to be called to attach a device with SLI-3 interface spec
 * to the PCI subsystem. When an Emulex HBA with SLI-3 interface spec is
 * presented on PCI bus, the kernel PCI subsystem looks at PCI device-specific
 * information of the device and driver to see if the driver state that it can
 * support this kind of device. If the match is successful, the driver core
 * invokes this routine. If this routine determines it can claim the HBA, it
 * does all the initialization that it needs to do to handle the HBA properly.
 *
 * Return code
 * 	0 - driver can claim the device
 * 	negative value - driver can not claim the device
 **/
static int
lpfc_pci_probe_one_s3(struct pci_dev *pdev, const struct pci_device_id *pid)
{
	struct lpfc_hba   *phba;
	struct lpfc_vport *vport = NULL;
	struct Scsi_Host  *shost = NULL;
	int error;
	uint32_t cfg_mode, intr_mode;

	/* Allocate memory for HBA structure */
	phba = lpfc_hba_alloc(pdev);
	if (!phba)
		return -ENOMEM;

	/* Perform generic PCI device enabling operation */
	error = lpfc_enable_pci_dev(phba);
	if (error)
		goto out_free_phba;

	/* Set up SLI API function jump table for PCI-device group-0 HBAs */
	error = lpfc_api_table_setup(phba, LPFC_PCI_DEV_LP);
	if (error)
		goto out_disable_pci_dev;

	/* Set up SLI-3 specific device PCI memory space */
	error = lpfc_sli_pci_mem_setup(phba);
	if (error) {
		lpfc_printf_log(phba, KERN_ERR, LOG_INIT,
				"1402 Failed to set up pci memory space.\n");
		goto out_disable_pci_dev;
	}

	/* Set up SLI-3 specific device driver resources */
	error = lpfc_sli_driver_resource_setup(phba);
	if (error) {
		lpfc_printf_log(phba, KERN_ERR, LOG_INIT,
				"1404 Failed to set up driver resource.\n");
		goto out_unset_pci_mem_s3;
	}

	/* Initialize and populate the iocb list per host */

	error = lpfc_init_iocb_list(phba, LPFC_IOCB_LIST_CNT);
	if (error) {
		lpfc_printf_log(phba, KERN_ERR, LOG_INIT,
				"1405 Failed to initialize iocb list.\n");
		goto out_unset_driver_resource_s3;
	}

	/* Set up common device driver resources */
	error = lpfc_setup_driver_resource_phase2(phba);
	if (error) {
		lpfc_printf_log(phba, KERN_ERR, LOG_INIT,
				"1406 Failed to set up driver resource.\n");
		goto out_free_iocb_list;
	}

	/* Get the default values for Model Name and Description */
	lpfc_get_hba_model_desc(phba, phba->ModelName, phba->ModelDesc);

	/* Create SCSI host to the physical port */
	error = lpfc_create_shost(phba);
	if (error) {
		lpfc_printf_log(phba, KERN_ERR, LOG_INIT,
				"1407 Failed to create scsi host.\n");
		goto out_unset_driver_resource;
	}

	/* Configure sysfs attributes */
	vport = phba->pport;
	error = lpfc_alloc_sysfs_attr(vport);
	if (error) {
		lpfc_printf_log(phba, KERN_ERR, LOG_INIT,
				"1476 Failed to allocate sysfs attr\n");
		goto out_destroy_shost;
	}

	shost = lpfc_shost_from_vport(vport); /* save shost for error cleanup */
	/* Now, trying to enable interrupt and bring up the device */
	cfg_mode = phba->cfg_use_msi;
	while (true) {
		/* Put device to a known state before enabling interrupt */
		lpfc_stop_port(phba);
		/* Configure and enable interrupt */
		intr_mode = lpfc_sli_enable_intr(phba, cfg_mode);
		if (intr_mode == LPFC_INTR_ERROR) {
			lpfc_printf_log(phba, KERN_ERR, LOG_TRACE_EVENT,
					"0431 Failed to enable interrupt.\n");
			error = -ENODEV;
			goto out_free_sysfs_attr;
		}
		/* SLI-3 HBA setup */
		if (lpfc_sli_hba_setup(phba)) {
			lpfc_printf_log(phba, KERN_ERR, LOG_TRACE_EVENT,
					"1477 Failed to set up hba\n");
			error = -ENODEV;
			goto out_remove_device;
		}

		/* Wait 50ms for the interrupts of previous mailbox commands */
		msleep(50);
		/* Check active interrupts on message signaled interrupts */
		if (intr_mode == 0 ||
		    phba->sli.slistat.sli_intr > LPFC_MSIX_VECTORS) {
			/* Log the current active interrupt mode */
			phba->intr_mode = intr_mode;
			lpfc_log_intr_mode(phba, intr_mode);
			break;
		} else {
			lpfc_printf_log(phba, KERN_INFO, LOG_INIT,
					"0447 Configure interrupt mode (%d) "
					"failed active interrupt test.\n",
					intr_mode);
			/* Disable the current interrupt mode */
			lpfc_sli_disable_intr(phba);
			/* Try next level of interrupt mode */
			cfg_mode = --intr_mode;
		}
	}

	/* Perform post initialization setup */
	lpfc_post_init_setup(phba);

	/* Check if there are static vports to be created. */
	lpfc_create_static_vport(phba);

	return 0;

out_remove_device:
	lpfc_unset_hba(phba);
out_free_sysfs_attr:
	lpfc_free_sysfs_attr(vport);
out_destroy_shost:
	lpfc_destroy_shost(phba);
out_unset_driver_resource:
	lpfc_unset_driver_resource_phase2(phba);
out_free_iocb_list:
	lpfc_free_iocb_list(phba);
out_unset_driver_resource_s3:
	lpfc_sli_driver_resource_unset(phba);
out_unset_pci_mem_s3:
	lpfc_sli_pci_mem_unset(phba);
out_disable_pci_dev:
	lpfc_disable_pci_dev(phba);
	if (shost)
		scsi_host_put(shost);
out_free_phba:
	lpfc_hba_free(phba);
	return error;
}

/**
 * lpfc_pci_remove_one_s3 - PCI func to unreg SLI-3 device from PCI subsystem.
 * @pdev: pointer to PCI device
 *
 * This routine is to be called to disattach a device with SLI-3 interface
 * spec from PCI subsystem. When an Emulex HBA with SLI-3 interface spec is
 * removed from PCI bus, it performs all the necessary cleanup for the HBA
 * device to be removed from the PCI subsystem properly.
 **/
static void
lpfc_pci_remove_one_s3(struct pci_dev *pdev)
{
	struct Scsi_Host  *shost = pci_get_drvdata(pdev);
	struct lpfc_vport *vport = (struct lpfc_vport *) shost->hostdata;
	struct lpfc_vport **vports;
	struct lpfc_hba   *phba = vport->phba;
	int i;

	spin_lock_irq(&phba->hbalock);
	vport->load_flag |= FC_UNLOADING;
	spin_unlock_irq(&phba->hbalock);

	lpfc_free_sysfs_attr(vport);

	/* Release all the vports against this physical port */
	vports = lpfc_create_vport_work_array(phba);
	if (vports != NULL)
		for (i = 0; i <= phba->max_vports && vports[i] != NULL; i++) {
			if (vports[i]->port_type == LPFC_PHYSICAL_PORT)
				continue;
			fc_vport_terminate(vports[i]->fc_vport);
		}
	lpfc_destroy_vport_work_array(phba, vports);

	/* Remove FC host with the physical port */
	fc_remove_host(shost);
	scsi_remove_host(shost);

	/* Clean up all nodes, mailboxes and IOs. */
	lpfc_cleanup(vport);

	/*
	 * Bring down the SLI Layer. This step disable all interrupts,
	 * clears the rings, discards all mailbox commands, and resets
	 * the HBA.
	 */

	/* HBA interrupt will be disabled after this call */
	lpfc_sli_hba_down(phba);
	/* Stop kthread signal shall trigger work_done one more time */
	kthread_stop(phba->worker_thread);
	/* Final cleanup of txcmplq and reset the HBA */
	lpfc_sli_brdrestart(phba);

	kfree(phba->vpi_bmask);
	kfree(phba->vpi_ids);

	lpfc_stop_hba_timers(phba);
	spin_lock_irq(&phba->port_list_lock);
	list_del_init(&vport->listentry);
	spin_unlock_irq(&phba->port_list_lock);

	lpfc_debugfs_terminate(vport);

	/* Disable SR-IOV if enabled */
	if (phba->cfg_sriov_nr_virtfn)
		pci_disable_sriov(pdev);

	/* Disable interrupt */
	lpfc_sli_disable_intr(phba);

	scsi_host_put(shost);

	/*
	 * Call scsi_free before mem_free since scsi bufs are released to their
	 * corresponding pools here.
	 */
	lpfc_scsi_free(phba);
	lpfc_free_iocb_list(phba);

	lpfc_mem_free_all(phba);

	dma_free_coherent(&pdev->dev, lpfc_sli_hbq_size(),
			  phba->hbqslimp.virt, phba->hbqslimp.phys);

	/* Free resources associated with SLI2 interface */
	dma_free_coherent(&pdev->dev, SLI2_SLIM_SIZE,
			  phba->slim2p.virt, phba->slim2p.phys);

	/* unmap adapter SLIM and Control Registers */
	iounmap(phba->ctrl_regs_memmap_p);
	iounmap(phba->slim_memmap_p);

	lpfc_hba_free(phba);

	pci_release_mem_regions(pdev);
	pci_disable_device(pdev);
}

/**
 * lpfc_pci_suspend_one_s3 - PCI func to suspend SLI-3 device for power mgmnt
 * @dev_d: pointer to device
 *
 * This routine is to be called from the kernel's PCI subsystem to support
 * system Power Management (PM) to device with SLI-3 interface spec. When
 * PM invokes this method, it quiesces the device by stopping the driver's
 * worker thread for the device, turning off device's interrupt and DMA,
 * and bring the device offline. Note that as the driver implements the
 * minimum PM requirements to a power-aware driver's PM support for the
 * suspend/resume -- all the possible PM messages (SUSPEND, HIBERNATE, FREEZE)
 * to the suspend() method call will be treated as SUSPEND and the driver will
 * fully reinitialize its device during resume() method call, the driver will
 * set device to PCI_D3hot state in PCI config space instead of setting it
 * according to the @msg provided by the PM.
 *
 * Return code
 * 	0 - driver suspended the device
 * 	Error otherwise
 **/
static int __maybe_unused
lpfc_pci_suspend_one_s3(struct device *dev_d)
{
	struct Scsi_Host *shost = dev_get_drvdata(dev_d);
	struct lpfc_hba *phba = ((struct lpfc_vport *)shost->hostdata)->phba;

	lpfc_printf_log(phba, KERN_INFO, LOG_INIT,
			"0473 PCI device Power Management suspend.\n");

	/* Bring down the device */
	lpfc_offline_prep(phba, LPFC_MBX_WAIT);
	lpfc_offline(phba);
	kthread_stop(phba->worker_thread);

	/* Disable interrupt from device */
	lpfc_sli_disable_intr(phba);

	return 0;
}

/**
 * lpfc_pci_resume_one_s3 - PCI func to resume SLI-3 device for power mgmnt
 * @dev_d: pointer to device
 *
 * This routine is to be called from the kernel's PCI subsystem to support
 * system Power Management (PM) to device with SLI-3 interface spec. When PM
 * invokes this method, it restores the device's PCI config space state and
 * fully reinitializes the device and brings it online. Note that as the
 * driver implements the minimum PM requirements to a power-aware driver's
 * PM for suspend/resume -- all the possible PM messages (SUSPEND, HIBERNATE,
 * FREEZE) to the suspend() method call will be treated as SUSPEND and the
 * driver will fully reinitialize its device during resume() method call,
 * the device will be set to PCI_D0 directly in PCI config space before
 * restoring the state.
 *
 * Return code
 * 	0 - driver suspended the device
 * 	Error otherwise
 **/
static int __maybe_unused
lpfc_pci_resume_one_s3(struct device *dev_d)
{
	struct Scsi_Host *shost = dev_get_drvdata(dev_d);
	struct lpfc_hba *phba = ((struct lpfc_vport *)shost->hostdata)->phba;
	uint32_t intr_mode;
	int error;

	lpfc_printf_log(phba, KERN_INFO, LOG_INIT,
			"0452 PCI device Power Management resume.\n");

	/* Startup the kernel thread for this host adapter. */
	phba->worker_thread = kthread_run(lpfc_do_work, phba,
					"lpfc_worker_%d", phba->brd_no);
	if (IS_ERR(phba->worker_thread)) {
		error = PTR_ERR(phba->worker_thread);
		lpfc_printf_log(phba, KERN_ERR, LOG_INIT,
				"0434 PM resume failed to start worker "
				"thread: error=x%x.\n", error);
		return error;
	}

	/* Configure and enable interrupt */
	intr_mode = lpfc_sli_enable_intr(phba, phba->intr_mode);
	if (intr_mode == LPFC_INTR_ERROR) {
		lpfc_printf_log(phba, KERN_ERR, LOG_TRACE_EVENT,
				"0430 PM resume Failed to enable interrupt\n");
		return -EIO;
	} else
		phba->intr_mode = intr_mode;

	/* Restart HBA and bring it online */
	lpfc_sli_brdrestart(phba);
	lpfc_online(phba);

	/* Log the current active interrupt mode */
	lpfc_log_intr_mode(phba, phba->intr_mode);

	return 0;
}

/**
 * lpfc_sli_prep_dev_for_recover - Prepare SLI3 device for pci slot recover
 * @phba: pointer to lpfc hba data structure.
 *
 * This routine is called to prepare the SLI3 device for PCI slot recover. It
 * aborts all the outstanding SCSI I/Os to the pci device.
 **/
static void
lpfc_sli_prep_dev_for_recover(struct lpfc_hba *phba)
{
	lpfc_printf_log(phba, KERN_ERR, LOG_TRACE_EVENT,
			"2723 PCI channel I/O abort preparing for recovery\n");

	/*
	 * There may be errored I/Os through HBA, abort all I/Os on txcmplq
	 * and let the SCSI mid-layer to retry them to recover.
	 */
	lpfc_sli_abort_fcp_rings(phba);
}

/**
 * lpfc_sli_prep_dev_for_reset - Prepare SLI3 device for pci slot reset
 * @phba: pointer to lpfc hba data structure.
 *
 * This routine is called to prepare the SLI3 device for PCI slot reset. It
 * disables the device interrupt and pci device, and aborts the internal FCP
 * pending I/Os.
 **/
static void
lpfc_sli_prep_dev_for_reset(struct lpfc_hba *phba)
{
	lpfc_printf_log(phba, KERN_ERR, LOG_TRACE_EVENT,
			"2710 PCI channel disable preparing for reset\n");

	/* Block any management I/Os to the device */
	lpfc_block_mgmt_io(phba, LPFC_MBX_WAIT);

	/* Block all SCSI devices' I/Os on the host */
	lpfc_scsi_dev_block(phba);

	/* Flush all driver's outstanding SCSI I/Os as we are to reset */
	lpfc_sli_flush_io_rings(phba);

	/* stop all timers */
	lpfc_stop_hba_timers(phba);

	/* Disable interrupt and pci device */
	lpfc_sli_disable_intr(phba);
	pci_disable_device(phba->pcidev);
}

/**
 * lpfc_sli_prep_dev_for_perm_failure - Prepare SLI3 dev for pci slot disable
 * @phba: pointer to lpfc hba data structure.
 *
 * This routine is called to prepare the SLI3 device for PCI slot permanently
 * disabling. It blocks the SCSI transport layer traffic and flushes the FCP
 * pending I/Os.
 **/
static void
lpfc_sli_prep_dev_for_perm_failure(struct lpfc_hba *phba)
{
	lpfc_printf_log(phba, KERN_ERR, LOG_TRACE_EVENT,
			"2711 PCI channel permanent disable for failure\n");
	/* Block all SCSI devices' I/Os on the host */
	lpfc_scsi_dev_block(phba);

	/* stop all timers */
	lpfc_stop_hba_timers(phba);

	/* Clean up all driver's outstanding SCSI I/Os */
	lpfc_sli_flush_io_rings(phba);
}

/**
 * lpfc_io_error_detected_s3 - Method for handling SLI-3 device PCI I/O error
 * @pdev: pointer to PCI device.
 * @state: the current PCI connection state.
 *
 * This routine is called from the PCI subsystem for I/O error handling to
 * device with SLI-3 interface spec. This function is called by the PCI
 * subsystem after a PCI bus error affecting this device has been detected.
 * When this function is invoked, it will need to stop all the I/Os and
 * interrupt(s) to the device. Once that is done, it will return
 * PCI_ERS_RESULT_NEED_RESET for the PCI subsystem to perform proper recovery
 * as desired.
 *
 * Return codes
 * 	PCI_ERS_RESULT_CAN_RECOVER - can be recovered with reset_link
 * 	PCI_ERS_RESULT_NEED_RESET - need to reset before recovery
 * 	PCI_ERS_RESULT_DISCONNECT - device could not be recovered
 **/
static pci_ers_result_t
lpfc_io_error_detected_s3(struct pci_dev *pdev, pci_channel_state_t state)
{
	struct Scsi_Host *shost = pci_get_drvdata(pdev);
	struct lpfc_hba *phba = ((struct lpfc_vport *)shost->hostdata)->phba;

	switch (state) {
	case pci_channel_io_normal:
		/* Non-fatal error, prepare for recovery */
		lpfc_sli_prep_dev_for_recover(phba);
		return PCI_ERS_RESULT_CAN_RECOVER;
	case pci_channel_io_frozen:
		/* Fatal error, prepare for slot reset */
		lpfc_sli_prep_dev_for_reset(phba);
		return PCI_ERS_RESULT_NEED_RESET;
	case pci_channel_io_perm_failure:
		/* Permanent failure, prepare for device down */
		lpfc_sli_prep_dev_for_perm_failure(phba);
		return PCI_ERS_RESULT_DISCONNECT;
	default:
		/* Unknown state, prepare and request slot reset */
		lpfc_printf_log(phba, KERN_ERR, LOG_TRACE_EVENT,
				"0472 Unknown PCI error state: x%x\n", state);
		lpfc_sli_prep_dev_for_reset(phba);
		return PCI_ERS_RESULT_NEED_RESET;
	}
}

/**
 * lpfc_io_slot_reset_s3 - Method for restarting PCI SLI-3 device from scratch.
 * @pdev: pointer to PCI device.
 *
 * This routine is called from the PCI subsystem for error handling to
 * device with SLI-3 interface spec. This is called after PCI bus has been
 * reset to restart the PCI card from scratch, as if from a cold-boot.
 * During the PCI subsystem error recovery, after driver returns
 * PCI_ERS_RESULT_NEED_RESET, the PCI subsystem will perform proper error
 * recovery and then call this routine before calling the .resume method
 * to recover the device. This function will initialize the HBA device,
 * enable the interrupt, but it will just put the HBA to offline state
 * without passing any I/O traffic.
 *
 * Return codes
 * 	PCI_ERS_RESULT_RECOVERED - the device has been recovered
 * 	PCI_ERS_RESULT_DISCONNECT - device could not be recovered
 */
static pci_ers_result_t
lpfc_io_slot_reset_s3(struct pci_dev *pdev)
{
	struct Scsi_Host *shost = pci_get_drvdata(pdev);
	struct lpfc_hba *phba = ((struct lpfc_vport *)shost->hostdata)->phba;
	struct lpfc_sli *psli = &phba->sli;
	uint32_t intr_mode;

	dev_printk(KERN_INFO, &pdev->dev, "recovering from a slot reset.\n");
	if (pci_enable_device_mem(pdev)) {
		printk(KERN_ERR "lpfc: Cannot re-enable "
			"PCI device after reset.\n");
		return PCI_ERS_RESULT_DISCONNECT;
	}

	pci_restore_state(pdev);

	/*
	 * As the new kernel behavior of pci_restore_state() API call clears
	 * device saved_state flag, need to save the restored state again.
	 */
	pci_save_state(pdev);

	if (pdev->is_busmaster)
		pci_set_master(pdev);

	spin_lock_irq(&phba->hbalock);
	psli->sli_flag &= ~LPFC_SLI_ACTIVE;
	spin_unlock_irq(&phba->hbalock);

	/* Configure and enable interrupt */
	intr_mode = lpfc_sli_enable_intr(phba, phba->intr_mode);
	if (intr_mode == LPFC_INTR_ERROR) {
		lpfc_printf_log(phba, KERN_ERR, LOG_TRACE_EVENT,
				"0427 Cannot re-enable interrupt after "
				"slot reset.\n");
		return PCI_ERS_RESULT_DISCONNECT;
	} else
		phba->intr_mode = intr_mode;

	/* Take device offline, it will perform cleanup */
	lpfc_offline_prep(phba, LPFC_MBX_WAIT);
	lpfc_offline(phba);
	lpfc_sli_brdrestart(phba);

	/* Log the current active interrupt mode */
	lpfc_log_intr_mode(phba, phba->intr_mode);

	return PCI_ERS_RESULT_RECOVERED;
}

/**
 * lpfc_io_resume_s3 - Method for resuming PCI I/O operation on SLI-3 device.
 * @pdev: pointer to PCI device
 *
 * This routine is called from the PCI subsystem for error handling to device
 * with SLI-3 interface spec. It is called when kernel error recovery tells
 * the lpfc driver that it is ok to resume normal PCI operation after PCI bus
 * error recovery. After this call, traffic can start to flow from this device
 * again.
 */
static void
lpfc_io_resume_s3(struct pci_dev *pdev)
{
	struct Scsi_Host *shost = pci_get_drvdata(pdev);
	struct lpfc_hba *phba = ((struct lpfc_vport *)shost->hostdata)->phba;

	/* Bring device online, it will be no-op for non-fatal error resume */
	lpfc_online(phba);
}

/**
 * lpfc_sli4_get_els_iocb_cnt - Calculate the # of ELS IOCBs to reserve
 * @phba: pointer to lpfc hba data structure.
 *
 * returns the number of ELS/CT IOCBs to reserve
 **/
int
lpfc_sli4_get_els_iocb_cnt(struct lpfc_hba *phba)
{
	int max_xri = phba->sli4_hba.max_cfg_param.max_xri;

	if (phba->sli_rev == LPFC_SLI_REV4) {
		if (max_xri <= 100)
			return 10;
		else if (max_xri <= 256)
			return 25;
		else if (max_xri <= 512)
			return 50;
		else if (max_xri <= 1024)
			return 100;
		else if (max_xri <= 1536)
			return 150;
		else if (max_xri <= 2048)
			return 200;
		else
			return 250;
	} else
		return 0;
}

/**
 * lpfc_sli4_get_iocb_cnt - Calculate the # of total IOCBs to reserve
 * @phba: pointer to lpfc hba data structure.
 *
 * returns the number of ELS/CT + NVMET IOCBs to reserve
 **/
int
lpfc_sli4_get_iocb_cnt(struct lpfc_hba *phba)
{
	int max_xri = lpfc_sli4_get_els_iocb_cnt(phba);

	if (phba->nvmet_support)
		max_xri += LPFC_NVMET_BUF_POST;
	return max_xri;
}


static int
lpfc_log_write_firmware_error(struct lpfc_hba *phba, uint32_t offset,
	uint32_t magic_number, uint32_t ftype, uint32_t fid, uint32_t fsize,
	const struct firmware *fw)
{
	int rc;
	u8 sli_family;

	sli_family = bf_get(lpfc_sli_intf_sli_family, &phba->sli4_hba.sli_intf);
	/* Three cases:  (1) FW was not supported on the detected adapter.
	 * (2) FW update has been locked out administratively.
	 * (3) Some other error during FW update.
	 * In each case, an unmaskable message is written to the console
	 * for admin diagnosis.
	 */
	if (offset == ADD_STATUS_FW_NOT_SUPPORTED ||
	    (sli_family == LPFC_SLI_INTF_FAMILY_G6 &&
	     magic_number != MAGIC_NUMBER_G6) ||
	    (sli_family == LPFC_SLI_INTF_FAMILY_G7 &&
	     magic_number != MAGIC_NUMBER_G7) ||
	    (sli_family == LPFC_SLI_INTF_FAMILY_G7P &&
	     magic_number != MAGIC_NUMBER_G7P)) {
		lpfc_printf_log(phba, KERN_ERR, LOG_TRACE_EVENT,
				"3030 This firmware version is not supported on"
				" this HBA model. Device:%x Magic:%x Type:%x "
				"ID:%x Size %d %zd\n",
				phba->pcidev->device, magic_number, ftype, fid,
				fsize, fw->size);
		rc = -EINVAL;
	} else if (offset == ADD_STATUS_FW_DOWNLOAD_HW_DISABLED) {
		lpfc_printf_log(phba, KERN_ERR, LOG_TRACE_EVENT,
				"3021 Firmware downloads have been prohibited "
				"by a system configuration setting on "
				"Device:%x Magic:%x Type:%x ID:%x Size %d "
				"%zd\n",
				phba->pcidev->device, magic_number, ftype, fid,
				fsize, fw->size);
		rc = -EACCES;
	} else {
		lpfc_printf_log(phba, KERN_ERR, LOG_TRACE_EVENT,
				"3022 FW Download failed. Add Status x%x "
				"Device:%x Magic:%x Type:%x ID:%x Size %d "
				"%zd\n",
				offset, phba->pcidev->device, magic_number,
				ftype, fid, fsize, fw->size);
		rc = -EIO;
	}
	return rc;
}

/**
 * lpfc_write_firmware - attempt to write a firmware image to the port
 * @fw: pointer to firmware image returned from request_firmware.
 * @context: pointer to firmware image returned from request_firmware.
 *
 **/
static void
lpfc_write_firmware(const struct firmware *fw, void *context)
{
	struct lpfc_hba *phba = (struct lpfc_hba *)context;
	char fwrev[FW_REV_STR_SIZE];
	struct lpfc_grp_hdr *image;
	struct list_head dma_buffer_list;
	int i, rc = 0;
	struct lpfc_dmabuf *dmabuf, *next;
	uint32_t offset = 0, temp_offset = 0;
	uint32_t magic_number, ftype, fid, fsize;

	/* It can be null in no-wait mode, sanity check */
	if (!fw) {
		rc = -ENXIO;
		goto out;
	}
	image = (struct lpfc_grp_hdr *)fw->data;

	magic_number = be32_to_cpu(image->magic_number);
	ftype = bf_get_be32(lpfc_grp_hdr_file_type, image);
	fid = bf_get_be32(lpfc_grp_hdr_id, image);
	fsize = be32_to_cpu(image->size);

	INIT_LIST_HEAD(&dma_buffer_list);
	lpfc_decode_firmware_rev(phba, fwrev, 1);
	if (strncmp(fwrev, image->revision, strnlen(image->revision, 16))) {
		lpfc_printf_log(phba, KERN_ERR, LOG_TRACE_EVENT,
				"3023 Updating Firmware, Current Version:%s "
				"New Version:%s\n",
				fwrev, image->revision);
		for (i = 0; i < LPFC_MBX_WR_CONFIG_MAX_BDE; i++) {
			dmabuf = kzalloc(sizeof(struct lpfc_dmabuf),
					 GFP_KERNEL);
			if (!dmabuf) {
				rc = -ENOMEM;
				goto release_out;
			}
			dmabuf->virt = dma_alloc_coherent(&phba->pcidev->dev,
							  SLI4_PAGE_SIZE,
							  &dmabuf->phys,
							  GFP_KERNEL);
			if (!dmabuf->virt) {
				kfree(dmabuf);
				rc = -ENOMEM;
				goto release_out;
			}
			list_add_tail(&dmabuf->list, &dma_buffer_list);
		}
		while (offset < fw->size) {
			temp_offset = offset;
			list_for_each_entry(dmabuf, &dma_buffer_list, list) {
				if (temp_offset + SLI4_PAGE_SIZE > fw->size) {
					memcpy(dmabuf->virt,
					       fw->data + temp_offset,
					       fw->size - temp_offset);
					temp_offset = fw->size;
					break;
				}
				memcpy(dmabuf->virt, fw->data + temp_offset,
				       SLI4_PAGE_SIZE);
				temp_offset += SLI4_PAGE_SIZE;
			}
			rc = lpfc_wr_object(phba, &dma_buffer_list,
				    (fw->size - offset), &offset);
			if (rc) {
				rc = lpfc_log_write_firmware_error(phba, offset,
								   magic_number,
								   ftype,
								   fid,
								   fsize,
								   fw);
				goto release_out;
			}
		}
		rc = offset;
	} else
		lpfc_printf_log(phba, KERN_ERR, LOG_TRACE_EVENT,
				"3029 Skipped Firmware update, Current "
				"Version:%s New Version:%s\n",
				fwrev, image->revision);

release_out:
	list_for_each_entry_safe(dmabuf, next, &dma_buffer_list, list) {
		list_del(&dmabuf->list);
		dma_free_coherent(&phba->pcidev->dev, SLI4_PAGE_SIZE,
				  dmabuf->virt, dmabuf->phys);
		kfree(dmabuf);
	}
	release_firmware(fw);
out:
	if (rc < 0)
		lpfc_printf_log(phba, KERN_ERR, LOG_TRACE_EVENT,
				"3062 Firmware update error, status %d.\n", rc);
	else
		lpfc_printf_log(phba, KERN_ERR, LOG_TRACE_EVENT,
				"3024 Firmware update success: size %d.\n", rc);
}

/**
 * lpfc_sli4_request_firmware_update - Request linux generic firmware upgrade
 * @phba: pointer to lpfc hba data structure.
 * @fw_upgrade: which firmware to update.
 *
 * This routine is called to perform Linux generic firmware upgrade on device
 * that supports such feature.
 **/
int
lpfc_sli4_request_firmware_update(struct lpfc_hba *phba, uint8_t fw_upgrade)
{
	uint8_t file_name[ELX_MODEL_NAME_SIZE];
	int ret;
	const struct firmware *fw;

	/* Only supported on SLI4 interface type 2 for now */
	if (bf_get(lpfc_sli_intf_if_type, &phba->sli4_hba.sli_intf) <
	    LPFC_SLI_INTF_IF_TYPE_2)
		return -EPERM;

	snprintf(file_name, ELX_MODEL_NAME_SIZE, "%s.grp", phba->ModelName);

	if (fw_upgrade == INT_FW_UPGRADE) {
		ret = request_firmware_nowait(THIS_MODULE, FW_ACTION_UEVENT,
					file_name, &phba->pcidev->dev,
					GFP_KERNEL, (void *)phba,
					lpfc_write_firmware);
	} else if (fw_upgrade == RUN_FW_UPGRADE) {
		ret = request_firmware(&fw, file_name, &phba->pcidev->dev);
		if (!ret)
			lpfc_write_firmware(fw, (void *)phba);
	} else {
		ret = -EINVAL;
	}

	return ret;
}

/**
 * lpfc_pci_probe_one_s4 - PCI probe func to reg SLI-4 device to PCI subsys
 * @pdev: pointer to PCI device
 * @pid: pointer to PCI device identifier
 *
 * This routine is called from the kernel's PCI subsystem to device with
 * SLI-4 interface spec. When an Emulex HBA with SLI-4 interface spec is
 * presented on PCI bus, the kernel PCI subsystem looks at PCI device-specific
 * information of the device and driver to see if the driver state that it
 * can support this kind of device. If the match is successful, the driver
 * core invokes this routine. If this routine determines it can claim the HBA,
 * it does all the initialization that it needs to do to handle the HBA
 * properly.
 *
 * Return code
 * 	0 - driver can claim the device
 * 	negative value - driver can not claim the device
 **/
static int
lpfc_pci_probe_one_s4(struct pci_dev *pdev, const struct pci_device_id *pid)
{
	struct lpfc_hba   *phba;
	struct lpfc_vport *vport = NULL;
	struct Scsi_Host  *shost = NULL;
	int error;
	uint32_t cfg_mode, intr_mode;

	/* Allocate memory for HBA structure */
	phba = lpfc_hba_alloc(pdev);
	if (!phba)
		return -ENOMEM;

	INIT_LIST_HEAD(&phba->poll_list);

	/* Perform generic PCI device enabling operation */
	error = lpfc_enable_pci_dev(phba);
	if (error)
		goto out_free_phba;

	/* Set up SLI API function jump table for PCI-device group-1 HBAs */
	error = lpfc_api_table_setup(phba, LPFC_PCI_DEV_OC);
	if (error)
		goto out_disable_pci_dev;

	/* Set up SLI-4 specific device PCI memory space */
	error = lpfc_sli4_pci_mem_setup(phba);
	if (error) {
		lpfc_printf_log(phba, KERN_ERR, LOG_INIT,
				"1410 Failed to set up pci memory space.\n");
		goto out_disable_pci_dev;
	}

	/* Set up SLI-4 Specific device driver resources */
	error = lpfc_sli4_driver_resource_setup(phba);
	if (error) {
		lpfc_printf_log(phba, KERN_ERR, LOG_INIT,
				"1412 Failed to set up driver resource.\n");
		goto out_unset_pci_mem_s4;
	}

	INIT_LIST_HEAD(&phba->active_rrq_list);
	INIT_LIST_HEAD(&phba->fcf.fcf_pri_list);

	/* Set up common device driver resources */
	error = lpfc_setup_driver_resource_phase2(phba);
	if (error) {
		lpfc_printf_log(phba, KERN_ERR, LOG_INIT,
				"1414 Failed to set up driver resource.\n");
		goto out_unset_driver_resource_s4;
	}

	/* Get the default values for Model Name and Description */
	lpfc_get_hba_model_desc(phba, phba->ModelName, phba->ModelDesc);

	/* Now, trying to enable interrupt and bring up the device */
	cfg_mode = phba->cfg_use_msi;

	/* Put device to a known state before enabling interrupt */
	phba->pport = NULL;
	lpfc_stop_port(phba);

	/* Init cpu_map array */
	lpfc_cpu_map_array_init(phba);

	/* Init hba_eq_hdl array */
	lpfc_hba_eq_hdl_array_init(phba);

	/* Configure and enable interrupt */
	intr_mode = lpfc_sli4_enable_intr(phba, cfg_mode);
	if (intr_mode == LPFC_INTR_ERROR) {
		lpfc_printf_log(phba, KERN_ERR, LOG_TRACE_EVENT,
				"0426 Failed to enable interrupt.\n");
		error = -ENODEV;
		goto out_unset_driver_resource;
	}
	/* Default to single EQ for non-MSI-X */
	if (phba->intr_type != MSIX) {
		phba->cfg_irq_chann = 1;
		if (phba->cfg_enable_fc4_type & LPFC_ENABLE_NVME) {
			if (phba->nvmet_support)
				phba->cfg_nvmet_mrq = 1;
		}
	}
	lpfc_cpu_affinity_check(phba, phba->cfg_irq_chann);

	/* Create SCSI host to the physical port */
	error = lpfc_create_shost(phba);
	if (error) {
		lpfc_printf_log(phba, KERN_ERR, LOG_INIT,
				"1415 Failed to create scsi host.\n");
		goto out_disable_intr;
	}
	vport = phba->pport;
	shost = lpfc_shost_from_vport(vport); /* save shost for error cleanup */

	/* Configure sysfs attributes */
	error = lpfc_alloc_sysfs_attr(vport);
	if (error) {
		lpfc_printf_log(phba, KERN_ERR, LOG_INIT,
				"1416 Failed to allocate sysfs attr\n");
		goto out_destroy_shost;
	}

	/* Set up SLI-4 HBA */
	if (lpfc_sli4_hba_setup(phba)) {
		lpfc_printf_log(phba, KERN_ERR, LOG_TRACE_EVENT,
				"1421 Failed to set up hba\n");
		error = -ENODEV;
		goto out_free_sysfs_attr;
	}

	/* Log the current active interrupt mode */
	phba->intr_mode = intr_mode;
	lpfc_log_intr_mode(phba, intr_mode);

	/* Perform post initialization setup */
	lpfc_post_init_setup(phba);

	/* NVME support in FW earlier in the driver load corrects the
	 * FC4 type making a check for nvme_support unnecessary.
	 */
	if (phba->nvmet_support == 0) {
		if (phba->cfg_enable_fc4_type & LPFC_ENABLE_NVME) {
			/* Create NVME binding with nvme_fc_transport. This
			 * ensures the vport is initialized.  If the localport
			 * create fails, it should not unload the driver to
			 * support field issues.
			 */
			error = lpfc_nvme_create_localport(vport);
			if (error) {
				lpfc_printf_log(phba, KERN_ERR, LOG_TRACE_EVENT,
						"6004 NVME registration "
						"failed, error x%x\n",
						error);
			}
		}
	}

	/* check for firmware upgrade or downgrade */
	if (phba->cfg_request_firmware_upgrade)
		lpfc_sli4_request_firmware_update(phba, INT_FW_UPGRADE);

	/* Check if there are static vports to be created. */
	lpfc_create_static_vport(phba);

	/* Enable RAS FW log support */
	lpfc_sli4_ras_setup(phba);

	timer_setup(&phba->cpuhp_poll_timer, lpfc_sli4_poll_hbtimer, 0);
	cpuhp_state_add_instance_nocalls(lpfc_cpuhp_state, &phba->cpuhp);

	return 0;

out_free_sysfs_attr:
	lpfc_free_sysfs_attr(vport);
out_destroy_shost:
	lpfc_destroy_shost(phba);
out_disable_intr:
	lpfc_sli4_disable_intr(phba);
out_unset_driver_resource:
	lpfc_unset_driver_resource_phase2(phba);
out_unset_driver_resource_s4:
	lpfc_sli4_driver_resource_unset(phba);
out_unset_pci_mem_s4:
	lpfc_sli4_pci_mem_unset(phba);
out_disable_pci_dev:
	lpfc_disable_pci_dev(phba);
	if (shost)
		scsi_host_put(shost);
out_free_phba:
	lpfc_hba_free(phba);
	return error;
}

/**
 * lpfc_pci_remove_one_s4 - PCI func to unreg SLI-4 device from PCI subsystem
 * @pdev: pointer to PCI device
 *
 * This routine is called from the kernel's PCI subsystem to device with
 * SLI-4 interface spec. When an Emulex HBA with SLI-4 interface spec is
 * removed from PCI bus, it performs all the necessary cleanup for the HBA
 * device to be removed from the PCI subsystem properly.
 **/
static void
lpfc_pci_remove_one_s4(struct pci_dev *pdev)
{
	struct Scsi_Host *shost = pci_get_drvdata(pdev);
	struct lpfc_vport *vport = (struct lpfc_vport *) shost->hostdata;
	struct lpfc_vport **vports;
	struct lpfc_hba *phba = vport->phba;
	int i;

	/* Mark the device unloading flag */
	spin_lock_irq(&phba->hbalock);
	vport->load_flag |= FC_UNLOADING;
	spin_unlock_irq(&phba->hbalock);
	if (phba->cgn_i)
		lpfc_unreg_congestion_buf(phba);

	lpfc_free_sysfs_attr(vport);

	/* Release all the vports against this physical port */
	vports = lpfc_create_vport_work_array(phba);
	if (vports != NULL)
		for (i = 0; i <= phba->max_vports && vports[i] != NULL; i++) {
			if (vports[i]->port_type == LPFC_PHYSICAL_PORT)
				continue;
			fc_vport_terminate(vports[i]->fc_vport);
		}
	lpfc_destroy_vport_work_array(phba, vports);

	/* Remove FC host with the physical port */
	fc_remove_host(shost);
	scsi_remove_host(shost);

	/* Perform ndlp cleanup on the physical port.  The nvme and nvmet
	 * localports are destroyed after to cleanup all transport memory.
	 */
	lpfc_cleanup(vport);
	lpfc_nvmet_destroy_targetport(phba);
	lpfc_nvme_destroy_localport(vport);

	/* De-allocate multi-XRI pools */
	if (phba->cfg_xri_rebalancing)
		lpfc_destroy_multixri_pools(phba);

	/*
	 * Bring down the SLI Layer. This step disables all interrupts,
	 * clears the rings, discards all mailbox commands, and resets
	 * the HBA FCoE function.
	 */
	lpfc_debugfs_terminate(vport);

	lpfc_stop_hba_timers(phba);
	spin_lock_irq(&phba->port_list_lock);
	list_del_init(&vport->listentry);
	spin_unlock_irq(&phba->port_list_lock);

	/* Perform scsi free before driver resource_unset since scsi
	 * buffers are released to their corresponding pools here.
	 */
	lpfc_io_free(phba);
	lpfc_free_iocb_list(phba);
	lpfc_sli4_hba_unset(phba);

	lpfc_unset_driver_resource_phase2(phba);
	lpfc_sli4_driver_resource_unset(phba);

	/* Unmap adapter Control and Doorbell registers */
	lpfc_sli4_pci_mem_unset(phba);

	/* Release PCI resources and disable device's PCI function */
	scsi_host_put(shost);
	lpfc_disable_pci_dev(phba);

	/* Finally, free the driver's device data structure */
	lpfc_hba_free(phba);

	return;
}

/**
 * lpfc_pci_suspend_one_s4 - PCI func to suspend SLI-4 device for power mgmnt
 * @dev_d: pointer to device
 *
 * This routine is called from the kernel's PCI subsystem to support system
 * Power Management (PM) to device with SLI-4 interface spec. When PM invokes
 * this method, it quiesces the device by stopping the driver's worker
 * thread for the device, turning off device's interrupt and DMA, and bring
 * the device offline. Note that as the driver implements the minimum PM
 * requirements to a power-aware driver's PM support for suspend/resume -- all
 * the possible PM messages (SUSPEND, HIBERNATE, FREEZE) to the suspend()
 * method call will be treated as SUSPEND and the driver will fully
 * reinitialize its device during resume() method call, the driver will set
 * device to PCI_D3hot state in PCI config space instead of setting it
 * according to the @msg provided by the PM.
 *
 * Return code
 * 	0 - driver suspended the device
 * 	Error otherwise
 **/
static int __maybe_unused
lpfc_pci_suspend_one_s4(struct device *dev_d)
{
	struct Scsi_Host *shost = dev_get_drvdata(dev_d);
	struct lpfc_hba *phba = ((struct lpfc_vport *)shost->hostdata)->phba;

	lpfc_printf_log(phba, KERN_INFO, LOG_INIT,
			"2843 PCI device Power Management suspend.\n");

	/* Bring down the device */
	lpfc_offline_prep(phba, LPFC_MBX_WAIT);
	lpfc_offline(phba);
	kthread_stop(phba->worker_thread);

	/* Disable interrupt from device */
	lpfc_sli4_disable_intr(phba);
	lpfc_sli4_queue_destroy(phba);

	return 0;
}

/**
 * lpfc_pci_resume_one_s4 - PCI func to resume SLI-4 device for power mgmnt
 * @dev_d: pointer to device
 *
 * This routine is called from the kernel's PCI subsystem to support system
 * Power Management (PM) to device with SLI-4 interface spac. When PM invokes
 * this method, it restores the device's PCI config space state and fully
 * reinitializes the device and brings it online. Note that as the driver
 * implements the minimum PM requirements to a power-aware driver's PM for
 * suspend/resume -- all the possible PM messages (SUSPEND, HIBERNATE, FREEZE)
 * to the suspend() method call will be treated as SUSPEND and the driver
 * will fully reinitialize its device during resume() method call, the device
 * will be set to PCI_D0 directly in PCI config space before restoring the
 * state.
 *
 * Return code
 * 	0 - driver suspended the device
 * 	Error otherwise
 **/
static int __maybe_unused
lpfc_pci_resume_one_s4(struct device *dev_d)
{
	struct Scsi_Host *shost = dev_get_drvdata(dev_d);
	struct lpfc_hba *phba = ((struct lpfc_vport *)shost->hostdata)->phba;
	uint32_t intr_mode;
	int error;

	lpfc_printf_log(phba, KERN_INFO, LOG_INIT,
			"0292 PCI device Power Management resume.\n");

	 /* Startup the kernel thread for this host adapter. */
	phba->worker_thread = kthread_run(lpfc_do_work, phba,
					"lpfc_worker_%d", phba->brd_no);
	if (IS_ERR(phba->worker_thread)) {
		error = PTR_ERR(phba->worker_thread);
		lpfc_printf_log(phba, KERN_ERR, LOG_INIT,
				"0293 PM resume failed to start worker "
				"thread: error=x%x.\n", error);
		return error;
	}

	/* Configure and enable interrupt */
	intr_mode = lpfc_sli4_enable_intr(phba, phba->intr_mode);
	if (intr_mode == LPFC_INTR_ERROR) {
		lpfc_printf_log(phba, KERN_ERR, LOG_TRACE_EVENT,
				"0294 PM resume Failed to enable interrupt\n");
		return -EIO;
	} else
		phba->intr_mode = intr_mode;

	/* Restart HBA and bring it online */
	lpfc_sli_brdrestart(phba);
	lpfc_online(phba);

	/* Log the current active interrupt mode */
	lpfc_log_intr_mode(phba, phba->intr_mode);

	return 0;
}

/**
 * lpfc_sli4_prep_dev_for_recover - Prepare SLI4 device for pci slot recover
 * @phba: pointer to lpfc hba data structure.
 *
 * This routine is called to prepare the SLI4 device for PCI slot recover. It
 * aborts all the outstanding SCSI I/Os to the pci device.
 **/
static void
lpfc_sli4_prep_dev_for_recover(struct lpfc_hba *phba)
{
	lpfc_printf_log(phba, KERN_ERR, LOG_TRACE_EVENT,
			"2828 PCI channel I/O abort preparing for recovery\n");
	/*
	 * There may be errored I/Os through HBA, abort all I/Os on txcmplq
	 * and let the SCSI mid-layer to retry them to recover.
	 */
	lpfc_sli_abort_fcp_rings(phba);
}

/**
 * lpfc_sli4_prep_dev_for_reset - Prepare SLI4 device for pci slot reset
 * @phba: pointer to lpfc hba data structure.
 *
 * This routine is called to prepare the SLI4 device for PCI slot reset. It
 * disables the device interrupt and pci device, and aborts the internal FCP
 * pending I/Os.
 **/
static void
lpfc_sli4_prep_dev_for_reset(struct lpfc_hba *phba)
{
	lpfc_printf_log(phba, KERN_ERR, LOG_TRACE_EVENT,
			"2826 PCI channel disable preparing for reset\n");

	/* Block any management I/Os to the device */
	lpfc_block_mgmt_io(phba, LPFC_MBX_NO_WAIT);

	/* Block all SCSI devices' I/Os on the host */
	lpfc_scsi_dev_block(phba);

	/* Flush all driver's outstanding I/Os as we are to reset */
	lpfc_sli_flush_io_rings(phba);

	/* stop all timers */
	lpfc_stop_hba_timers(phba);

	/* Disable interrupt and pci device */
	lpfc_sli4_disable_intr(phba);
	lpfc_sli4_queue_destroy(phba);
	pci_disable_device(phba->pcidev);
}

/**
 * lpfc_sli4_prep_dev_for_perm_failure - Prepare SLI4 dev for pci slot disable
 * @phba: pointer to lpfc hba data structure.
 *
 * This routine is called to prepare the SLI4 device for PCI slot permanently
 * disabling. It blocks the SCSI transport layer traffic and flushes the FCP
 * pending I/Os.
 **/
static void
lpfc_sli4_prep_dev_for_perm_failure(struct lpfc_hba *phba)
{
	lpfc_printf_log(phba, KERN_ERR, LOG_TRACE_EVENT,
			"2827 PCI channel permanent disable for failure\n");

	/* Block all SCSI devices' I/Os on the host */
	lpfc_scsi_dev_block(phba);

	/* stop all timers */
	lpfc_stop_hba_timers(phba);

	/* Clean up all driver's outstanding I/Os */
	lpfc_sli_flush_io_rings(phba);
}

/**
 * lpfc_io_error_detected_s4 - Method for handling PCI I/O error to SLI-4 device
 * @pdev: pointer to PCI device.
 * @state: the current PCI connection state.
 *
 * This routine is called from the PCI subsystem for error handling to device
 * with SLI-4 interface spec. This function is called by the PCI subsystem
 * after a PCI bus error affecting this device has been detected. When this
 * function is invoked, it will need to stop all the I/Os and interrupt(s)
 * to the device. Once that is done, it will return PCI_ERS_RESULT_NEED_RESET
 * for the PCI subsystem to perform proper recovery as desired.
 *
 * Return codes
 * 	PCI_ERS_RESULT_NEED_RESET - need to reset before recovery
 * 	PCI_ERS_RESULT_DISCONNECT - device could not be recovered
 **/
static pci_ers_result_t
lpfc_io_error_detected_s4(struct pci_dev *pdev, pci_channel_state_t state)
{
	struct Scsi_Host *shost = pci_get_drvdata(pdev);
	struct lpfc_hba *phba = ((struct lpfc_vport *)shost->hostdata)->phba;

	switch (state) {
	case pci_channel_io_normal:
		/* Non-fatal error, prepare for recovery */
		lpfc_sli4_prep_dev_for_recover(phba);
		return PCI_ERS_RESULT_CAN_RECOVER;
	case pci_channel_io_frozen:
		/* Fatal error, prepare for slot reset */
		lpfc_sli4_prep_dev_for_reset(phba);
		return PCI_ERS_RESULT_NEED_RESET;
	case pci_channel_io_perm_failure:
		/* Permanent failure, prepare for device down */
		lpfc_sli4_prep_dev_for_perm_failure(phba);
		return PCI_ERS_RESULT_DISCONNECT;
	default:
		/* Unknown state, prepare and request slot reset */
		lpfc_printf_log(phba, KERN_ERR, LOG_TRACE_EVENT,
				"2825 Unknown PCI error state: x%x\n", state);
		lpfc_sli4_prep_dev_for_reset(phba);
		return PCI_ERS_RESULT_NEED_RESET;
	}
}

/**
 * lpfc_io_slot_reset_s4 - Method for restart PCI SLI-4 device from scratch
 * @pdev: pointer to PCI device.
 *
 * This routine is called from the PCI subsystem for error handling to device
 * with SLI-4 interface spec. It is called after PCI bus has been reset to
 * restart the PCI card from scratch, as if from a cold-boot. During the
 * PCI subsystem error recovery, after the driver returns
 * PCI_ERS_RESULT_NEED_RESET, the PCI subsystem will perform proper error
 * recovery and then call this routine before calling the .resume method to
 * recover the device. This function will initialize the HBA device, enable
 * the interrupt, but it will just put the HBA to offline state without
 * passing any I/O traffic.
 *
 * Return codes
 * 	PCI_ERS_RESULT_RECOVERED - the device has been recovered
 * 	PCI_ERS_RESULT_DISCONNECT - device could not be recovered
 */
static pci_ers_result_t
lpfc_io_slot_reset_s4(struct pci_dev *pdev)
{
	struct Scsi_Host *shost = pci_get_drvdata(pdev);
	struct lpfc_hba *phba = ((struct lpfc_vport *)shost->hostdata)->phba;
	struct lpfc_sli *psli = &phba->sli;
	uint32_t intr_mode;

	dev_printk(KERN_INFO, &pdev->dev, "recovering from a slot reset.\n");
	if (pci_enable_device_mem(pdev)) {
		printk(KERN_ERR "lpfc: Cannot re-enable "
			"PCI device after reset.\n");
		return PCI_ERS_RESULT_DISCONNECT;
	}

	pci_restore_state(pdev);

	/*
	 * As the new kernel behavior of pci_restore_state() API call clears
	 * device saved_state flag, need to save the restored state again.
	 */
	pci_save_state(pdev);

	if (pdev->is_busmaster)
		pci_set_master(pdev);

	spin_lock_irq(&phba->hbalock);
	psli->sli_flag &= ~LPFC_SLI_ACTIVE;
	spin_unlock_irq(&phba->hbalock);

	/* Configure and enable interrupt */
	intr_mode = lpfc_sli4_enable_intr(phba, phba->intr_mode);
	if (intr_mode == LPFC_INTR_ERROR) {
		lpfc_printf_log(phba, KERN_ERR, LOG_TRACE_EVENT,
				"2824 Cannot re-enable interrupt after "
				"slot reset.\n");
		return PCI_ERS_RESULT_DISCONNECT;
	} else
		phba->intr_mode = intr_mode;

	/* Log the current active interrupt mode */
	lpfc_log_intr_mode(phba, phba->intr_mode);

	return PCI_ERS_RESULT_RECOVERED;
}

/**
 * lpfc_io_resume_s4 - Method for resuming PCI I/O operation to SLI-4 device
 * @pdev: pointer to PCI device
 *
 * This routine is called from the PCI subsystem for error handling to device
 * with SLI-4 interface spec. It is called when kernel error recovery tells
 * the lpfc driver that it is ok to resume normal PCI operation after PCI bus
 * error recovery. After this call, traffic can start to flow from this device
 * again.
 **/
static void
lpfc_io_resume_s4(struct pci_dev *pdev)
{
	struct Scsi_Host *shost = pci_get_drvdata(pdev);
	struct lpfc_hba *phba = ((struct lpfc_vport *)shost->hostdata)->phba;

	/*
	 * In case of slot reset, as function reset is performed through
	 * mailbox command which needs DMA to be enabled, this operation
	 * has to be moved to the io resume phase. Taking device offline
	 * will perform the necessary cleanup.
	 */
	if (!(phba->sli.sli_flag & LPFC_SLI_ACTIVE)) {
		/* Perform device reset */
		lpfc_offline_prep(phba, LPFC_MBX_WAIT);
		lpfc_offline(phba);
		lpfc_sli_brdrestart(phba);
		/* Bring the device back online */
		lpfc_online(phba);
	}
}

/**
 * lpfc_pci_probe_one - lpfc PCI probe func to reg dev to PCI subsystem
 * @pdev: pointer to PCI device
 * @pid: pointer to PCI device identifier
 *
 * This routine is to be registered to the kernel's PCI subsystem. When an
 * Emulex HBA device is presented on PCI bus, the kernel PCI subsystem looks
 * at PCI device-specific information of the device and driver to see if the
 * driver state that it can support this kind of device. If the match is
 * successful, the driver core invokes this routine. This routine dispatches
 * the action to the proper SLI-3 or SLI-4 device probing routine, which will
 * do all the initialization that it needs to do to handle the HBA device
 * properly.
 *
 * Return code
 * 	0 - driver can claim the device
 * 	negative value - driver can not claim the device
 **/
static int
lpfc_pci_probe_one(struct pci_dev *pdev, const struct pci_device_id *pid)
{
	int rc;
	struct lpfc_sli_intf intf;

	if (pci_read_config_dword(pdev, LPFC_SLI_INTF, &intf.word0))
		return -ENODEV;

	if ((bf_get(lpfc_sli_intf_valid, &intf) == LPFC_SLI_INTF_VALID) &&
	    (bf_get(lpfc_sli_intf_slirev, &intf) == LPFC_SLI_INTF_REV_SLI4))
		rc = lpfc_pci_probe_one_s4(pdev, pid);
	else
		rc = lpfc_pci_probe_one_s3(pdev, pid);

	return rc;
}

/**
 * lpfc_pci_remove_one - lpfc PCI func to unreg dev from PCI subsystem
 * @pdev: pointer to PCI device
 *
 * This routine is to be registered to the kernel's PCI subsystem. When an
 * Emulex HBA is removed from PCI bus, the driver core invokes this routine.
 * This routine dispatches the action to the proper SLI-3 or SLI-4 device
 * remove routine, which will perform all the necessary cleanup for the
 * device to be removed from the PCI subsystem properly.
 **/
static void
lpfc_pci_remove_one(struct pci_dev *pdev)
{
	struct Scsi_Host *shost = pci_get_drvdata(pdev);
	struct lpfc_hba *phba = ((struct lpfc_vport *)shost->hostdata)->phba;

	switch (phba->pci_dev_grp) {
	case LPFC_PCI_DEV_LP:
		lpfc_pci_remove_one_s3(pdev);
		break;
	case LPFC_PCI_DEV_OC:
		lpfc_pci_remove_one_s4(pdev);
		break;
	default:
		lpfc_printf_log(phba, KERN_ERR, LOG_TRACE_EVENT,
				"1424 Invalid PCI device group: 0x%x\n",
				phba->pci_dev_grp);
		break;
	}
	return;
}

/**
 * lpfc_pci_suspend_one - lpfc PCI func to suspend dev for power management
 * @dev: pointer to device
 *
 * This routine is to be registered to the kernel's PCI subsystem to support
 * system Power Management (PM). When PM invokes this method, it dispatches
 * the action to the proper SLI-3 or SLI-4 device suspend routine, which will
 * suspend the device.
 *
 * Return code
 * 	0 - driver suspended the device
 * 	Error otherwise
 **/
static int __maybe_unused
lpfc_pci_suspend_one(struct device *dev)
{
	struct Scsi_Host *shost = dev_get_drvdata(dev);
	struct lpfc_hba *phba = ((struct lpfc_vport *)shost->hostdata)->phba;
	int rc = -ENODEV;

	switch (phba->pci_dev_grp) {
	case LPFC_PCI_DEV_LP:
		rc = lpfc_pci_suspend_one_s3(dev);
		break;
	case LPFC_PCI_DEV_OC:
		rc = lpfc_pci_suspend_one_s4(dev);
		break;
	default:
		lpfc_printf_log(phba, KERN_ERR, LOG_TRACE_EVENT,
				"1425 Invalid PCI device group: 0x%x\n",
				phba->pci_dev_grp);
		break;
	}
	return rc;
}

/**
 * lpfc_pci_resume_one - lpfc PCI func to resume dev for power management
 * @dev: pointer to device
 *
 * This routine is to be registered to the kernel's PCI subsystem to support
 * system Power Management (PM). When PM invokes this method, it dispatches
 * the action to the proper SLI-3 or SLI-4 device resume routine, which will
 * resume the device.
 *
 * Return code
 * 	0 - driver suspended the device
 * 	Error otherwise
 **/
static int __maybe_unused
lpfc_pci_resume_one(struct device *dev)
{
	struct Scsi_Host *shost = dev_get_drvdata(dev);
	struct lpfc_hba *phba = ((struct lpfc_vport *)shost->hostdata)->phba;
	int rc = -ENODEV;

	switch (phba->pci_dev_grp) {
	case LPFC_PCI_DEV_LP:
		rc = lpfc_pci_resume_one_s3(dev);
		break;
	case LPFC_PCI_DEV_OC:
		rc = lpfc_pci_resume_one_s4(dev);
		break;
	default:
		lpfc_printf_log(phba, KERN_ERR, LOG_TRACE_EVENT,
				"1426 Invalid PCI device group: 0x%x\n",
				phba->pci_dev_grp);
		break;
	}
	return rc;
}

/**
 * lpfc_io_error_detected - lpfc method for handling PCI I/O error
 * @pdev: pointer to PCI device.
 * @state: the current PCI connection state.
 *
 * This routine is registered to the PCI subsystem for error handling. This
 * function is called by the PCI subsystem after a PCI bus error affecting
 * this device has been detected. When this routine is invoked, it dispatches
 * the action to the proper SLI-3 or SLI-4 device error detected handling
 * routine, which will perform the proper error detected operation.
 *
 * Return codes
 * 	PCI_ERS_RESULT_NEED_RESET - need to reset before recovery
 * 	PCI_ERS_RESULT_DISCONNECT - device could not be recovered
 **/
static pci_ers_result_t
lpfc_io_error_detected(struct pci_dev *pdev, pci_channel_state_t state)
{
	struct Scsi_Host *shost = pci_get_drvdata(pdev);
	struct lpfc_hba *phba = ((struct lpfc_vport *)shost->hostdata)->phba;
	pci_ers_result_t rc = PCI_ERS_RESULT_DISCONNECT;

	switch (phba->pci_dev_grp) {
	case LPFC_PCI_DEV_LP:
		rc = lpfc_io_error_detected_s3(pdev, state);
		break;
	case LPFC_PCI_DEV_OC:
		rc = lpfc_io_error_detected_s4(pdev, state);
		break;
	default:
		lpfc_printf_log(phba, KERN_ERR, LOG_TRACE_EVENT,
				"1427 Invalid PCI device group: 0x%x\n",
				phba->pci_dev_grp);
		break;
	}
	return rc;
}

/**
 * lpfc_io_slot_reset - lpfc method for restart PCI dev from scratch
 * @pdev: pointer to PCI device.
 *
 * This routine is registered to the PCI subsystem for error handling. This
 * function is called after PCI bus has been reset to restart the PCI card
 * from scratch, as if from a cold-boot. When this routine is invoked, it
 * dispatches the action to the proper SLI-3 or SLI-4 device reset handling
 * routine, which will perform the proper device reset.
 *
 * Return codes
 * 	PCI_ERS_RESULT_RECOVERED - the device has been recovered
 * 	PCI_ERS_RESULT_DISCONNECT - device could not be recovered
 **/
static pci_ers_result_t
lpfc_io_slot_reset(struct pci_dev *pdev)
{
	struct Scsi_Host *shost = pci_get_drvdata(pdev);
	struct lpfc_hba *phba = ((struct lpfc_vport *)shost->hostdata)->phba;
	pci_ers_result_t rc = PCI_ERS_RESULT_DISCONNECT;

	switch (phba->pci_dev_grp) {
	case LPFC_PCI_DEV_LP:
		rc = lpfc_io_slot_reset_s3(pdev);
		break;
	case LPFC_PCI_DEV_OC:
		rc = lpfc_io_slot_reset_s4(pdev);
		break;
	default:
		lpfc_printf_log(phba, KERN_ERR, LOG_TRACE_EVENT,
				"1428 Invalid PCI device group: 0x%x\n",
				phba->pci_dev_grp);
		break;
	}
	return rc;
}

/**
 * lpfc_io_resume - lpfc method for resuming PCI I/O operation
 * @pdev: pointer to PCI device
 *
 * This routine is registered to the PCI subsystem for error handling. It
 * is called when kernel error recovery tells the lpfc driver that it is
 * OK to resume normal PCI operation after PCI bus error recovery. When
 * this routine is invoked, it dispatches the action to the proper SLI-3
 * or SLI-4 device io_resume routine, which will resume the device operation.
 **/
static void
lpfc_io_resume(struct pci_dev *pdev)
{
	struct Scsi_Host *shost = pci_get_drvdata(pdev);
	struct lpfc_hba *phba = ((struct lpfc_vport *)shost->hostdata)->phba;

	switch (phba->pci_dev_grp) {
	case LPFC_PCI_DEV_LP:
		lpfc_io_resume_s3(pdev);
		break;
	case LPFC_PCI_DEV_OC:
		lpfc_io_resume_s4(pdev);
		break;
	default:
		lpfc_printf_log(phba, KERN_ERR, LOG_TRACE_EVENT,
				"1429 Invalid PCI device group: 0x%x\n",
				phba->pci_dev_grp);
		break;
	}
	return;
}

/**
 * lpfc_sli4_oas_verify - Verify OAS is supported by this adapter
 * @phba: pointer to lpfc hba data structure.
 *
 * This routine checks to see if OAS is supported for this adapter. If
 * supported, the configure Flash Optimized Fabric flag is set.  Otherwise,
 * the enable oas flag is cleared and the pool created for OAS device data
 * is destroyed.
 *
 **/
static void
lpfc_sli4_oas_verify(struct lpfc_hba *phba)
{

	if (!phba->cfg_EnableXLane)
		return;

	if (phba->sli4_hba.pc_sli4_params.oas_supported) {
		phba->cfg_fof = 1;
	} else {
		phba->cfg_fof = 0;
		mempool_destroy(phba->device_data_mem_pool);
		phba->device_data_mem_pool = NULL;
	}

	return;
}

/**
 * lpfc_sli4_ras_init - Verify RAS-FW log is supported by this adapter
 * @phba: pointer to lpfc hba data structure.
 *
 * This routine checks to see if RAS is supported by the adapter. Check the
 * function through which RAS support enablement is to be done.
 **/
void
lpfc_sli4_ras_init(struct lpfc_hba *phba)
{
	/* if ASIC_GEN_NUM >= 0xC) */
	if ((bf_get(lpfc_sli_intf_if_type, &phba->sli4_hba.sli_intf) ==
		    LPFC_SLI_INTF_IF_TYPE_6) ||
	    (bf_get(lpfc_sli_intf_sli_family, &phba->sli4_hba.sli_intf) ==
		    LPFC_SLI_INTF_FAMILY_G6)) {
		phba->ras_fwlog.ras_hwsupport = true;
		if (phba->cfg_ras_fwlog_func == PCI_FUNC(phba->pcidev->devfn) &&
		    phba->cfg_ras_fwlog_buffsize)
			phba->ras_fwlog.ras_enabled = true;
		else
			phba->ras_fwlog.ras_enabled = false;
	} else {
		phba->ras_fwlog.ras_hwsupport = false;
	}
}


MODULE_DEVICE_TABLE(pci, lpfc_id_table);

static const struct pci_error_handlers lpfc_err_handler = {
	.error_detected = lpfc_io_error_detected,
	.slot_reset = lpfc_io_slot_reset,
	.resume = lpfc_io_resume,
};

static SIMPLE_DEV_PM_OPS(lpfc_pci_pm_ops_one,
			 lpfc_pci_suspend_one,
			 lpfc_pci_resume_one);

static struct pci_driver lpfc_driver = {
	.name		= LPFC_DRIVER_NAME,
	.id_table	= lpfc_id_table,
	.probe		= lpfc_pci_probe_one,
	.remove		= lpfc_pci_remove_one,
	.shutdown	= lpfc_pci_remove_one,
	.driver.pm	= &lpfc_pci_pm_ops_one,
	.err_handler    = &lpfc_err_handler,
};

static const struct file_operations lpfc_mgmt_fop = {
	.owner = THIS_MODULE,
};

static struct miscdevice lpfc_mgmt_dev = {
	.minor = MISC_DYNAMIC_MINOR,
	.name = "lpfcmgmt",
	.fops = &lpfc_mgmt_fop,
};

/**
 * lpfc_init - lpfc module initialization routine
 *
 * This routine is to be invoked when the lpfc module is loaded into the
 * kernel. The special kernel macro module_init() is used to indicate the
 * role of this routine to the kernel as lpfc module entry point.
 *
 * Return codes
 *   0 - successful
 *   -ENOMEM - FC attach transport failed
 *   all others - failed
 */
static int __init
lpfc_init(void)
{
	int error = 0;

	pr_info(LPFC_MODULE_DESC "\n");
	pr_info(LPFC_COPYRIGHT "\n");

	error = misc_register(&lpfc_mgmt_dev);
	if (error)
		printk(KERN_ERR "Could not register lpfcmgmt device, "
			"misc_register returned with status %d", error);

	error = -ENOMEM;
	lpfc_transport_functions.vport_create = lpfc_vport_create;
	lpfc_transport_functions.vport_delete = lpfc_vport_delete;
	lpfc_transport_template =
				fc_attach_transport(&lpfc_transport_functions);
	if (lpfc_transport_template == NULL)
		goto unregister;
	lpfc_vport_transport_template =
		fc_attach_transport(&lpfc_vport_transport_functions);
	if (lpfc_vport_transport_template == NULL) {
		fc_release_transport(lpfc_transport_template);
		goto unregister;
	}
	lpfc_wqe_cmd_template();
	lpfc_nvmet_cmd_template();

	/* Initialize in case vector mapping is needed */
	lpfc_present_cpu = num_present_cpus();

	error = cpuhp_setup_state_multi(CPUHP_AP_ONLINE_DYN,
					"lpfc/sli4:online",
					lpfc_cpu_online, lpfc_cpu_offline);
	if (error < 0)
		goto cpuhp_failure;
	lpfc_cpuhp_state = error;

	error = pci_register_driver(&lpfc_driver);
	if (error)
		goto unwind;

	return error;

unwind:
	cpuhp_remove_multi_state(lpfc_cpuhp_state);
cpuhp_failure:
	fc_release_transport(lpfc_transport_template);
	fc_release_transport(lpfc_vport_transport_template);
unregister:
	misc_deregister(&lpfc_mgmt_dev);

	return error;
}

void lpfc_dmp_dbg(struct lpfc_hba *phba)
{
	unsigned int start_idx;
	unsigned int dbg_cnt;
	unsigned int temp_idx;
	int i;
	int j = 0;
	unsigned long rem_nsec, iflags;
	bool log_verbose = false;
	struct lpfc_vport *port_iterator;

	/* Don't dump messages if we explicitly set log_verbose for the
	 * physical port or any vport.
	 */
	if (phba->cfg_log_verbose)
		return;

	spin_lock_irqsave(&phba->port_list_lock, iflags);
	list_for_each_entry(port_iterator, &phba->port_list, listentry) {
		if (port_iterator->load_flag & FC_UNLOADING)
			continue;
		if (scsi_host_get(lpfc_shost_from_vport(port_iterator))) {
			if (port_iterator->cfg_log_verbose)
				log_verbose = true;

			scsi_host_put(lpfc_shost_from_vport(port_iterator));

			if (log_verbose) {
				spin_unlock_irqrestore(&phba->port_list_lock,
						       iflags);
				return;
			}
		}
	}
	spin_unlock_irqrestore(&phba->port_list_lock, iflags);

	if (atomic_cmpxchg(&phba->dbg_log_dmping, 0, 1) != 0)
		return;

	start_idx = (unsigned int)atomic_read(&phba->dbg_log_idx) % DBG_LOG_SZ;
	dbg_cnt = (unsigned int)atomic_read(&phba->dbg_log_cnt);
	if (!dbg_cnt)
		goto out;
	temp_idx = start_idx;
	if (dbg_cnt >= DBG_LOG_SZ) {
		dbg_cnt = DBG_LOG_SZ;
		temp_idx -= 1;
	} else {
		if ((start_idx + dbg_cnt) > (DBG_LOG_SZ - 1)) {
			temp_idx = (start_idx + dbg_cnt) % DBG_LOG_SZ;
		} else {
			if (start_idx < dbg_cnt)
				start_idx = DBG_LOG_SZ - (dbg_cnt - start_idx);
			else
				start_idx -= dbg_cnt;
		}
	}
	dev_info(&phba->pcidev->dev, "start %d end %d cnt %d\n",
		 start_idx, temp_idx, dbg_cnt);

	for (i = 0; i < dbg_cnt; i++) {
		if ((start_idx + i) < DBG_LOG_SZ)
			temp_idx = (start_idx + i) % DBG_LOG_SZ;
		else
			temp_idx = j++;
		rem_nsec = do_div(phba->dbg_log[temp_idx].t_ns, NSEC_PER_SEC);
		dev_info(&phba->pcidev->dev, "%d: [%5lu.%06lu] %s",
			 temp_idx,
			 (unsigned long)phba->dbg_log[temp_idx].t_ns,
			 rem_nsec / 1000,
			 phba->dbg_log[temp_idx].log);
	}
out:
	atomic_set(&phba->dbg_log_cnt, 0);
	atomic_set(&phba->dbg_log_dmping, 0);
}

__printf(2, 3)
void lpfc_dbg_print(struct lpfc_hba *phba, const char *fmt, ...)
{
	unsigned int idx;
	va_list args;
	int dbg_dmping = atomic_read(&phba->dbg_log_dmping);
	struct va_format vaf;


	va_start(args, fmt);
	if (unlikely(dbg_dmping)) {
		vaf.fmt = fmt;
		vaf.va = &args;
		dev_info(&phba->pcidev->dev, "%pV", &vaf);
		va_end(args);
		return;
	}
	idx = (unsigned int)atomic_fetch_add(1, &phba->dbg_log_idx) %
		DBG_LOG_SZ;

	atomic_inc(&phba->dbg_log_cnt);

	vscnprintf(phba->dbg_log[idx].log,
		   sizeof(phba->dbg_log[idx].log), fmt, args);
	va_end(args);

	phba->dbg_log[idx].t_ns = local_clock();
}

/**
 * lpfc_exit - lpfc module removal routine
 *
 * This routine is invoked when the lpfc module is removed from the kernel.
 * The special kernel macro module_exit() is used to indicate the role of
 * this routine to the kernel as lpfc module exit point.
 */
static void __exit
lpfc_exit(void)
{
	misc_deregister(&lpfc_mgmt_dev);
	pci_unregister_driver(&lpfc_driver);
	cpuhp_remove_multi_state(lpfc_cpuhp_state);
	fc_release_transport(lpfc_transport_template);
	fc_release_transport(lpfc_vport_transport_template);
	idr_destroy(&lpfc_hba_index);
}

module_init(lpfc_init);
module_exit(lpfc_exit);
MODULE_LICENSE("GPL");
MODULE_DESCRIPTION(LPFC_MODULE_DESC);
MODULE_AUTHOR("Broadcom");
MODULE_VERSION("0:" LPFC_DRIVER_VERSION);<|MERGE_RESOLUTION|>--- conflicted
+++ resolved
@@ -5518,11 +5518,7 @@
 	if (phba->cgn_fpin_frequency &&
 	    phba->cgn_fpin_frequency != LPFC_FPIN_INIT_FREQ) {
 		value = LPFC_CGN_TIMER_TO_MIN / phba->cgn_fpin_frequency;
-<<<<<<< HEAD
-		cp->cgn_stat_npm = cpu_to_le32(value);
-=======
 		cp->cgn_stat_npm = value;
->>>>>>> 318a54c0
 	}
 	value = lpfc_cgn_calc_crc32(cp, LPFC_CGN_INFO_SZ,
 				    LPFC_CGN_CRC32_SEED);
@@ -5551,15 +5547,9 @@
 	uint32_t mbps;
 	uint32_t dvalue, wvalue, lvalue, avalue;
 	uint64_t latsum;
-<<<<<<< HEAD
-	uint16_t *ptr;
-	uint32_t *lptr;
-	uint16_t *mptr;
-=======
 	__le16 *ptr;
 	__le32 *lptr;
 	__le16 *mptr;
->>>>>>> 318a54c0
 
 	/* Make sure we have a congestion info buffer */
 	if (!phba->cgn_i)
@@ -5580,11 +5570,7 @@
 	if (phba->cgn_fpin_frequency &&
 	    phba->cgn_fpin_frequency != LPFC_FPIN_INIT_FREQ) {
 		value = LPFC_CGN_TIMER_TO_MIN / phba->cgn_fpin_frequency;
-<<<<<<< HEAD
-		cp->cgn_stat_npm = cpu_to_le32(value);
-=======
 		cp->cgn_stat_npm = value;
->>>>>>> 318a54c0
 	}
 
 	/* Read and clear the latency counters for this minute */
@@ -5767,11 +5753,7 @@
 			dvalue += le32_to_cpu(cp->cgn_drvr_hr[i]);
 			wvalue += le32_to_cpu(cp->cgn_warn_hr[i]);
 			lvalue += le32_to_cpu(cp->cgn_latency_hr[i]);
-<<<<<<< HEAD
-			mbps += le32_to_cpu(cp->cgn_bw_hr[i]);
-=======
 			mbps += le16_to_cpu(cp->cgn_bw_hr[i]);
->>>>>>> 318a54c0
 			avalue += le32_to_cpu(cp->cgn_alarm_hr[i]);
 		}
 		if (lvalue)		/* Avg of latency averages */
@@ -8295,10 +8277,6 @@
 	return 0;
 
 out_free_hba_hdwq_info:
-<<<<<<< HEAD
-	free_percpu(phba->sli4_hba.c_stat);
-=======
->>>>>>> 318a54c0
 #ifdef CONFIG_SCSI_LPFC_DEBUG_FS
 	free_percpu(phba->sli4_hba.c_stat);
 out_free_hba_idle_stat:
@@ -13433,13 +13411,8 @@
 
 	/* last used Index initialized to 0xff already */
 
-<<<<<<< HEAD
-	cp->cgn_warn_freq = LPFC_FPIN_INIT_FREQ;
-	cp->cgn_alarm_freq = LPFC_FPIN_INIT_FREQ;
-=======
 	cp->cgn_warn_freq = cpu_to_le16(LPFC_FPIN_INIT_FREQ);
 	cp->cgn_alarm_freq = cpu_to_le16(LPFC_FPIN_INIT_FREQ);
->>>>>>> 318a54c0
 	crc = lpfc_cgn_calc_crc32(cp, LPFC_CGN_INFO_SZ, LPFC_CGN_CRC32_SEED);
 	cp->cgn_info_crc = cpu_to_le32(crc);
 
