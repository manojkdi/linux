--- conflicted
+++ resolved
@@ -5,22 +5,6 @@
  *  Copyright (c) 2009-2013  LSI Corporation
  *  Copyright (c) 2013-2016  Avago Technologies
  *  Copyright (c) 2016-2018  Broadcom Inc.
-<<<<<<< HEAD
- *
- *  This program is free software; you can redistribute it and/or
- *  modify it under the terms of the GNU General Public License
- *  as published by the Free Software Foundation; either version 2
- *  of the License, or (at your option) any later version.
- *
- *  This program is distributed in the hope that it will be useful,
- *  but WITHOUT ANY WARRANTY; without even the implied warranty of
- *  MERCHANTABILITY or FITNESS FOR A PARTICULAR PURPOSE.  See the
- *  GNU General Public License for more details.
- *
- *  You should have received a copy of the GNU General Public License
- *  along with this program.  If not, see <http://www.gnu.org/licenses/>.
-=======
->>>>>>> 0ecfebd2
  *
  *  FILE: megaraid_sas_fusion.h
  *
