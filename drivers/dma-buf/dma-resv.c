// SPDX-License-Identifier: MIT
/*
 * Copyright (C) 2012-2014 Canonical Ltd (Maarten Lankhorst)
 *
 * Based on bo.c which bears the following copyright notice,
 * but is dual licensed:
 *
 * Copyright (c) 2006-2009 VMware, Inc., Palo Alto, CA., USA
 * All Rights Reserved.
 *
 * Permission is hereby granted, free of charge, to any person obtaining a
 * copy of this software and associated documentation files (the
 * "Software"), to deal in the Software without restriction, including
 * without limitation the rights to use, copy, modify, merge, publish,
 * distribute, sub license, and/or sell copies of the Software, and to
 * permit persons to whom the Software is furnished to do so, subject to
 * the following conditions:
 *
 * The above copyright notice and this permission notice (including the
 * next paragraph) shall be included in all copies or substantial portions
 * of the Software.
 *
 * THE SOFTWARE IS PROVIDED "AS IS", WITHOUT WARRANTY OF ANY KIND, EXPRESS OR
 * IMPLIED, INCLUDING BUT NOT LIMITED TO THE WARRANTIES OF MERCHANTABILITY,
 * FITNESS FOR A PARTICULAR PURPOSE AND NON-INFRINGEMENT. IN NO EVENT SHALL
 * THE COPYRIGHT HOLDERS, AUTHORS AND/OR ITS SUPPLIERS BE LIABLE FOR ANY CLAIM,
 * DAMAGES OR OTHER LIABILITY, WHETHER IN AN ACTION OF CONTRACT, TORT OR
 * OTHERWISE, ARISING FROM, OUT OF OR IN CONNECTION WITH THE SOFTWARE OR THE
 * USE OR OTHER DEALINGS IN THE SOFTWARE.
 *
 **************************************************************************/
/*
 * Authors: Thomas Hellstrom <thellstrom-at-vmware-dot-com>
 */

#include <linux/dma-resv.h>
#include <linux/export.h>
#include <linux/mm.h>
#include <linux/sched/mm.h>
#include <linux/mmu_notifier.h>
#include <linux/seq_file.h>

/**
 * DOC: Reservation Object Overview
 *
 * The reservation object provides a mechanism to manage shared and
 * exclusive fences associated with a buffer.  A reservation object
 * can have attached one exclusive fence (normally associated with
 * write operations) or N shared fences (read operations).  The RCU
 * mechanism is used to protect read access to fences from locked
 * write-side updates.
 *
 * See struct dma_resv for more details.
 */

DEFINE_WD_CLASS(reservation_ww_class);
EXPORT_SYMBOL(reservation_ww_class);

/**
 * dma_resv_list_alloc - allocate fence list
 * @shared_max: number of fences we need space for
 *
 * Allocate a new dma_resv_list and make sure to correctly initialize
 * shared_max.
 */
static struct dma_resv_list *dma_resv_list_alloc(unsigned int shared_max)
{
	struct dma_resv_list *list;

	list = kmalloc(struct_size(list, shared, shared_max), GFP_KERNEL);
	if (!list)
		return NULL;

	list->shared_max = (ksize(list) - offsetof(typeof(*list), shared)) /
		sizeof(*list->shared);

	return list;
}

/**
 * dma_resv_list_free - free fence list
 * @list: list to free
 *
 * Free a dma_resv_list and make sure to drop all references.
 */
static void dma_resv_list_free(struct dma_resv_list *list)
{
	unsigned int i;

	if (!list)
		return;

	for (i = 0; i < list->shared_count; ++i)
		dma_fence_put(rcu_dereference_protected(list->shared[i], true));

	kfree_rcu(list, rcu);
}

/**
 * dma_resv_init - initialize a reservation object
 * @obj: the reservation object
 */
void dma_resv_init(struct dma_resv *obj)
{
	ww_mutex_init(&obj->lock, &reservation_ww_class);
	seqcount_ww_mutex_init(&obj->seq, &obj->lock);

	RCU_INIT_POINTER(obj->fence, NULL);
	RCU_INIT_POINTER(obj->fence_excl, NULL);
}
EXPORT_SYMBOL(dma_resv_init);

/**
 * dma_resv_fini - destroys a reservation object
 * @obj: the reservation object
 */
void dma_resv_fini(struct dma_resv *obj)
{
	struct dma_resv_list *fobj;
	struct dma_fence *excl;

	/*
	 * This object should be dead and all references must have
	 * been released to it, so no need to be protected with rcu.
	 */
	excl = rcu_dereference_protected(obj->fence_excl, 1);
	if (excl)
		dma_fence_put(excl);

	fobj = rcu_dereference_protected(obj->fence, 1);
	dma_resv_list_free(fobj);
	ww_mutex_destroy(&obj->lock);
}
EXPORT_SYMBOL(dma_resv_fini);

/**
 * dma_resv_reserve_shared - Reserve space to add shared fences to
 * a dma_resv.
 * @obj: reservation object
 * @num_fences: number of fences we want to add
 *
 * Should be called before dma_resv_add_shared_fence().  Must
 * be called with @obj locked through dma_resv_lock().
 *
 * Note that the preallocated slots need to be re-reserved if @obj is unlocked
 * at any time before calling dma_resv_add_shared_fence(). This is validated
 * when CONFIG_DEBUG_MUTEXES is enabled.
 *
 * RETURNS
 * Zero for success, or -errno
 */
int dma_resv_reserve_shared(struct dma_resv *obj, unsigned int num_fences)
{
	struct dma_resv_list *old, *new;
	unsigned int i, j, k, max;

	dma_resv_assert_held(obj);

	old = dma_resv_shared_list(obj);
	if (old && old->shared_max) {
		if ((old->shared_count + num_fences) <= old->shared_max)
			return 0;
		max = max(old->shared_count + num_fences, old->shared_max * 2);
	} else {
		max = max(4ul, roundup_pow_of_two(num_fences));
	}

	new = dma_resv_list_alloc(max);
	if (!new)
		return -ENOMEM;

	/*
	 * no need to bump fence refcounts, rcu_read access
	 * requires the use of kref_get_unless_zero, and the
	 * references from the old struct are carried over to
	 * the new.
	 */
	for (i = 0, j = 0, k = max; i < (old ? old->shared_count : 0); ++i) {
		struct dma_fence *fence;

		fence = rcu_dereference_protected(old->shared[i],
						  dma_resv_held(obj));
		if (dma_fence_is_signaled(fence))
			RCU_INIT_POINTER(new->shared[--k], fence);
		else
			RCU_INIT_POINTER(new->shared[j++], fence);
	}
	new->shared_count = j;

	/*
	 * We are not changing the effective set of fences here so can
	 * merely update the pointer to the new array; both existing
	 * readers and new readers will see exactly the same set of
	 * active (unsignaled) shared fences. Individual fences and the
	 * old array are protected by RCU and so will not vanish under
	 * the gaze of the rcu_read_lock() readers.
	 */
	rcu_assign_pointer(obj->fence, new);

	if (!old)
		return 0;

	/* Drop the references to the signaled fences */
	for (i = k; i < max; ++i) {
		struct dma_fence *fence;

		fence = rcu_dereference_protected(new->shared[i],
						  dma_resv_held(obj));
		dma_fence_put(fence);
	}
	kfree_rcu(old, rcu);

	return 0;
}
EXPORT_SYMBOL(dma_resv_reserve_shared);

#ifdef CONFIG_DEBUG_MUTEXES
/**
 * dma_resv_reset_shared_max - reset shared fences for debugging
 * @obj: the dma_resv object to reset
 *
 * Reset the number of pre-reserved shared slots to test that drivers do
 * correct slot allocation using dma_resv_reserve_shared(). See also
 * &dma_resv_list.shared_max.
 */
void dma_resv_reset_shared_max(struct dma_resv *obj)
{
	struct dma_resv_list *fences = dma_resv_shared_list(obj);

	dma_resv_assert_held(obj);

	/* Test shared fence slot reservation */
	if (fences)
		fences->shared_max = fences->shared_count;
}
EXPORT_SYMBOL(dma_resv_reset_shared_max);
#endif

/**
 * dma_resv_add_shared_fence - Add a fence to a shared slot
 * @obj: the reservation object
 * @fence: the shared fence to add
 *
 * Add a fence to a shared slot, @obj must be locked with dma_resv_lock(), and
 * dma_resv_reserve_shared() has been called.
 *
 * See also &dma_resv.fence for a discussion of the semantics.
 */
void dma_resv_add_shared_fence(struct dma_resv *obj, struct dma_fence *fence)
{
	struct dma_resv_list *fobj;
	struct dma_fence *old;
	unsigned int i, count;

	dma_fence_get(fence);

	dma_resv_assert_held(obj);

	fobj = dma_resv_shared_list(obj);
	count = fobj->shared_count;

	write_seqcount_begin(&obj->seq);

	for (i = 0; i < count; ++i) {

		old = rcu_dereference_protected(fobj->shared[i],
						dma_resv_held(obj));
		if (old->context == fence->context ||
		    dma_fence_is_signaled(old))
			goto replace;
	}

	BUG_ON(fobj->shared_count >= fobj->shared_max);
	old = NULL;
	count++;

replace:
	RCU_INIT_POINTER(fobj->shared[i], fence);
	/* pointer update must be visible before we extend the shared_count */
	smp_store_mb(fobj->shared_count, count);

	write_seqcount_end(&obj->seq);
	dma_fence_put(old);
}
EXPORT_SYMBOL(dma_resv_add_shared_fence);

/**
 * dma_resv_add_excl_fence - Add an exclusive fence.
 * @obj: the reservation object
 * @fence: the exclusive fence to add
 *
 * Add a fence to the exclusive slot. @obj must be locked with dma_resv_lock().
 * Note that this function replaces all fences attached to @obj, see also
 * &dma_resv.fence_excl for a discussion of the semantics.
 */
void dma_resv_add_excl_fence(struct dma_resv *obj, struct dma_fence *fence)
{
	struct dma_fence *old_fence = dma_resv_excl_fence(obj);
	struct dma_resv_list *old;
	u32 i = 0;

	dma_resv_assert_held(obj);

	old = dma_resv_shared_list(obj);
	if (old)
		i = old->shared_count;

	dma_fence_get(fence);

	write_seqcount_begin(&obj->seq);
	/* write_seqcount_begin provides the necessary memory barrier */
	RCU_INIT_POINTER(obj->fence_excl, fence);
	if (old)
		old->shared_count = 0;
	write_seqcount_end(&obj->seq);

	/* inplace update, no shared fences */
	while (i--)
		dma_fence_put(rcu_dereference_protected(old->shared[i],
						dma_resv_held(obj)));

	dma_fence_put(old_fence);
}
EXPORT_SYMBOL(dma_resv_add_excl_fence);

/**
 * dma_resv_iter_restart_unlocked - restart the unlocked iterator
 * @cursor: The dma_resv_iter object to restart
 *
 * Restart the unlocked iteration by initializing the cursor object.
 */
static void dma_resv_iter_restart_unlocked(struct dma_resv_iter *cursor)
{
	cursor->seq = read_seqcount_begin(&cursor->obj->seq);
	cursor->index = -1;
	cursor->shared_count = 0;
	if (cursor->all_fences) {
		cursor->fences = dma_resv_shared_list(cursor->obj);
		if (cursor->fences)
			cursor->shared_count = cursor->fences->shared_count;
	} else {
		cursor->fences = NULL;
	}
	cursor->is_restarted = true;
}

/**
 * dma_resv_iter_walk_unlocked - walk over fences in a dma_resv obj
 * @cursor: cursor to record the current position
 *
 * Return all the fences in the dma_resv object which are not yet signaled.
 * The returned fence has an extra local reference so will stay alive.
 * If a concurrent modify is detected the whole iteration is started over again.
 */
static void dma_resv_iter_walk_unlocked(struct dma_resv_iter *cursor)
{
	struct dma_resv *obj = cursor->obj;

	do {
		/* Drop the reference from the previous round */
		dma_fence_put(cursor->fence);

		if (cursor->index == -1) {
			cursor->fence = dma_resv_excl_fence(obj);
			cursor->index++;
			if (!cursor->fence)
				continue;

		} else if (!cursor->fences ||
			   cursor->index >= cursor->shared_count) {
			cursor->fence = NULL;
			break;

		} else {
			struct dma_resv_list *fences = cursor->fences;
			unsigned int idx = cursor->index++;

			cursor->fence = rcu_dereference(fences->shared[idx]);
		}
		cursor->fence = dma_fence_get_rcu(cursor->fence);
		if (!cursor->fence || !dma_fence_is_signaled(cursor->fence))
			break;
	} while (true);
}

/**
 * dma_resv_iter_first_unlocked - first fence in an unlocked dma_resv obj.
 * @cursor: the cursor with the current position
 *
 * Returns the first fence from an unlocked dma_resv obj.
 */
struct dma_fence *dma_resv_iter_first_unlocked(struct dma_resv_iter *cursor)
{
	rcu_read_lock();
	do {
		dma_resv_iter_restart_unlocked(cursor);
		dma_resv_iter_walk_unlocked(cursor);
	} while (read_seqcount_retry(&cursor->obj->seq, cursor->seq));
	rcu_read_unlock();

	return cursor->fence;
}
EXPORT_SYMBOL(dma_resv_iter_first_unlocked);

/**
 * dma_resv_iter_next_unlocked - next fence in an unlocked dma_resv obj.
 * @cursor: the cursor with the current position
 *
 * Returns the next fence from an unlocked dma_resv obj.
 */
struct dma_fence *dma_resv_iter_next_unlocked(struct dma_resv_iter *cursor)
{
	bool restart;

	rcu_read_lock();
	cursor->is_restarted = false;
	restart = read_seqcount_retry(&cursor->obj->seq, cursor->seq);
	do {
		if (restart)
			dma_resv_iter_restart_unlocked(cursor);
		dma_resv_iter_walk_unlocked(cursor);
		restart = true;
	} while (read_seqcount_retry(&cursor->obj->seq, cursor->seq));
	rcu_read_unlock();

	return cursor->fence;
}
EXPORT_SYMBOL(dma_resv_iter_next_unlocked);

/**
 * dma_resv_iter_first - first fence from a locked dma_resv object
 * @cursor: cursor to record the current position
 *
 * Return the first fence in the dma_resv object while holding the
 * &dma_resv.lock.
 */
struct dma_fence *dma_resv_iter_first(struct dma_resv_iter *cursor)
{
	struct dma_fence *fence;

	dma_resv_assert_held(cursor->obj);

	cursor->index = 0;
	if (cursor->all_fences)
		cursor->fences = dma_resv_shared_list(cursor->obj);
	else
		cursor->fences = NULL;

	fence = dma_resv_excl_fence(cursor->obj);
	if (!fence)
		fence = dma_resv_iter_next(cursor);

	cursor->is_restarted = true;
	return fence;
}
EXPORT_SYMBOL_GPL(dma_resv_iter_first);

/**
 * dma_resv_iter_next - next fence from a locked dma_resv object
 * @cursor: cursor to record the current position
 *
 * Return the next fences from the dma_resv object while holding the
 * &dma_resv.lock.
 */
struct dma_fence *dma_resv_iter_next(struct dma_resv_iter *cursor)
{
	unsigned int idx;

	dma_resv_assert_held(cursor->obj);

	cursor->is_restarted = false;
	if (!cursor->fences || cursor->index >= cursor->fences->shared_count)
		return NULL;

	idx = cursor->index++;
	return rcu_dereference_protected(cursor->fences->shared[idx],
					 dma_resv_held(cursor->obj));
}
EXPORT_SYMBOL_GPL(dma_resv_iter_next);

/**
 * dma_resv_copy_fences - Copy all fences from src to dst.
 * @dst: the destination reservation object
 * @src: the source reservation object
 *
 * Copy all fences from src to dst. dst-lock must be held.
 */
int dma_resv_copy_fences(struct dma_resv *dst, struct dma_resv *src)
{
	struct dma_resv_iter cursor;
	struct dma_resv_list *list;
	struct dma_fence *f, *excl;

	dma_resv_assert_held(dst);

	list = NULL;
	excl = NULL;
<<<<<<< HEAD

	dma_resv_iter_begin(&cursor, src, true);
	dma_resv_for_each_fence_unlocked(&cursor, f) {

		if (dma_resv_iter_is_restarted(&cursor)) {
			dma_resv_list_free(list);
			dma_fence_put(excl);

=======

	dma_resv_iter_begin(&cursor, src, true);
	dma_resv_for_each_fence_unlocked(&cursor, f) {

		if (dma_resv_iter_is_restarted(&cursor)) {
			dma_resv_list_free(list);
			dma_fence_put(excl);

>>>>>>> 754e0b0e
			if (cursor.shared_count) {
				list = dma_resv_list_alloc(cursor.shared_count);
				if (!list) {
					dma_resv_iter_end(&cursor);
					return -ENOMEM;
				}

				list->shared_count = 0;

			} else {
				list = NULL;
			}
			excl = NULL;
		}

		dma_fence_get(f);
		if (dma_resv_iter_is_exclusive(&cursor))
			excl = f;
		else
			RCU_INIT_POINTER(list->shared[list->shared_count++], f);
	}
	dma_resv_iter_end(&cursor);

	write_seqcount_begin(&dst->seq);
	excl = rcu_replace_pointer(dst->fence_excl, excl, dma_resv_held(dst));
	list = rcu_replace_pointer(dst->fence, list, dma_resv_held(dst));
	write_seqcount_end(&dst->seq);

	dma_resv_list_free(list);
	dma_fence_put(excl);

	return 0;
}
EXPORT_SYMBOL(dma_resv_copy_fences);

/**
 * dma_resv_get_fences - Get an object's shared and exclusive
 * fences without update side lock held
 * @obj: the reservation object
 * @fence_excl: the returned exclusive fence (or NULL)
 * @shared_count: the number of shared fences returned
 * @shared: the array of shared fence ptrs returned (array is krealloc'd to
 * the required size, and must be freed by caller)
 *
 * Retrieve all fences from the reservation object. If the pointer for the
 * exclusive fence is not specified the fence is put into the array of the
 * shared fences as well. Returns either zero or -ENOMEM.
 */
int dma_resv_get_fences(struct dma_resv *obj, struct dma_fence **fence_excl,
			unsigned int *shared_count, struct dma_fence ***shared)
{
	struct dma_resv_iter cursor;
	struct dma_fence *fence;

	*shared_count = 0;
	*shared = NULL;

	if (fence_excl)
		*fence_excl = NULL;

	dma_resv_iter_begin(&cursor, obj, true);
	dma_resv_for_each_fence_unlocked(&cursor, fence) {

		if (dma_resv_iter_is_restarted(&cursor)) {
			unsigned int count;

			while (*shared_count)
				dma_fence_put((*shared)[--(*shared_count)]);

			if (fence_excl)
				dma_fence_put(*fence_excl);

			count = cursor.shared_count;
			count += fence_excl ? 0 : 1;

			/* Eventually re-allocate the array */
			*shared = krealloc_array(*shared, count,
						 sizeof(void *),
						 GFP_KERNEL);
			if (count && !*shared) {
				dma_resv_iter_end(&cursor);
				return -ENOMEM;
			}
		}

		dma_fence_get(fence);
		if (dma_resv_iter_is_exclusive(&cursor) && fence_excl)
			*fence_excl = fence;
		else
			(*shared)[(*shared_count)++] = fence;
	}
	dma_resv_iter_end(&cursor);

	return 0;
}
EXPORT_SYMBOL_GPL(dma_resv_get_fences);

/**
 * dma_resv_wait_timeout - Wait on reservation's objects
 * shared and/or exclusive fences.
 * @obj: the reservation object
 * @wait_all: if true, wait on all fences, else wait on just exclusive fence
 * @intr: if true, do interruptible wait
 * @timeout: timeout value in jiffies or zero to return immediately
 *
 * Callers are not required to hold specific locks, but maybe hold
 * dma_resv_lock() already
 * RETURNS
 * Returns -ERESTARTSYS if interrupted, 0 if the wait timed out, or
 * greater than zer on success.
 */
long dma_resv_wait_timeout(struct dma_resv *obj, bool wait_all, bool intr,
			   unsigned long timeout)
{
	long ret = timeout ? timeout : 1;
	struct dma_resv_iter cursor;
	struct dma_fence *fence;

	dma_resv_iter_begin(&cursor, obj, wait_all);
	dma_resv_for_each_fence_unlocked(&cursor, fence) {

		ret = dma_fence_wait_timeout(fence, intr, ret);
		if (ret <= 0) {
			dma_resv_iter_end(&cursor);
			return ret;
		}
	}
	dma_resv_iter_end(&cursor);

	return ret;
}
EXPORT_SYMBOL_GPL(dma_resv_wait_timeout);


/**
 * dma_resv_test_signaled - Test if a reservation object's fences have been
 * signaled.
 * @obj: the reservation object
 * @test_all: if true, test all fences, otherwise only test the exclusive
 * fence
 *
 * Callers are not required to hold specific locks, but maybe hold
 * dma_resv_lock() already.
 *
 * RETURNS
 *
 * True if all fences signaled, else false.
 */
bool dma_resv_test_signaled(struct dma_resv *obj, bool test_all)
{
	struct dma_resv_iter cursor;
	struct dma_fence *fence;
<<<<<<< HEAD

	dma_resv_iter_begin(&cursor, obj, test_all);
	dma_resv_for_each_fence_unlocked(&cursor, fence) {
		dma_resv_iter_end(&cursor);
		return false;
	}
	dma_resv_iter_end(&cursor);
	return true;
=======

	dma_resv_iter_begin(&cursor, obj, test_all);
	dma_resv_for_each_fence_unlocked(&cursor, fence) {
		dma_resv_iter_end(&cursor);
		return false;
	}
	dma_resv_iter_end(&cursor);
	return true;
}
EXPORT_SYMBOL_GPL(dma_resv_test_signaled);

/**
 * dma_resv_describe - Dump description of the resv object into seq_file
 * @obj: the reservation object
 * @seq: the seq_file to dump the description into
 *
 * Dump a textual description of the fences inside an dma_resv object into the
 * seq_file.
 */
void dma_resv_describe(struct dma_resv *obj, struct seq_file *seq)
{
	struct dma_resv_iter cursor;
	struct dma_fence *fence;

	dma_resv_for_each_fence(&cursor, obj, true, fence) {
		seq_printf(seq, "\t%s fence:",
			   dma_resv_iter_is_exclusive(&cursor) ?
				"Exclusive" : "Shared");
		dma_fence_describe(fence, seq);
	}
>>>>>>> 754e0b0e
}
EXPORT_SYMBOL_GPL(dma_resv_describe);

#if IS_ENABLED(CONFIG_LOCKDEP)
static int __init dma_resv_lockdep(void)
{
	struct mm_struct *mm = mm_alloc();
	struct ww_acquire_ctx ctx;
	struct dma_resv obj;
	struct address_space mapping;
	int ret;

	if (!mm)
		return -ENOMEM;

	dma_resv_init(&obj);
	address_space_init_once(&mapping);

	mmap_read_lock(mm);
	ww_acquire_init(&ctx, &reservation_ww_class);
	ret = dma_resv_lock(&obj, &ctx);
	if (ret == -EDEADLK)
		dma_resv_lock_slow(&obj, &ctx);
	fs_reclaim_acquire(GFP_KERNEL);
	/* for unmap_mapping_range on trylocked buffer objects in shrinkers */
	i_mmap_lock_write(&mapping);
	i_mmap_unlock_write(&mapping);
#ifdef CONFIG_MMU_NOTIFIER
	lock_map_acquire(&__mmu_notifier_invalidate_range_start_map);
	__dma_fence_might_wait();
	lock_map_release(&__mmu_notifier_invalidate_range_start_map);
#else
	__dma_fence_might_wait();
#endif
	fs_reclaim_release(GFP_KERNEL);
	ww_mutex_unlock(&obj.lock);
	ww_acquire_fini(&ctx);
	mmap_read_unlock(mm);

	mmput(mm);

	return 0;
}
subsys_initcall(dma_resv_lockdep);
#endif<|MERGE_RESOLUTION|>--- conflicted
+++ resolved
@@ -495,7 +495,6 @@
 
 	list = NULL;
 	excl = NULL;
-<<<<<<< HEAD
 
 	dma_resv_iter_begin(&cursor, src, true);
 	dma_resv_for_each_fence_unlocked(&cursor, f) {
@@ -504,16 +503,6 @@
 			dma_resv_list_free(list);
 			dma_fence_put(excl);
 
-=======
-
-	dma_resv_iter_begin(&cursor, src, true);
-	dma_resv_for_each_fence_unlocked(&cursor, f) {
-
-		if (dma_resv_iter_is_restarted(&cursor)) {
-			dma_resv_list_free(list);
-			dma_fence_put(excl);
-
->>>>>>> 754e0b0e
 			if (cursor.shared_count) {
 				list = dma_resv_list_alloc(cursor.shared_count);
 				if (!list) {
@@ -666,16 +655,6 @@
 {
 	struct dma_resv_iter cursor;
 	struct dma_fence *fence;
-<<<<<<< HEAD
-
-	dma_resv_iter_begin(&cursor, obj, test_all);
-	dma_resv_for_each_fence_unlocked(&cursor, fence) {
-		dma_resv_iter_end(&cursor);
-		return false;
-	}
-	dma_resv_iter_end(&cursor);
-	return true;
-=======
 
 	dma_resv_iter_begin(&cursor, obj, test_all);
 	dma_resv_for_each_fence_unlocked(&cursor, fence) {
@@ -706,7 +685,6 @@
 				"Exclusive" : "Shared");
 		dma_fence_describe(fence, seq);
 	}
->>>>>>> 754e0b0e
 }
 EXPORT_SYMBOL_GPL(dma_resv_describe);
 
