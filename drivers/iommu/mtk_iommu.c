/*
 * Copyright (c) 2015-2016 MediaTek Inc.
 * Author: Yong Wu <yong.wu@mediatek.com>
 *
 * This program is free software; you can redistribute it and/or modify
 * it under the terms of the GNU General Public License version 2 as
 * published by the Free Software Foundation.
 *
 * This program is distributed in the hope that it will be useful,
 * but WITHOUT ANY WARRANTY; without even the implied warranty of
 * MERCHANTABILITY or FITNESS FOR A PARTICULAR PURPOSE.  See the
 * GNU General Public License for more details.
 */
#include <linux/bootmem.h>
#include <linux/bug.h>
#include <linux/clk.h>
#include <linux/component.h>
#include <linux/device.h>
#include <linux/dma-iommu.h>
#include <linux/err.h>
#include <linux/interrupt.h>
#include <linux/io.h>
#include <linux/iommu.h>
#include <linux/iopoll.h>
#include <linux/list.h>
#include <linux/of_address.h>
#include <linux/of_iommu.h>
#include <linux/of_irq.h>
#include <linux/of_platform.h>
#include <linux/platform_device.h>
#include <linux/slab.h>
#include <linux/spinlock.h>
#include <asm/barrier.h>
#include <soc/mediatek/smi.h>

#include "mtk_iommu.h"

#define REG_MMU_PT_BASE_ADDR			0x000

#define REG_MMU_INVALIDATE			0x020
#define F_ALL_INVLD				0x2
#define F_MMU_INV_RANGE				0x1

#define REG_MMU_INVLD_START_A			0x024
#define REG_MMU_INVLD_END_A			0x028

#define REG_MMU_INV_SEL				0x038
#define F_INVLD_EN0				BIT(0)
#define F_INVLD_EN1				BIT(1)

#define REG_MMU_STANDARD_AXI_MODE		0x048
#define REG_MMU_DCM_DIS				0x050

#define REG_MMU_CTRL_REG			0x110
#define F_MMU_PREFETCH_RT_REPLACE_MOD		BIT(4)
#define F_MMU_TF_PROTECT_SEL_SHIFT(data) \
	((data)->m4u_plat == M4U_MT2712 ? 4 : 5)
/* It's named by F_MMU_TF_PROT_SEL in mt2712. */
#define F_MMU_TF_PROTECT_SEL(prot, data) \
	(((prot) & 0x3) << F_MMU_TF_PROTECT_SEL_SHIFT(data))

#define REG_MMU_IVRP_PADDR			0x114
#define F_MMU_IVRP_PA_SET(pa, ext)		(((pa) >> 1) | ((!!(ext)) << 31))
#define REG_MMU_VLD_PA_RNG			0x118
#define F_MMU_VLD_PA_RNG(EA, SA)		(((EA) << 8) | (SA))

#define REG_MMU_INT_CONTROL0			0x120
#define F_L2_MULIT_HIT_EN			BIT(0)
#define F_TABLE_WALK_FAULT_INT_EN		BIT(1)
#define F_PREETCH_FIFO_OVERFLOW_INT_EN		BIT(2)
#define F_MISS_FIFO_OVERFLOW_INT_EN		BIT(3)
#define F_PREFETCH_FIFO_ERR_INT_EN		BIT(5)
#define F_MISS_FIFO_ERR_INT_EN			BIT(6)
#define F_INT_CLR_BIT				BIT(12)

#define REG_MMU_INT_MAIN_CONTROL		0x124
#define F_INT_TRANSLATION_FAULT			BIT(0)
#define F_INT_MAIN_MULTI_HIT_FAULT		BIT(1)
#define F_INT_INVALID_PA_FAULT			BIT(2)
#define F_INT_ENTRY_REPLACEMENT_FAULT		BIT(3)
#define F_INT_TLB_MISS_FAULT			BIT(4)
#define F_INT_MISS_TRANSACTION_FIFO_FAULT	BIT(5)
#define F_INT_PRETETCH_TRANSATION_FIFO_FAULT	BIT(6)

#define REG_MMU_CPE_DONE			0x12C

#define REG_MMU_FAULT_ST1			0x134

#define REG_MMU_FAULT_VA			0x13c
#define F_MMU_FAULT_VA_WRITE_BIT		BIT(1)
#define F_MMU_FAULT_VA_LAYER_BIT		BIT(0)

#define REG_MMU_INVLD_PA			0x140
#define REG_MMU_INT_ID				0x150
#define F_MMU0_INT_ID_LARB_ID(a)		(((a) >> 7) & 0x7)
#define F_MMU0_INT_ID_PORT_ID(a)		(((a) >> 2) & 0x1f)

#define MTK_PROTECT_PA_ALIGN			128

/*
 * Get the local arbiter ID and the portid within the larb arbiter
 * from mtk_m4u_id which is defined by MTK_M4U_ID.
 */
#define MTK_M4U_TO_LARB(id)		(((id) >> 5) & 0xf)
#define MTK_M4U_TO_PORT(id)		((id) & 0x1f)

struct mtk_iommu_domain {
	spinlock_t			pgtlock; /* lock for page table */

	struct io_pgtable_cfg		cfg;
	struct io_pgtable_ops		*iop;

	struct iommu_domain		domain;
};

static struct iommu_ops mtk_iommu_ops;

static LIST_HEAD(m4ulist);	/* List all the M4U HWs */

#define for_each_m4u(data)	list_for_each_entry(data, &m4ulist, list)

/*
 * There may be 1 or 2 M4U HWs, But we always expect they are in the same domain
 * for the performance.
 *
 * Here always return the mtk_iommu_data of the first probed M4U where the
 * iommu domain information is recorded.
 */
static struct mtk_iommu_data *mtk_iommu_get_m4u_data(void)
{
	struct mtk_iommu_data *data;

	for_each_m4u(data)
		return data;

	return NULL;
}

static struct mtk_iommu_domain *to_mtk_domain(struct iommu_domain *dom)
{
	return container_of(dom, struct mtk_iommu_domain, domain);
}

static void mtk_iommu_tlb_flush_all(void *cookie)
{
	struct mtk_iommu_data *data = cookie;

	for_each_m4u(data) {
		writel_relaxed(F_INVLD_EN1 | F_INVLD_EN0,
			       data->base + REG_MMU_INV_SEL);
		writel_relaxed(F_ALL_INVLD, data->base + REG_MMU_INVALIDATE);
		wmb(); /* Make sure the tlb flush all done */
	}
}

static void mtk_iommu_tlb_add_flush_nosync(unsigned long iova, size_t size,
					   size_t granule, bool leaf,
					   void *cookie)
{
	struct mtk_iommu_data *data = cookie;

	for_each_m4u(data) {
		writel_relaxed(F_INVLD_EN1 | F_INVLD_EN0,
			       data->base + REG_MMU_INV_SEL);

<<<<<<< HEAD
	writel_relaxed(iova, data->base + REG_MMU_INVLD_START_A);
	writel_relaxed(iova + size - 1, data->base + REG_MMU_INVLD_END_A);
	writel_relaxed(F_MMU_INV_RANGE, data->base + REG_MMU_INVALIDATE);
	data->tlb_flush_active = true;
=======
		writel_relaxed(iova, data->base + REG_MMU_INVLD_START_A);
		writel_relaxed(iova + size - 1,
			       data->base + REG_MMU_INVLD_END_A);
		writel_relaxed(F_MMU_INV_RANGE,
			       data->base + REG_MMU_INVALIDATE);
		data->tlb_flush_active = true;
	}
>>>>>>> bb176f67
}

static void mtk_iommu_tlb_sync(void *cookie)
{
	struct mtk_iommu_data *data = cookie;
	int ret;
	u32 tmp;

<<<<<<< HEAD
	/* Avoid timing out if there's nothing to wait for */
	if (!data->tlb_flush_active)
		return;

	ret = readl_poll_timeout_atomic(data->base + REG_MMU_CPE_DONE, tmp,
					tmp != 0, 10, 100000);
	if (ret) {
		dev_warn(data->dev,
			 "Partial TLB flush timed out, falling back to full flush\n");
		mtk_iommu_tlb_flush_all(cookie);
	}
	/* Clear the CPE status */
	writel_relaxed(0, data->base + REG_MMU_CPE_DONE);
	data->tlb_flush_active = false;
=======
	for_each_m4u(data) {
		/* Avoid timing out if there's nothing to wait for */
		if (!data->tlb_flush_active)
			return;

		ret = readl_poll_timeout_atomic(data->base + REG_MMU_CPE_DONE,
						tmp, tmp != 0, 10, 100000);
		if (ret) {
			dev_warn(data->dev,
				 "Partial TLB flush timed out, falling back to full flush\n");
			mtk_iommu_tlb_flush_all(cookie);
		}
		/* Clear the CPE status */
		writel_relaxed(0, data->base + REG_MMU_CPE_DONE);
		data->tlb_flush_active = false;
	}
>>>>>>> bb176f67
}

static const struct iommu_gather_ops mtk_iommu_gather_ops = {
	.tlb_flush_all = mtk_iommu_tlb_flush_all,
	.tlb_add_flush = mtk_iommu_tlb_add_flush_nosync,
	.tlb_sync = mtk_iommu_tlb_sync,
};

static irqreturn_t mtk_iommu_isr(int irq, void *dev_id)
{
	struct mtk_iommu_data *data = dev_id;
	struct mtk_iommu_domain *dom = data->m4u_dom;
	u32 int_state, regval, fault_iova, fault_pa;
	unsigned int fault_larb, fault_port;
	bool layer, write;

	/* Read error info from registers */
	int_state = readl_relaxed(data->base + REG_MMU_FAULT_ST1);
	fault_iova = readl_relaxed(data->base + REG_MMU_FAULT_VA);
	layer = fault_iova & F_MMU_FAULT_VA_LAYER_BIT;
	write = fault_iova & F_MMU_FAULT_VA_WRITE_BIT;
	fault_pa = readl_relaxed(data->base + REG_MMU_INVLD_PA);
	regval = readl_relaxed(data->base + REG_MMU_INT_ID);
	fault_larb = F_MMU0_INT_ID_LARB_ID(regval);
	fault_port = F_MMU0_INT_ID_PORT_ID(regval);

	if (report_iommu_fault(&dom->domain, data->dev, fault_iova,
			       write ? IOMMU_FAULT_WRITE : IOMMU_FAULT_READ)) {
		dev_err_ratelimited(
			data->dev,
			"fault type=0x%x iova=0x%x pa=0x%x larb=%d port=%d layer=%d %s\n",
			int_state, fault_iova, fault_pa, fault_larb, fault_port,
			layer, write ? "write" : "read");
	}

	/* Interrupt clear */
	regval = readl_relaxed(data->base + REG_MMU_INT_CONTROL0);
	regval |= F_INT_CLR_BIT;
	writel_relaxed(regval, data->base + REG_MMU_INT_CONTROL0);

	mtk_iommu_tlb_flush_all(data);

	return IRQ_HANDLED;
}

static void mtk_iommu_config(struct mtk_iommu_data *data,
			     struct device *dev, bool enable)
{
	struct mtk_smi_larb_iommu    *larb_mmu;
	unsigned int                 larbid, portid;
	struct iommu_fwspec *fwspec = dev->iommu_fwspec;
	int i;

	for (i = 0; i < fwspec->num_ids; ++i) {
		larbid = MTK_M4U_TO_LARB(fwspec->ids[i]);
		portid = MTK_M4U_TO_PORT(fwspec->ids[i]);
		larb_mmu = &data->smi_imu.larb_imu[larbid];

		dev_dbg(dev, "%s iommu port: %d\n",
			enable ? "enable" : "disable", portid);

		if (enable)
			larb_mmu->mmu |= MTK_SMI_MMU_EN(portid);
		else
			larb_mmu->mmu &= ~MTK_SMI_MMU_EN(portid);
	}
}

static int mtk_iommu_domain_finalise(struct mtk_iommu_domain *dom)
{
	struct mtk_iommu_data *data = mtk_iommu_get_m4u_data();

	spin_lock_init(&dom->pgtlock);

	dom->cfg = (struct io_pgtable_cfg) {
		.quirks = IO_PGTABLE_QUIRK_ARM_NS |
			IO_PGTABLE_QUIRK_NO_PERMS |
			IO_PGTABLE_QUIRK_TLBI_ON_MAP,
		.pgsize_bitmap = mtk_iommu_ops.pgsize_bitmap,
		.ias = 32,
		.oas = 32,
		.tlb = &mtk_iommu_gather_ops,
		.iommu_dev = data->dev,
	};

	if (data->enable_4GB)
		dom->cfg.quirks |= IO_PGTABLE_QUIRK_ARM_MTK_4GB;

	dom->iop = alloc_io_pgtable_ops(ARM_V7S, &dom->cfg, data);
	if (!dom->iop) {
		dev_err(data->dev, "Failed to alloc io pgtable\n");
		return -EINVAL;
	}

	/* Update our support page sizes bitmap */
	dom->domain.pgsize_bitmap = dom->cfg.pgsize_bitmap;
	return 0;
}

static struct iommu_domain *mtk_iommu_domain_alloc(unsigned type)
{
	struct mtk_iommu_domain *dom;

	if (type != IOMMU_DOMAIN_DMA)
		return NULL;

	dom = kzalloc(sizeof(*dom), GFP_KERNEL);
	if (!dom)
		return NULL;

	if (iommu_get_dma_cookie(&dom->domain))
		goto  free_dom;

	if (mtk_iommu_domain_finalise(dom))
		goto  put_dma_cookie;

	dom->domain.geometry.aperture_start = 0;
	dom->domain.geometry.aperture_end = DMA_BIT_MASK(32);
	dom->domain.geometry.force_aperture = true;

	return &dom->domain;

put_dma_cookie:
	iommu_put_dma_cookie(&dom->domain);
free_dom:
	kfree(dom);
	return NULL;
}

static void mtk_iommu_domain_free(struct iommu_domain *domain)
{
	struct mtk_iommu_domain *dom = to_mtk_domain(domain);

	free_io_pgtable_ops(dom->iop);
	iommu_put_dma_cookie(domain);
	kfree(to_mtk_domain(domain));
}

static int mtk_iommu_attach_device(struct iommu_domain *domain,
				   struct device *dev)
{
	struct mtk_iommu_domain *dom = to_mtk_domain(domain);
	struct mtk_iommu_data *data = dev->iommu_fwspec->iommu_priv;

	if (!data)
		return -ENODEV;

	/* Update the pgtable base address register of the M4U HW */
	if (!data->m4u_dom) {
		data->m4u_dom = dom;
		writel(dom->cfg.arm_v7s_cfg.ttbr[0],
		       data->base + REG_MMU_PT_BASE_ADDR);
	}

	mtk_iommu_config(data, dev, true);
	return 0;
}

static void mtk_iommu_detach_device(struct iommu_domain *domain,
				    struct device *dev)
{
	struct mtk_iommu_data *data = dev->iommu_fwspec->iommu_priv;

	if (!data)
		return;

	mtk_iommu_config(data, dev, false);
}

static int mtk_iommu_map(struct iommu_domain *domain, unsigned long iova,
			 phys_addr_t paddr, size_t size, int prot)
{
	struct mtk_iommu_domain *dom = to_mtk_domain(domain);
	unsigned long flags;
	int ret;

	spin_lock_irqsave(&dom->pgtlock, flags);
	ret = dom->iop->map(dom->iop, iova, paddr & DMA_BIT_MASK(32),
			    size, prot);
	spin_unlock_irqrestore(&dom->pgtlock, flags);

	return ret;
}

static size_t mtk_iommu_unmap(struct iommu_domain *domain,
			      unsigned long iova, size_t size)
{
	struct mtk_iommu_domain *dom = to_mtk_domain(domain);
	unsigned long flags;
	size_t unmapsz;

	spin_lock_irqsave(&dom->pgtlock, flags);
	unmapsz = dom->iop->unmap(dom->iop, iova, size);
	spin_unlock_irqrestore(&dom->pgtlock, flags);

	return unmapsz;
}

static phys_addr_t mtk_iommu_iova_to_phys(struct iommu_domain *domain,
					  dma_addr_t iova)
{
	struct mtk_iommu_domain *dom = to_mtk_domain(domain);
	struct mtk_iommu_data *data = mtk_iommu_get_m4u_data();
	unsigned long flags;
	phys_addr_t pa;

	spin_lock_irqsave(&dom->pgtlock, flags);
	pa = dom->iop->iova_to_phys(dom->iop, iova);
	spin_unlock_irqrestore(&dom->pgtlock, flags);

	if (data->enable_4GB)
		pa |= BIT_ULL(32);

	return pa;
}

static int mtk_iommu_add_device(struct device *dev)
{
	struct mtk_iommu_data *data;
	struct iommu_group *group;

	if (!dev->iommu_fwspec || dev->iommu_fwspec->ops != &mtk_iommu_ops)
		return -ENODEV; /* Not a iommu client device */

	data = dev->iommu_fwspec->iommu_priv;
	iommu_device_link(&data->iommu, dev);

	group = iommu_group_get_for_dev(dev);
	if (IS_ERR(group))
		return PTR_ERR(group);

	iommu_group_put(group);
	return 0;
}

static void mtk_iommu_remove_device(struct device *dev)
{
	struct mtk_iommu_data *data;

	if (!dev->iommu_fwspec || dev->iommu_fwspec->ops != &mtk_iommu_ops)
		return;

	data = dev->iommu_fwspec->iommu_priv;
	iommu_device_unlink(&data->iommu, dev);

	iommu_group_remove_device(dev);
	iommu_fwspec_free(dev);
}

static struct iommu_group *mtk_iommu_device_group(struct device *dev)
{
	struct mtk_iommu_data *data = mtk_iommu_get_m4u_data();

	if (!data)
		return ERR_PTR(-ENODEV);

	/* All the client devices are in the same m4u iommu-group */
	if (!data->m4u_group) {
		data->m4u_group = iommu_group_alloc();
		if (IS_ERR(data->m4u_group))
			dev_err(dev, "Failed to allocate M4U IOMMU group\n");
	} else {
		iommu_group_ref_get(data->m4u_group);
	}
	return data->m4u_group;
}

static int mtk_iommu_of_xlate(struct device *dev, struct of_phandle_args *args)
{
	struct platform_device *m4updev;

	if (args->args_count != 1) {
		dev_err(dev, "invalid #iommu-cells(%d) property for IOMMU\n",
			args->args_count);
		return -EINVAL;
	}

	if (!dev->iommu_fwspec->iommu_priv) {
		/* Get the m4u device */
		m4updev = of_find_device_by_node(args->np);
		if (WARN_ON(!m4updev))
			return -EINVAL;

		dev->iommu_fwspec->iommu_priv = platform_get_drvdata(m4updev);
	}

	return iommu_fwspec_add_ids(dev, args->args, 1);
}

static struct iommu_ops mtk_iommu_ops = {
	.domain_alloc	= mtk_iommu_domain_alloc,
	.domain_free	= mtk_iommu_domain_free,
	.attach_dev	= mtk_iommu_attach_device,
	.detach_dev	= mtk_iommu_detach_device,
	.map		= mtk_iommu_map,
	.unmap		= mtk_iommu_unmap,
	.map_sg		= default_iommu_map_sg,
	.iova_to_phys	= mtk_iommu_iova_to_phys,
	.add_device	= mtk_iommu_add_device,
	.remove_device	= mtk_iommu_remove_device,
	.device_group	= mtk_iommu_device_group,
	.of_xlate	= mtk_iommu_of_xlate,
	.pgsize_bitmap	= SZ_4K | SZ_64K | SZ_1M | SZ_16M,
};

static int mtk_iommu_hw_init(const struct mtk_iommu_data *data)
{
	u32 regval;
	int ret;

	ret = clk_prepare_enable(data->bclk);
	if (ret) {
		dev_err(data->dev, "Failed to enable iommu bclk(%d)\n", ret);
		return ret;
	}

	regval = F_MMU_TF_PROTECT_SEL(2, data);
	if (data->m4u_plat == M4U_MT8173)
		regval |= F_MMU_PREFETCH_RT_REPLACE_MOD;
	writel_relaxed(regval, data->base + REG_MMU_CTRL_REG);

	regval = F_L2_MULIT_HIT_EN |
		F_TABLE_WALK_FAULT_INT_EN |
		F_PREETCH_FIFO_OVERFLOW_INT_EN |
		F_MISS_FIFO_OVERFLOW_INT_EN |
		F_PREFETCH_FIFO_ERR_INT_EN |
		F_MISS_FIFO_ERR_INT_EN;
	writel_relaxed(regval, data->base + REG_MMU_INT_CONTROL0);

	regval = F_INT_TRANSLATION_FAULT |
		F_INT_MAIN_MULTI_HIT_FAULT |
		F_INT_INVALID_PA_FAULT |
		F_INT_ENTRY_REPLACEMENT_FAULT |
		F_INT_TLB_MISS_FAULT |
		F_INT_MISS_TRANSACTION_FIFO_FAULT |
		F_INT_PRETETCH_TRANSATION_FIFO_FAULT;
	writel_relaxed(regval, data->base + REG_MMU_INT_MAIN_CONTROL);

	writel_relaxed(F_MMU_IVRP_PA_SET(data->protect_base, data->enable_4GB),
		       data->base + REG_MMU_IVRP_PADDR);
	if (data->enable_4GB && data->m4u_plat != M4U_MT8173) {
		/*
		 * If 4GB mode is enabled, the validate PA range is from
		 * 0x1_0000_0000 to 0x1_ffff_ffff. here record bit[32:30].
		 */
		regval = F_MMU_VLD_PA_RNG(7, 4);
		writel_relaxed(regval, data->base + REG_MMU_VLD_PA_RNG);
	}
	writel_relaxed(0, data->base + REG_MMU_DCM_DIS);

	/* It's MISC control register whose default value is ok except mt8173.*/
	if (data->m4u_plat == M4U_MT8173)
		writel_relaxed(0, data->base + REG_MMU_STANDARD_AXI_MODE);

	if (devm_request_irq(data->dev, data->irq, mtk_iommu_isr, 0,
			     dev_name(data->dev), (void *)data)) {
		writel_relaxed(0, data->base + REG_MMU_PT_BASE_ADDR);
		clk_disable_unprepare(data->bclk);
		dev_err(data->dev, "Failed @ IRQ-%d Request\n", data->irq);
		return -ENODEV;
	}

	return 0;
}

static const struct component_master_ops mtk_iommu_com_ops = {
	.bind		= mtk_iommu_bind,
	.unbind		= mtk_iommu_unbind,
};

static int mtk_iommu_probe(struct platform_device *pdev)
{
	struct mtk_iommu_data   *data;
	struct device           *dev = &pdev->dev;
	struct resource         *res;
	resource_size_t		ioaddr;
	struct component_match  *match = NULL;
	void                    *protect;
	int                     i, larb_nr, ret;

	data = devm_kzalloc(dev, sizeof(*data), GFP_KERNEL);
	if (!data)
		return -ENOMEM;
	data->dev = dev;
	data->m4u_plat = (enum mtk_iommu_plat)of_device_get_match_data(dev);

	/* Protect memory. HW will access here while translation fault.*/
	protect = devm_kzalloc(dev, MTK_PROTECT_PA_ALIGN * 2, GFP_KERNEL);
	if (!protect)
		return -ENOMEM;
	data->protect_base = ALIGN(virt_to_phys(protect), MTK_PROTECT_PA_ALIGN);

	/* Whether the current dram is over 4GB */
	data->enable_4GB = !!(max_pfn > (BIT_ULL(32) >> PAGE_SHIFT));

	res = platform_get_resource(pdev, IORESOURCE_MEM, 0);
	data->base = devm_ioremap_resource(dev, res);
	if (IS_ERR(data->base))
		return PTR_ERR(data->base);
	ioaddr = res->start;

	data->irq = platform_get_irq(pdev, 0);
	if (data->irq < 0)
		return data->irq;

	data->bclk = devm_clk_get(dev, "bclk");
	if (IS_ERR(data->bclk))
		return PTR_ERR(data->bclk);

	larb_nr = of_count_phandle_with_args(dev->of_node,
					     "mediatek,larbs", NULL);
	if (larb_nr < 0)
		return larb_nr;
	data->smi_imu.larb_nr = larb_nr;

	for (i = 0; i < larb_nr; i++) {
		struct device_node *larbnode;
		struct platform_device *plarbdev;
		u32 id;

		larbnode = of_parse_phandle(dev->of_node, "mediatek,larbs", i);
		if (!larbnode)
			return -EINVAL;

		if (!of_device_is_available(larbnode))
			continue;

		ret = of_property_read_u32(larbnode, "mediatek,larb-id", &id);
		if (ret)/* The id is consecutive if there is no this property */
			id = i;

		plarbdev = of_find_device_by_node(larbnode);
		if (!plarbdev)
			return -EPROBE_DEFER;
		data->smi_imu.larb_imu[id].dev = &plarbdev->dev;

		component_match_add_release(dev, &match, release_of,
					    compare_of, larbnode);
	}

	platform_set_drvdata(pdev, data);

	ret = mtk_iommu_hw_init(data);
	if (ret)
		return ret;

	ret = iommu_device_sysfs_add(&data->iommu, dev, NULL,
				     "mtk-iommu.%pa", &ioaddr);
	if (ret)
		return ret;

	iommu_device_set_ops(&data->iommu, &mtk_iommu_ops);
	iommu_device_set_fwnode(&data->iommu, &pdev->dev.of_node->fwnode);

	ret = iommu_device_register(&data->iommu);
	if (ret)
		return ret;

	list_add_tail(&data->list, &m4ulist);

	if (!iommu_present(&platform_bus_type))
		bus_set_iommu(&platform_bus_type, &mtk_iommu_ops);

	return component_master_add_with_match(dev, &mtk_iommu_com_ops, match);
}

static int mtk_iommu_remove(struct platform_device *pdev)
{
	struct mtk_iommu_data *data = platform_get_drvdata(pdev);

	iommu_device_sysfs_remove(&data->iommu);
	iommu_device_unregister(&data->iommu);

	if (iommu_present(&platform_bus_type))
		bus_set_iommu(&platform_bus_type, NULL);

	clk_disable_unprepare(data->bclk);
	devm_free_irq(&pdev->dev, data->irq, data);
	component_master_del(&pdev->dev, &mtk_iommu_com_ops);
	return 0;
}

static int __maybe_unused mtk_iommu_suspend(struct device *dev)
{
	struct mtk_iommu_data *data = dev_get_drvdata(dev);
	struct mtk_iommu_suspend_reg *reg = &data->reg;
	void __iomem *base = data->base;

	reg->standard_axi_mode = readl_relaxed(base +
					       REG_MMU_STANDARD_AXI_MODE);
	reg->dcm_dis = readl_relaxed(base + REG_MMU_DCM_DIS);
	reg->ctrl_reg = readl_relaxed(base + REG_MMU_CTRL_REG);
	reg->int_control0 = readl_relaxed(base + REG_MMU_INT_CONTROL0);
	reg->int_main_control = readl_relaxed(base + REG_MMU_INT_MAIN_CONTROL);
	clk_disable_unprepare(data->bclk);
	return 0;
}

static int __maybe_unused mtk_iommu_resume(struct device *dev)
{
	struct mtk_iommu_data *data = dev_get_drvdata(dev);
	struct mtk_iommu_suspend_reg *reg = &data->reg;
	void __iomem *base = data->base;
	int ret;

	ret = clk_prepare_enable(data->bclk);
	if (ret) {
		dev_err(data->dev, "Failed to enable clk(%d) in resume\n", ret);
		return ret;
	}
	writel_relaxed(reg->standard_axi_mode,
		       base + REG_MMU_STANDARD_AXI_MODE);
	writel_relaxed(reg->dcm_dis, base + REG_MMU_DCM_DIS);
	writel_relaxed(reg->ctrl_reg, base + REG_MMU_CTRL_REG);
	writel_relaxed(reg->int_control0, base + REG_MMU_INT_CONTROL0);
	writel_relaxed(reg->int_main_control, base + REG_MMU_INT_MAIN_CONTROL);
	writel_relaxed(F_MMU_IVRP_PA_SET(data->protect_base, data->enable_4GB),
		       base + REG_MMU_IVRP_PADDR);
	if (data->m4u_dom)
		writel(data->m4u_dom->cfg.arm_v7s_cfg.ttbr[0],
		       base + REG_MMU_PT_BASE_ADDR);
	return 0;
}

static const struct dev_pm_ops mtk_iommu_pm_ops = {
	SET_NOIRQ_SYSTEM_SLEEP_PM_OPS(mtk_iommu_suspend, mtk_iommu_resume)
};

static const struct of_device_id mtk_iommu_of_ids[] = {
	{ .compatible = "mediatek,mt2712-m4u", .data = (void *)M4U_MT2712},
	{ .compatible = "mediatek,mt8173-m4u", .data = (void *)M4U_MT8173},
	{}
};

static struct platform_driver mtk_iommu_driver = {
	.probe	= mtk_iommu_probe,
	.remove	= mtk_iommu_remove,
	.driver	= {
		.name = "mtk-iommu",
		.of_match_table = of_match_ptr(mtk_iommu_of_ids),
		.pm = &mtk_iommu_pm_ops,
	}
};

static int __init mtk_iommu_init(void)
{
	int ret;

	ret = platform_driver_register(&mtk_iommu_driver);
	if (ret != 0)
		pr_err("Failed to register MTK IOMMU driver\n");

	return ret;
}

subsys_initcall(mtk_iommu_init)<|MERGE_RESOLUTION|>--- conflicted
+++ resolved
@@ -163,12 +163,6 @@
 		writel_relaxed(F_INVLD_EN1 | F_INVLD_EN0,
 			       data->base + REG_MMU_INV_SEL);
 
-<<<<<<< HEAD
-	writel_relaxed(iova, data->base + REG_MMU_INVLD_START_A);
-	writel_relaxed(iova + size - 1, data->base + REG_MMU_INVLD_END_A);
-	writel_relaxed(F_MMU_INV_RANGE, data->base + REG_MMU_INVALIDATE);
-	data->tlb_flush_active = true;
-=======
 		writel_relaxed(iova, data->base + REG_MMU_INVLD_START_A);
 		writel_relaxed(iova + size - 1,
 			       data->base + REG_MMU_INVLD_END_A);
@@ -176,7 +170,6 @@
 			       data->base + REG_MMU_INVALIDATE);
 		data->tlb_flush_active = true;
 	}
->>>>>>> bb176f67
 }
 
 static void mtk_iommu_tlb_sync(void *cookie)
@@ -185,22 +178,6 @@
 	int ret;
 	u32 tmp;
 
-<<<<<<< HEAD
-	/* Avoid timing out if there's nothing to wait for */
-	if (!data->tlb_flush_active)
-		return;
-
-	ret = readl_poll_timeout_atomic(data->base + REG_MMU_CPE_DONE, tmp,
-					tmp != 0, 10, 100000);
-	if (ret) {
-		dev_warn(data->dev,
-			 "Partial TLB flush timed out, falling back to full flush\n");
-		mtk_iommu_tlb_flush_all(cookie);
-	}
-	/* Clear the CPE status */
-	writel_relaxed(0, data->base + REG_MMU_CPE_DONE);
-	data->tlb_flush_active = false;
-=======
 	for_each_m4u(data) {
 		/* Avoid timing out if there's nothing to wait for */
 		if (!data->tlb_flush_active)
@@ -217,7 +194,6 @@
 		writel_relaxed(0, data->base + REG_MMU_CPE_DONE);
 		data->tlb_flush_active = false;
 	}
->>>>>>> bb176f67
 }
 
 static const struct iommu_gather_ops mtk_iommu_gather_ops = {
