/*
 * Fast Ethernet Controller (FEC) driver for Motorola MPC8xx.
 * Copyright (c) 1997 Dan Malek (dmalek@jlc.net)
 *
 * Right now, I am very wasteful with the buffers.  I allocate memory
 * pages and then divide them into 2K frame buffers.  This way I know I
 * have buffers large enough to hold one frame within one buffer descriptor.
 * Once I get this working, I will use 64 or 128 byte CPM buffers, which
 * will be much more memory efficient and will easily handle lots of
 * small packets.
 *
 * Much better multiple PHY support by Magnus Damm.
 * Copyright (c) 2000 Ericsson Radio Systems AB.
 *
 * Support for FEC controller of ColdFire processors.
 * Copyright (c) 2001-2005 Greg Ungerer (gerg@snapgear.com)
 *
 * Bug fixes and cleanup by Philippe De Muyter (phdm@macqel.be)
 * Copyright (c) 2004-2006 Macq Electronique SA.
 *
 * Copyright (C) 2010-2011 Freescale Semiconductor, Inc.
 */

#include <linux/module.h>
#include <linux/kernel.h>
#include <linux/string.h>
#include <linux/ptrace.h>
#include <linux/errno.h>
#include <linux/ioport.h>
#include <linux/slab.h>
#include <linux/interrupt.h>
#include <linux/pci.h>
#include <linux/init.h>
#include <linux/delay.h>
#include <linux/netdevice.h>
#include <linux/etherdevice.h>
#include <linux/skbuff.h>
#include <linux/spinlock.h>
#include <linux/workqueue.h>
#include <linux/bitops.h>
#include <linux/io.h>
#include <linux/irq.h>
#include <linux/clk.h>
#include <linux/platform_device.h>
#include <linux/phy.h>
#include <linux/fec.h>
#include <linux/of.h>
#include <linux/of_device.h>
#include <linux/of_gpio.h>
#include <linux/of_net.h>
#include <linux/pinctrl/consumer.h>

#include <asm/cacheflush.h>

#ifndef CONFIG_ARM
#include <asm/coldfire.h>
#include <asm/mcfsim.h>
#endif

#include "fec.h"

#if defined(CONFIG_ARM)
#define FEC_ALIGNMENT	0xf
#else
#define FEC_ALIGNMENT	0x3
#endif

#define DRIVER_NAME	"fec"

/* Controller is ENET-MAC */
#define FEC_QUIRK_ENET_MAC		(1 << 0)
/* Controller needs driver to swap frame */
#define FEC_QUIRK_SWAP_FRAME		(1 << 1)
/* Controller uses gasket */
#define FEC_QUIRK_USE_GASKET		(1 << 2)
/* Controller has GBIT support */
#define FEC_QUIRK_HAS_GBIT		(1 << 3)

static struct platform_device_id fec_devtype[] = {
	{
		/* keep it for coldfire */
		.name = DRIVER_NAME,
		.driver_data = 0,
	}, {
		.name = "imx25-fec",
		.driver_data = FEC_QUIRK_USE_GASKET,
	}, {
		.name = "imx27-fec",
		.driver_data = 0,
	}, {
		.name = "imx28-fec",
		.driver_data = FEC_QUIRK_ENET_MAC | FEC_QUIRK_SWAP_FRAME,
	}, {
		.name = "imx6q-fec",
		.driver_data = FEC_QUIRK_ENET_MAC | FEC_QUIRK_HAS_GBIT,
	}, {
		/* sentinel */
	}
};
MODULE_DEVICE_TABLE(platform, fec_devtype);

enum imx_fec_type {
	IMX25_FEC = 1,	/* runs on i.mx25/50/53 */
	IMX27_FEC,	/* runs on i.mx27/35/51 */
	IMX28_FEC,
	IMX6Q_FEC,
};

static const struct of_device_id fec_dt_ids[] = {
	{ .compatible = "fsl,imx25-fec", .data = &fec_devtype[IMX25_FEC], },
	{ .compatible = "fsl,imx27-fec", .data = &fec_devtype[IMX27_FEC], },
	{ .compatible = "fsl,imx28-fec", .data = &fec_devtype[IMX28_FEC], },
	{ .compatible = "fsl,imx6q-fec", .data = &fec_devtype[IMX6Q_FEC], },
	{ /* sentinel */ }
};
MODULE_DEVICE_TABLE(of, fec_dt_ids);

static unsigned char macaddr[ETH_ALEN];
module_param_array(macaddr, byte, NULL, 0);
MODULE_PARM_DESC(macaddr, "FEC Ethernet MAC address");

#if defined(CONFIG_M5272)
/*
 * Some hardware gets it MAC address out of local flash memory.
 * if this is non-zero then assume it is the address to get MAC from.
 */
#if defined(CONFIG_NETtel)
#define	FEC_FLASHMAC	0xf0006006
#elif defined(CONFIG_GILBARCONAP) || defined(CONFIG_SCALES)
#define	FEC_FLASHMAC	0xf0006000
#elif defined(CONFIG_CANCam)
#define	FEC_FLASHMAC	0xf0020000
#elif defined (CONFIG_M5272C3)
#define	FEC_FLASHMAC	(0xffe04000 + 4)
#elif defined(CONFIG_MOD5272)
#define FEC_FLASHMAC	0xffc0406b
#else
#define	FEC_FLASHMAC	0
#endif
#endif /* CONFIG_M5272 */

/* The number of Tx and Rx buffers.  These are allocated from the page
 * pool.  The code may assume these are power of two, so it it best
 * to keep them that size.
 * We don't need to allocate pages for the transmitter.  We just use
 * the skbuffer directly.
 */
#define FEC_ENET_RX_PAGES	8
#define FEC_ENET_RX_FRSIZE	2048
#define FEC_ENET_RX_FRPPG	(PAGE_SIZE / FEC_ENET_RX_FRSIZE)
#define RX_RING_SIZE		(FEC_ENET_RX_FRPPG * FEC_ENET_RX_PAGES)
#define FEC_ENET_TX_FRSIZE	2048
#define FEC_ENET_TX_FRPPG	(PAGE_SIZE / FEC_ENET_TX_FRSIZE)
#define TX_RING_SIZE		16	/* Must be power of two */
#define TX_RING_MOD_MASK	15	/*   for this to work */

#if (((RX_RING_SIZE + TX_RING_SIZE) * 8) > PAGE_SIZE)
#error "FEC: descriptor ring size constants too large"
#endif

/* Interrupt events/masks. */
#define FEC_ENET_HBERR	((uint)0x80000000)	/* Heartbeat error */
#define FEC_ENET_BABR	((uint)0x40000000)	/* Babbling receiver */
#define FEC_ENET_BABT	((uint)0x20000000)	/* Babbling transmitter */
#define FEC_ENET_GRA	((uint)0x10000000)	/* Graceful stop complete */
#define FEC_ENET_TXF	((uint)0x08000000)	/* Full frame transmitted */
#define FEC_ENET_TXB	((uint)0x04000000)	/* A buffer was transmitted */
#define FEC_ENET_RXF	((uint)0x02000000)	/* Full frame received */
#define FEC_ENET_RXB	((uint)0x01000000)	/* A buffer was received */
#define FEC_ENET_MII	((uint)0x00800000)	/* MII interrupt */
#define FEC_ENET_EBERR	((uint)0x00400000)	/* SDMA bus error */

#define FEC_DEFAULT_IMASK (FEC_ENET_TXF | FEC_ENET_RXF | FEC_ENET_MII)

/* The FEC stores dest/src/type, data, and checksum for receive packets.
 */
#define PKT_MAXBUF_SIZE		1518
#define PKT_MINBUF_SIZE		64
#define PKT_MAXBLR_SIZE		1520

/* This device has up to three irqs on some platforms */
#define FEC_IRQ_NUM		3

/*
 * The 5270/5271/5280/5282/532x RX control register also contains maximum frame
 * size bits. Other FEC hardware does not, so we need to take that into
 * account when setting it.
 */
#if defined(CONFIG_M523x) || defined(CONFIG_M527x) || defined(CONFIG_M528x) || \
    defined(CONFIG_M520x) || defined(CONFIG_M532x) || defined(CONFIG_ARM)
#define	OPT_FRAME_SIZE	(PKT_MAXBUF_SIZE << 16)
#else
#define	OPT_FRAME_SIZE	0
#endif

/* The FEC buffer descriptors track the ring buffers.  The rx_bd_base and
 * tx_bd_base always point to the base of the buffer descriptors.  The
 * cur_rx and cur_tx point to the currently available buffer.
 * The dirty_tx tracks the current buffer that is being sent by the
 * controller.  The cur_tx and dirty_tx are equal under both completely
 * empty and completely full conditions.  The empty/ready indicator in
 * the buffer descriptor determines the actual condition.
 */
struct fec_enet_private {
	/* Hardware registers of the FEC device */
	void __iomem *hwp;

	struct net_device *netdev;

	struct clk *clk_ipg;
	struct clk *clk_ahb;

	/* The saved address of a sent-in-place packet/buffer, for skfree(). */
	unsigned char *tx_bounce[TX_RING_SIZE];
	struct	sk_buff* tx_skbuff[TX_RING_SIZE];
	struct	sk_buff* rx_skbuff[RX_RING_SIZE];
	ushort	skb_cur;
	ushort	skb_dirty;

	/* CPM dual port RAM relative addresses */
	dma_addr_t	bd_dma;
	/* Address of Rx and Tx buffers */
	struct bufdesc	*rx_bd_base;
	struct bufdesc	*tx_bd_base;
	/* The next free ring entry */
	struct bufdesc	*cur_rx, *cur_tx;
	/* The ring entries to be free()ed */
	struct bufdesc	*dirty_tx;

	uint	tx_full;
	/* hold while accessing the HW like ringbuffer for tx/rx but not MAC */
	spinlock_t hw_lock;

	struct	platform_device *pdev;

	int	opened;
	int	dev_id;

	/* Phylib and MDIO interface */
	struct	mii_bus *mii_bus;
	struct	phy_device *phy_dev;
	int	mii_timeout;
	uint	phy_speed;
	phy_interface_t	phy_interface;
	int	link;
	int	full_duplex;
	struct	completion mdio_done;
	int	irq[FEC_IRQ_NUM];
};

/* FEC MII MMFR bits definition */
#define FEC_MMFR_ST		(1 << 30)
#define FEC_MMFR_OP_READ	(2 << 28)
#define FEC_MMFR_OP_WRITE	(1 << 28)
#define FEC_MMFR_PA(v)		((v & 0x1f) << 23)
#define FEC_MMFR_RA(v)		((v & 0x1f) << 18)
#define FEC_MMFR_TA		(2 << 16)
#define FEC_MMFR_DATA(v)	(v & 0xffff)

#define FEC_MII_TIMEOUT		30000 /* us */

/* Transmitter timeout */
#define TX_TIMEOUT (2 * HZ)

static int mii_cnt;

static void *swap_buffer(void *bufaddr, int len)
{
	int i;
	unsigned int *buf = bufaddr;

	for (i = 0; i < (len + 3) / 4; i++, buf++)
		*buf = cpu_to_be32(*buf);

	return bufaddr;
}

static netdev_tx_t
fec_enet_start_xmit(struct sk_buff *skb, struct net_device *ndev)
{
	struct fec_enet_private *fep = netdev_priv(ndev);
	const struct platform_device_id *id_entry =
				platform_get_device_id(fep->pdev);
	struct bufdesc *bdp;
	void *bufaddr;
	unsigned short	status;
	unsigned long flags;

	if (!fep->link) {
		/* Link is down or autonegotiation is in progress. */
		return NETDEV_TX_BUSY;
	}

	spin_lock_irqsave(&fep->hw_lock, flags);
	/* Fill in a Tx ring entry */
	bdp = fep->cur_tx;

	status = bdp->cbd_sc;

	if (status & BD_ENET_TX_READY) {
		/* Ooops.  All transmit buffers are full.  Bail out.
		 * This should not happen, since ndev->tbusy should be set.
		 */
		printk("%s: tx queue full!.\n", ndev->name);
		spin_unlock_irqrestore(&fep->hw_lock, flags);
		return NETDEV_TX_BUSY;
	}

	/* Clear all of the status flags */
	status &= ~BD_ENET_TX_STATS;

	/* Set buffer length and buffer pointer */
	bufaddr = skb->data;
	bdp->cbd_datlen = skb->len;

	/*
	 * On some FEC implementations data must be aligned on
	 * 4-byte boundaries. Use bounce buffers to copy data
	 * and get it aligned. Ugh.
	 */
	if (((unsigned long) bufaddr) & FEC_ALIGNMENT) {
		unsigned int index;
		index = bdp - fep->tx_bd_base;
		memcpy(fep->tx_bounce[index], skb->data, skb->len);
		bufaddr = fep->tx_bounce[index];
	}

	/*
	 * Some design made an incorrect assumption on endian mode of
	 * the system that it's running on. As the result, driver has to
	 * swap every frame going to and coming from the controller.
	 */
	if (id_entry->driver_data & FEC_QUIRK_SWAP_FRAME)
		swap_buffer(bufaddr, skb->len);

	/* Save skb pointer */
	fep->tx_skbuff[fep->skb_cur] = skb;

	ndev->stats.tx_bytes += skb->len;
	fep->skb_cur = (fep->skb_cur+1) & TX_RING_MOD_MASK;

	/* Push the data cache so the CPM does not get stale memory
	 * data.
	 */
	bdp->cbd_bufaddr = dma_map_single(&fep->pdev->dev, bufaddr,
			FEC_ENET_TX_FRSIZE, DMA_TO_DEVICE);

	/* Send it on its way.  Tell FEC it's ready, interrupt when done,
	 * it's the last BD of the frame, and to put the CRC on the end.
	 */
	status |= (BD_ENET_TX_READY | BD_ENET_TX_INTR
			| BD_ENET_TX_LAST | BD_ENET_TX_TC);
	bdp->cbd_sc = status;

	/* Trigger transmission start */
	writel(0, fep->hwp + FEC_X_DES_ACTIVE);

	/* If this was the last BD in the ring, start at the beginning again. */
	if (status & BD_ENET_TX_WRAP)
		bdp = fep->tx_bd_base;
	else
		bdp++;

	if (bdp == fep->dirty_tx) {
		fep->tx_full = 1;
		netif_stop_queue(ndev);
	}

	fep->cur_tx = bdp;

	skb_tx_timestamp(skb);

	spin_unlock_irqrestore(&fep->hw_lock, flags);

	return NETDEV_TX_OK;
}

/* This function is called to start or restart the FEC during a link
 * change.  This only happens when switching between half and full
 * duplex.
 */
static void
fec_restart(struct net_device *ndev, int duplex)
{
	struct fec_enet_private *fep = netdev_priv(ndev);
	const struct platform_device_id *id_entry =
				platform_get_device_id(fep->pdev);
	int i;
	u32 temp_mac[2];
	u32 rcntl = OPT_FRAME_SIZE | 0x04;
	u32 ecntl = 0x2; /* ETHEREN */

	/* Whack a reset.  We should wait for this. */
	writel(1, fep->hwp + FEC_ECNTRL);
	udelay(10);

	/*
	 * enet-mac reset will reset mac address registers too,
	 * so need to reconfigure it.
	 */
	if (id_entry->driver_data & FEC_QUIRK_ENET_MAC) {
		memcpy(&temp_mac, ndev->dev_addr, ETH_ALEN);
		writel(cpu_to_be32(temp_mac[0]), fep->hwp + FEC_ADDR_LOW);
		writel(cpu_to_be32(temp_mac[1]), fep->hwp + FEC_ADDR_HIGH);
	}

	/* Clear any outstanding interrupt. */
	writel(0xffc00000, fep->hwp + FEC_IEVENT);

	/* Reset all multicast.	*/
	writel(0, fep->hwp + FEC_GRP_HASH_TABLE_HIGH);
	writel(0, fep->hwp + FEC_GRP_HASH_TABLE_LOW);
#ifndef CONFIG_M5272
	writel(0, fep->hwp + FEC_HASH_TABLE_HIGH);
	writel(0, fep->hwp + FEC_HASH_TABLE_LOW);
#endif

	/* Set maximum receive buffer size. */
	writel(PKT_MAXBLR_SIZE, fep->hwp + FEC_R_BUFF_SIZE);

	/* Set receive and transmit descriptor base. */
	writel(fep->bd_dma, fep->hwp + FEC_R_DES_START);
	writel((unsigned long)fep->bd_dma + sizeof(struct bufdesc) * RX_RING_SIZE,
			fep->hwp + FEC_X_DES_START);

	fep->dirty_tx = fep->cur_tx = fep->tx_bd_base;
	fep->cur_rx = fep->rx_bd_base;

	/* Reset SKB transmit buffers. */
	fep->skb_cur = fep->skb_dirty = 0;
	for (i = 0; i <= TX_RING_MOD_MASK; i++) {
		if (fep->tx_skbuff[i]) {
			dev_kfree_skb_any(fep->tx_skbuff[i]);
			fep->tx_skbuff[i] = NULL;
		}
	}

	/* Enable MII mode */
	if (duplex) {
		/* FD enable */
		writel(0x04, fep->hwp + FEC_X_CNTRL);
	} else {
		/* No Rcv on Xmit */
		rcntl |= 0x02;
		writel(0x0, fep->hwp + FEC_X_CNTRL);
	}

	fep->full_duplex = duplex;

	/* Set MII speed */
	writel(fep->phy_speed, fep->hwp + FEC_MII_SPEED);

	/*
	 * The phy interface and speed need to get configured
	 * differently on enet-mac.
	 */
	if (id_entry->driver_data & FEC_QUIRK_ENET_MAC) {
		/* Enable flow control and length check */
		rcntl |= 0x40000000 | 0x00000020;

		/* RGMII, RMII or MII */
		if (fep->phy_interface == PHY_INTERFACE_MODE_RGMII)
			rcntl |= (1 << 6);
		else if (fep->phy_interface == PHY_INTERFACE_MODE_RMII)
			rcntl |= (1 << 8);
		else
			rcntl &= ~(1 << 8);

		/* 1G, 100M or 10M */
		if (fep->phy_dev) {
			if (fep->phy_dev->speed == SPEED_1000)
				ecntl |= (1 << 5);
			else if (fep->phy_dev->speed == SPEED_100)
				rcntl &= ~(1 << 9);
			else
				rcntl |= (1 << 9);
		}
	} else {
#ifdef FEC_MIIGSK_ENR
		if (id_entry->driver_data & FEC_QUIRK_USE_GASKET) {
			u32 cfgr;
			/* disable the gasket and wait */
			writel(0, fep->hwp + FEC_MIIGSK_ENR);
			while (readl(fep->hwp + FEC_MIIGSK_ENR) & 4)
				udelay(1);

			/*
			 * configure the gasket:
			 *   RMII, 50 MHz, no loopback, no echo
			 *   MII, 25 MHz, no loopback, no echo
			 */
			cfgr = (fep->phy_interface == PHY_INTERFACE_MODE_RMII)
				? BM_MIIGSK_CFGR_RMII : BM_MIIGSK_CFGR_MII;
			if (fep->phy_dev && fep->phy_dev->speed == SPEED_10)
				cfgr |= BM_MIIGSK_CFGR_FRCONT_10M;
			writel(cfgr, fep->hwp + FEC_MIIGSK_CFGR);

			/* re-enable the gasket */
			writel(2, fep->hwp + FEC_MIIGSK_ENR);
		}
#endif
	}
	writel(rcntl, fep->hwp + FEC_R_CNTRL);

	if (id_entry->driver_data & FEC_QUIRK_ENET_MAC) {
		/* enable ENET endian swap */
		ecntl |= (1 << 8);
		/* enable ENET store and forward mode */
		writel(1 << 8, fep->hwp + FEC_X_WMRK);
	}

	/* And last, enable the transmit and receive processing */
	writel(ecntl, fep->hwp + FEC_ECNTRL);
	writel(0, fep->hwp + FEC_R_DES_ACTIVE);

	/* Enable interrupts we wish to service */
	writel(FEC_DEFAULT_IMASK, fep->hwp + FEC_IMASK);
}

static void
fec_stop(struct net_device *ndev)
{
	struct fec_enet_private *fep = netdev_priv(ndev);
	const struct platform_device_id *id_entry =
				platform_get_device_id(fep->pdev);
	u32 rmii_mode = readl(fep->hwp + FEC_R_CNTRL) & (1 << 8);

	/* We cannot expect a graceful transmit stop without link !!! */
	if (fep->link) {
		writel(1, fep->hwp + FEC_X_CNTRL); /* Graceful transmit stop */
		udelay(10);
		if (!(readl(fep->hwp + FEC_IEVENT) & FEC_ENET_GRA))
			printk("fec_stop : Graceful transmit stop did not complete !\n");
	}

	/* Whack a reset.  We should wait for this. */
	writel(1, fep->hwp + FEC_ECNTRL);
	udelay(10);
	writel(fep->phy_speed, fep->hwp + FEC_MII_SPEED);
	writel(FEC_DEFAULT_IMASK, fep->hwp + FEC_IMASK);

	/* We have to keep ENET enabled to have MII interrupt stay working */
	if (id_entry->driver_data & FEC_QUIRK_ENET_MAC) {
		writel(2, fep->hwp + FEC_ECNTRL);
		writel(rmii_mode, fep->hwp + FEC_R_CNTRL);
	}
}


static void
fec_timeout(struct net_device *ndev)
{
	struct fec_enet_private *fep = netdev_priv(ndev);

	ndev->stats.tx_errors++;

	fec_restart(ndev, fep->full_duplex);
	netif_wake_queue(ndev);
}

static void
fec_enet_tx(struct net_device *ndev)
{
	struct	fec_enet_private *fep;
	struct bufdesc *bdp;
	unsigned short status;
	struct	sk_buff	*skb;

	fep = netdev_priv(ndev);
	spin_lock(&fep->hw_lock);
	bdp = fep->dirty_tx;

	while (((status = bdp->cbd_sc) & BD_ENET_TX_READY) == 0) {
		if (bdp == fep->cur_tx && fep->tx_full == 0)
			break;

		dma_unmap_single(&fep->pdev->dev, bdp->cbd_bufaddr,
				FEC_ENET_TX_FRSIZE, DMA_TO_DEVICE);
		bdp->cbd_bufaddr = 0;

		skb = fep->tx_skbuff[fep->skb_dirty];
		/* Check for errors. */
		if (status & (BD_ENET_TX_HB | BD_ENET_TX_LC |
				   BD_ENET_TX_RL | BD_ENET_TX_UN |
				   BD_ENET_TX_CSL)) {
			ndev->stats.tx_errors++;
			if (status & BD_ENET_TX_HB)  /* No heartbeat */
				ndev->stats.tx_heartbeat_errors++;
			if (status & BD_ENET_TX_LC)  /* Late collision */
				ndev->stats.tx_window_errors++;
			if (status & BD_ENET_TX_RL)  /* Retrans limit */
				ndev->stats.tx_aborted_errors++;
			if (status & BD_ENET_TX_UN)  /* Underrun */
				ndev->stats.tx_fifo_errors++;
			if (status & BD_ENET_TX_CSL) /* Carrier lost */
				ndev->stats.tx_carrier_errors++;
		} else {
			ndev->stats.tx_packets++;
		}

		if (status & BD_ENET_TX_READY)
			printk("HEY! Enet xmit interrupt and TX_READY.\n");

		/* Deferred means some collisions occurred during transmit,
		 * but we eventually sent the packet OK.
		 */
		if (status & BD_ENET_TX_DEF)
			ndev->stats.collisions++;

		/* Free the sk buffer associated with this last transmit */
		dev_kfree_skb_any(skb);
		fep->tx_skbuff[fep->skb_dirty] = NULL;
		fep->skb_dirty = (fep->skb_dirty + 1) & TX_RING_MOD_MASK;

		/* Update pointer to next buffer descriptor to be transmitted */
		if (status & BD_ENET_TX_WRAP)
			bdp = fep->tx_bd_base;
		else
			bdp++;

		/* Since we have freed up a buffer, the ring is no longer full
		 */
		if (fep->tx_full) {
			fep->tx_full = 0;
			if (netif_queue_stopped(ndev))
				netif_wake_queue(ndev);
		}
	}
	fep->dirty_tx = bdp;
	spin_unlock(&fep->hw_lock);
}


/* During a receive, the cur_rx points to the current incoming buffer.
 * When we update through the ring, if the next incoming buffer has
 * not been given to the system, we just set the empty indicator,
 * effectively tossing the packet.
 */
static void
fec_enet_rx(struct net_device *ndev)
{
	struct fec_enet_private *fep = netdev_priv(ndev);
	const struct platform_device_id *id_entry =
				platform_get_device_id(fep->pdev);
	struct bufdesc *bdp;
	unsigned short status;
	struct	sk_buff	*skb;
	ushort	pkt_len;
	__u8 *data;

#ifdef CONFIG_M532x
	flush_cache_all();
#endif

	spin_lock(&fep->hw_lock);

	/* First, grab all of the stats for the incoming packet.
	 * These get messed up if we get called due to a busy condition.
	 */
	bdp = fep->cur_rx;

	while (!((status = bdp->cbd_sc) & BD_ENET_RX_EMPTY)) {

		/* Since we have allocated space to hold a complete frame,
		 * the last indicator should be set.
		 */
		if ((status & BD_ENET_RX_LAST) == 0)
			printk("FEC ENET: rcv is not +last\n");

		if (!fep->opened)
			goto rx_processing_done;

		/* Check for errors. */
		if (status & (BD_ENET_RX_LG | BD_ENET_RX_SH | BD_ENET_RX_NO |
			   BD_ENET_RX_CR | BD_ENET_RX_OV)) {
			ndev->stats.rx_errors++;
			if (status & (BD_ENET_RX_LG | BD_ENET_RX_SH)) {
				/* Frame too long or too short. */
				ndev->stats.rx_length_errors++;
			}
			if (status & BD_ENET_RX_NO)	/* Frame alignment */
				ndev->stats.rx_frame_errors++;
			if (status & BD_ENET_RX_CR)	/* CRC Error */
				ndev->stats.rx_crc_errors++;
			if (status & BD_ENET_RX_OV)	/* FIFO overrun */
				ndev->stats.rx_fifo_errors++;
		}

		/* Report late collisions as a frame error.
		 * On this error, the BD is closed, but we don't know what we
		 * have in the buffer.  So, just drop this frame on the floor.
		 */
		if (status & BD_ENET_RX_CL) {
			ndev->stats.rx_errors++;
			ndev->stats.rx_frame_errors++;
			goto rx_processing_done;
		}

		/* Process the incoming frame. */
		ndev->stats.rx_packets++;
		pkt_len = bdp->cbd_datlen;
		ndev->stats.rx_bytes += pkt_len;
		data = (__u8*)__va(bdp->cbd_bufaddr);

		dma_unmap_single(&fep->pdev->dev, bdp->cbd_bufaddr,
				FEC_ENET_TX_FRSIZE, DMA_FROM_DEVICE);

		if (id_entry->driver_data & FEC_QUIRK_SWAP_FRAME)
			swap_buffer(data, pkt_len);

		/* This does 16 byte alignment, exactly what we need.
		 * The packet length includes FCS, but we don't want to
		 * include that when passing upstream as it messes up
		 * bridging applications.
		 */
		skb = netdev_alloc_skb(ndev, pkt_len - 4 + NET_IP_ALIGN);

		if (unlikely(!skb)) {
			printk("%s: Memory squeeze, dropping packet.\n",
					ndev->name);
			ndev->stats.rx_dropped++;
		} else {
			skb_reserve(skb, NET_IP_ALIGN);
			skb_put(skb, pkt_len - 4);	/* Make room */
			skb_copy_to_linear_data(skb, data, pkt_len - 4);
			skb->protocol = eth_type_trans(skb, ndev);
			if (!skb_defer_rx_timestamp(skb))
				netif_rx(skb);
		}

		bdp->cbd_bufaddr = dma_map_single(&fep->pdev->dev, data,
				FEC_ENET_TX_FRSIZE, DMA_FROM_DEVICE);
rx_processing_done:
		/* Clear the status flags for this buffer */
		status &= ~BD_ENET_RX_STATS;

		/* Mark the buffer empty */
		status |= BD_ENET_RX_EMPTY;
		bdp->cbd_sc = status;

		/* Update BD pointer to next entry */
		if (status & BD_ENET_RX_WRAP)
			bdp = fep->rx_bd_base;
		else
			bdp++;
		/* Doing this here will keep the FEC running while we process
		 * incoming frames.  On a heavily loaded network, we should be
		 * able to keep up at the expense of system resources.
		 */
		writel(0, fep->hwp + FEC_R_DES_ACTIVE);
	}
	fep->cur_rx = bdp;

	spin_unlock(&fep->hw_lock);
}

static irqreturn_t
fec_enet_interrupt(int irq, void *dev_id)
{
	struct net_device *ndev = dev_id;
	struct fec_enet_private *fep = netdev_priv(ndev);
	uint int_events;
	irqreturn_t ret = IRQ_NONE;

	do {
		int_events = readl(fep->hwp + FEC_IEVENT);
		writel(int_events, fep->hwp + FEC_IEVENT);

		if (int_events & FEC_ENET_RXF) {
			ret = IRQ_HANDLED;
			fec_enet_rx(ndev);
		}

		/* Transmit OK, or non-fatal error. Update the buffer
		 * descriptors. FEC handles all errors, we just discover
		 * them as part of the transmit process.
		 */
		if (int_events & FEC_ENET_TXF) {
			ret = IRQ_HANDLED;
			fec_enet_tx(ndev);
		}

		if (int_events & FEC_ENET_MII) {
			ret = IRQ_HANDLED;
			complete(&fep->mdio_done);
		}
	} while (int_events);

	return ret;
}



/* ------------------------------------------------------------------------- */
static void __inline__ fec_get_mac(struct net_device *ndev)
{
	struct fec_enet_private *fep = netdev_priv(ndev);
	struct fec_platform_data *pdata = fep->pdev->dev.platform_data;
	unsigned char *iap, tmpaddr[ETH_ALEN];

	/*
	 * try to get mac address in following order:
	 *
	 * 1) module parameter via kernel command line in form
	 *    fec.macaddr=0x00,0x04,0x9f,0x01,0x30,0xe0
	 */
	iap = macaddr;

#ifdef CONFIG_OF
	/*
	 * 2) from device tree data
	 */
	if (!is_valid_ether_addr(iap)) {
		struct device_node *np = fep->pdev->dev.of_node;
		if (np) {
			const char *mac = of_get_mac_address(np);
			if (mac)
				iap = (unsigned char *) mac;
		}
	}
#endif

	/*
	 * 3) from flash or fuse (via platform data)
	 */
	if (!is_valid_ether_addr(iap)) {
#ifdef CONFIG_M5272
		if (FEC_FLASHMAC)
			iap = (unsigned char *)FEC_FLASHMAC;
#else
		if (pdata)
			iap = (unsigned char *)&pdata->mac;
#endif
	}

	/*
	 * 4) FEC mac registers set by bootloader
	 */
	if (!is_valid_ether_addr(iap)) {
		*((unsigned long *) &tmpaddr[0]) =
			be32_to_cpu(readl(fep->hwp + FEC_ADDR_LOW));
		*((unsigned short *) &tmpaddr[4]) =
			be16_to_cpu(readl(fep->hwp + FEC_ADDR_HIGH) >> 16);
		iap = &tmpaddr[0];
	}

	memcpy(ndev->dev_addr, iap, ETH_ALEN);

	/* Adjust MAC if using macaddr */
	if (iap == macaddr)
		 ndev->dev_addr[ETH_ALEN-1] = macaddr[ETH_ALEN-1] + fep->dev_id;
}

/* ------------------------------------------------------------------------- */

/*
 * Phy section
 */
static void fec_enet_adjust_link(struct net_device *ndev)
{
	struct fec_enet_private *fep = netdev_priv(ndev);
	struct phy_device *phy_dev = fep->phy_dev;
	unsigned long flags;

	int status_change = 0;

	spin_lock_irqsave(&fep->hw_lock, flags);

	/* Prevent a state halted on mii error */
	if (fep->mii_timeout && phy_dev->state == PHY_HALTED) {
		phy_dev->state = PHY_RESUMING;
		goto spin_unlock;
	}

	/* Duplex link change */
	if (phy_dev->link) {
		if (fep->full_duplex != phy_dev->duplex) {
			fec_restart(ndev, phy_dev->duplex);
			/* prevent unnecessary second fec_restart() below */
			fep->link = phy_dev->link;
			status_change = 1;
		}
	}

	/* Link on or off change */
	if (phy_dev->link != fep->link) {
		fep->link = phy_dev->link;
		if (phy_dev->link)
			fec_restart(ndev, phy_dev->duplex);
		else
			fec_stop(ndev);
		status_change = 1;
	}

spin_unlock:
	spin_unlock_irqrestore(&fep->hw_lock, flags);

	if (status_change)
		phy_print_status(phy_dev);
}

static int fec_enet_mdio_read(struct mii_bus *bus, int mii_id, int regnum)
{
	struct fec_enet_private *fep = bus->priv;
	unsigned long time_left;

	fep->mii_timeout = 0;
	init_completion(&fep->mdio_done);

	/* start a read op */
	writel(FEC_MMFR_ST | FEC_MMFR_OP_READ |
		FEC_MMFR_PA(mii_id) | FEC_MMFR_RA(regnum) |
		FEC_MMFR_TA, fep->hwp + FEC_MII_DATA);

	/* wait for end of transfer */
	time_left = wait_for_completion_timeout(&fep->mdio_done,
			usecs_to_jiffies(FEC_MII_TIMEOUT));
	if (time_left == 0) {
		fep->mii_timeout = 1;
		printk(KERN_ERR "FEC: MDIO read timeout\n");
		return -ETIMEDOUT;
	}

	/* return value */
	return FEC_MMFR_DATA(readl(fep->hwp + FEC_MII_DATA));
}

static int fec_enet_mdio_write(struct mii_bus *bus, int mii_id, int regnum,
			   u16 value)
{
	struct fec_enet_private *fep = bus->priv;
	unsigned long time_left;

	fep->mii_timeout = 0;
	init_completion(&fep->mdio_done);

	/* start a write op */
	writel(FEC_MMFR_ST | FEC_MMFR_OP_WRITE |
		FEC_MMFR_PA(mii_id) | FEC_MMFR_RA(regnum) |
		FEC_MMFR_TA | FEC_MMFR_DATA(value),
		fep->hwp + FEC_MII_DATA);

	/* wait for end of transfer */
	time_left = wait_for_completion_timeout(&fep->mdio_done,
			usecs_to_jiffies(FEC_MII_TIMEOUT));
	if (time_left == 0) {
		fep->mii_timeout = 1;
		printk(KERN_ERR "FEC: MDIO write timeout\n");
		return -ETIMEDOUT;
	}

	return 0;
}

static int fec_enet_mdio_reset(struct mii_bus *bus)
{
	return 0;
}

static int fec_enet_mii_probe(struct net_device *ndev)
{
	struct fec_enet_private *fep = netdev_priv(ndev);
	const struct platform_device_id *id_entry =
				platform_get_device_id(fep->pdev);
	struct phy_device *phy_dev = NULL;
	char mdio_bus_id[MII_BUS_ID_SIZE];
	char phy_name[MII_BUS_ID_SIZE + 3];
	int phy_id;
	int dev_id = fep->dev_id;

	fep->phy_dev = NULL;

	/* check for attached phy */
	for (phy_id = 0; (phy_id < PHY_MAX_ADDR); phy_id++) {
		if ((fep->mii_bus->phy_mask & (1 << phy_id)))
			continue;
		if (fep->mii_bus->phy_map[phy_id] == NULL)
			continue;
		if (fep->mii_bus->phy_map[phy_id]->phy_id == 0)
			continue;
		if (dev_id--)
			continue;
		strncpy(mdio_bus_id, fep->mii_bus->id, MII_BUS_ID_SIZE);
		break;
	}

	if (phy_id >= PHY_MAX_ADDR) {
		printk(KERN_INFO
			"%s: no PHY, assuming direct connection to switch\n",
			ndev->name);
		strncpy(mdio_bus_id, "fixed-0", MII_BUS_ID_SIZE);
		phy_id = 0;
	}

	snprintf(phy_name, sizeof(phy_name), PHY_ID_FMT, mdio_bus_id, phy_id);
	phy_dev = phy_connect(ndev, phy_name, &fec_enet_adjust_link, 0,
			      fep->phy_interface);
	if (IS_ERR(phy_dev)) {
		printk(KERN_ERR "%s: could not attach to PHY\n", ndev->name);
		return PTR_ERR(phy_dev);
	}

	/* mask with MAC supported features */
	if (id_entry->driver_data & FEC_QUIRK_HAS_GBIT)
		phy_dev->supported &= PHY_GBIT_FEATURES;
	else
		phy_dev->supported &= PHY_BASIC_FEATURES;

	phy_dev->advertising = phy_dev->supported;

	fep->phy_dev = phy_dev;
	fep->link = 0;
	fep->full_duplex = 0;

	printk(KERN_INFO
		"%s: Freescale FEC PHY driver [%s] (mii_bus:phy_addr=%s, irq=%d)\n",
		ndev->name,
		fep->phy_dev->drv->name, dev_name(&fep->phy_dev->dev),
		fep->phy_dev->irq);

	return 0;
}

static int fec_enet_mii_init(struct platform_device *pdev)
{
	static struct mii_bus *fec0_mii_bus;
	struct net_device *ndev = platform_get_drvdata(pdev);
	struct fec_enet_private *fep = netdev_priv(ndev);
	const struct platform_device_id *id_entry =
				platform_get_device_id(fep->pdev);
	int err = -ENXIO, i;

	/*
	 * The dual fec interfaces are not equivalent with enet-mac.
	 * Here are the differences:
	 *
	 *  - fec0 supports MII & RMII modes while fec1 only supports RMII
	 *  - fec0 acts as the 1588 time master while fec1 is slave
	 *  - external phys can only be configured by fec0
	 *
	 * That is to say fec1 can not work independently. It only works
	 * when fec0 is working. The reason behind this design is that the
	 * second interface is added primarily for Switch mode.
	 *
	 * Because of the last point above, both phys are attached on fec0
	 * mdio interface in board design, and need to be configured by
	 * fec0 mii_bus.
	 */
	if ((id_entry->driver_data & FEC_QUIRK_ENET_MAC) && fep->dev_id > 0) {
		/* fec1 uses fec0 mii_bus */
		if (mii_cnt && fec0_mii_bus) {
			fep->mii_bus = fec0_mii_bus;
			mii_cnt++;
			return 0;
		}
		return -ENOENT;
	}

	fep->mii_timeout = 0;

	/*
	 * Set MII speed to 2.5 MHz (= clk_get_rate() / 2 * phy_speed)
	 *
	 * The formula for FEC MDC is 'ref_freq / (MII_SPEED x 2)' while
	 * for ENET-MAC is 'ref_freq / ((MII_SPEED + 1) x 2)'.  The i.MX28
	 * Reference Manual has an error on this, and gets fixed on i.MX6Q
	 * document.
	 */
	fep->phy_speed = DIV_ROUND_UP(clk_get_rate(fep->clk_ahb), 5000000);
	if (id_entry->driver_data & FEC_QUIRK_ENET_MAC)
		fep->phy_speed--;
	fep->phy_speed <<= 1;
	writel(fep->phy_speed, fep->hwp + FEC_MII_SPEED);

	fep->mii_bus = mdiobus_alloc();
	if (fep->mii_bus == NULL) {
		err = -ENOMEM;
		goto err_out;
	}

	fep->mii_bus->name = "fec_enet_mii_bus";
	fep->mii_bus->read = fec_enet_mdio_read;
	fep->mii_bus->write = fec_enet_mdio_write;
	fep->mii_bus->reset = fec_enet_mdio_reset;
	snprintf(fep->mii_bus->id, MII_BUS_ID_SIZE, "%s-%x",
		pdev->name, fep->dev_id + 1);
	fep->mii_bus->priv = fep;
	fep->mii_bus->parent = &pdev->dev;

	fep->mii_bus->irq = kmalloc(sizeof(int) * PHY_MAX_ADDR, GFP_KERNEL);
	if (!fep->mii_bus->irq) {
		err = -ENOMEM;
		goto err_out_free_mdiobus;
	}

	for (i = 0; i < PHY_MAX_ADDR; i++)
		fep->mii_bus->irq[i] = PHY_POLL;

	if (mdiobus_register(fep->mii_bus))
		goto err_out_free_mdio_irq;

	mii_cnt++;

	/* save fec0 mii_bus */
	if (id_entry->driver_data & FEC_QUIRK_ENET_MAC)
		fec0_mii_bus = fep->mii_bus;

	return 0;

err_out_free_mdio_irq:
	kfree(fep->mii_bus->irq);
err_out_free_mdiobus:
	mdiobus_free(fep->mii_bus);
err_out:
	return err;
}

static void fec_enet_mii_remove(struct fec_enet_private *fep)
{
	if (--mii_cnt == 0) {
		mdiobus_unregister(fep->mii_bus);
		kfree(fep->mii_bus->irq);
		mdiobus_free(fep->mii_bus);
	}
}

static int fec_enet_get_settings(struct net_device *ndev,
				  struct ethtool_cmd *cmd)
{
	struct fec_enet_private *fep = netdev_priv(ndev);
	struct phy_device *phydev = fep->phy_dev;

	if (!phydev)
		return -ENODEV;

	return phy_ethtool_gset(phydev, cmd);
}

static int fec_enet_set_settings(struct net_device *ndev,
				 struct ethtool_cmd *cmd)
{
	struct fec_enet_private *fep = netdev_priv(ndev);
	struct phy_device *phydev = fep->phy_dev;

	if (!phydev)
		return -ENODEV;

	return phy_ethtool_sset(phydev, cmd);
}

static void fec_enet_get_drvinfo(struct net_device *ndev,
				 struct ethtool_drvinfo *info)
{
	struct fec_enet_private *fep = netdev_priv(ndev);

	strcpy(info->driver, fep->pdev->dev.driver->name);
	strcpy(info->version, "Revision: 1.0");
	strcpy(info->bus_info, dev_name(&ndev->dev));
}

static const struct ethtool_ops fec_enet_ethtool_ops = {
	.get_settings		= fec_enet_get_settings,
	.set_settings		= fec_enet_set_settings,
	.get_drvinfo		= fec_enet_get_drvinfo,
	.get_link		= ethtool_op_get_link,
	.get_ts_info		= ethtool_op_get_ts_info,
};

static int fec_enet_ioctl(struct net_device *ndev, struct ifreq *rq, int cmd)
{
	struct fec_enet_private *fep = netdev_priv(ndev);
	struct phy_device *phydev = fep->phy_dev;

	if (!netif_running(ndev))
		return -EINVAL;

	if (!phydev)
		return -ENODEV;

	return phy_mii_ioctl(phydev, rq, cmd);
}

static void fec_enet_free_buffers(struct net_device *ndev)
{
	struct fec_enet_private *fep = netdev_priv(ndev);
	int i;
	struct sk_buff *skb;
	struct bufdesc	*bdp;

	bdp = fep->rx_bd_base;
	for (i = 0; i < RX_RING_SIZE; i++) {
		skb = fep->rx_skbuff[i];

		if (bdp->cbd_bufaddr)
			dma_unmap_single(&fep->pdev->dev, bdp->cbd_bufaddr,
					FEC_ENET_RX_FRSIZE, DMA_FROM_DEVICE);
		if (skb)
			dev_kfree_skb(skb);
		bdp++;
	}

	bdp = fep->tx_bd_base;
	for (i = 0; i < TX_RING_SIZE; i++)
		kfree(fep->tx_bounce[i]);
}

static int fec_enet_alloc_buffers(struct net_device *ndev)
{
	struct fec_enet_private *fep = netdev_priv(ndev);
	int i;
	struct sk_buff *skb;
	struct bufdesc	*bdp;

	bdp = fep->rx_bd_base;
	for (i = 0; i < RX_RING_SIZE; i++) {
		skb = netdev_alloc_skb(ndev, FEC_ENET_RX_FRSIZE);
		if (!skb) {
			fec_enet_free_buffers(ndev);
			return -ENOMEM;
		}
		fep->rx_skbuff[i] = skb;

		bdp->cbd_bufaddr = dma_map_single(&fep->pdev->dev, skb->data,
				FEC_ENET_RX_FRSIZE, DMA_FROM_DEVICE);
		bdp->cbd_sc = BD_ENET_RX_EMPTY;
		bdp++;
	}

	/* Set the last buffer to wrap. */
	bdp--;
	bdp->cbd_sc |= BD_SC_WRAP;

	bdp = fep->tx_bd_base;
	for (i = 0; i < TX_RING_SIZE; i++) {
		fep->tx_bounce[i] = kmalloc(FEC_ENET_TX_FRSIZE, GFP_KERNEL);

		bdp->cbd_sc = 0;
		bdp->cbd_bufaddr = 0;
		bdp++;
	}

	/* Set the last buffer to wrap. */
	bdp--;
	bdp->cbd_sc |= BD_SC_WRAP;

	return 0;
}

static int
fec_enet_open(struct net_device *ndev)
{
	struct fec_enet_private *fep = netdev_priv(ndev);
	int ret;

	/* I should reset the ring buffers here, but I don't yet know
	 * a simple way to do that.
	 */

	ret = fec_enet_alloc_buffers(ndev);
	if (ret)
		return ret;

	/* Probe and connect to PHY when open the interface */
	ret = fec_enet_mii_probe(ndev);
	if (ret) {
		fec_enet_free_buffers(ndev);
		return ret;
	}
	phy_start(fep->phy_dev);
	netif_start_queue(ndev);
	fep->opened = 1;
	return 0;
}

static int
fec_enet_close(struct net_device *ndev)
{
	struct fec_enet_private *fep = netdev_priv(ndev);

	/* Don't know what to do yet. */
	fep->opened = 0;
	netif_stop_queue(ndev);
	fec_stop(ndev);

	if (fep->phy_dev) {
		phy_stop(fep->phy_dev);
		phy_disconnect(fep->phy_dev);
	}

	fec_enet_free_buffers(ndev);

	return 0;
}

/* Set or clear the multicast filter for this adaptor.
 * Skeleton taken from sunlance driver.
 * The CPM Ethernet implementation allows Multicast as well as individual
 * MAC address filtering.  Some of the drivers check to make sure it is
 * a group multicast address, and discard those that are not.  I guess I
 * will do the same for now, but just remove the test if you want
 * individual filtering as well (do the upper net layers want or support
 * this kind of feature?).
 */

#define HASH_BITS	6		/* #bits in hash */
#define CRC32_POLY	0xEDB88320

static void set_multicast_list(struct net_device *ndev)
{
	struct fec_enet_private *fep = netdev_priv(ndev);
	struct netdev_hw_addr *ha;
	unsigned int i, bit, data, crc, tmp;
	unsigned char hash;

	if (ndev->flags & IFF_PROMISC) {
		tmp = readl(fep->hwp + FEC_R_CNTRL);
		tmp |= 0x8;
		writel(tmp, fep->hwp + FEC_R_CNTRL);
		return;
	}

	tmp = readl(fep->hwp + FEC_R_CNTRL);
	tmp &= ~0x8;
	writel(tmp, fep->hwp + FEC_R_CNTRL);

	if (ndev->flags & IFF_ALLMULTI) {
		/* Catch all multicast addresses, so set the
		 * filter to all 1's
		 */
		writel(0xffffffff, fep->hwp + FEC_GRP_HASH_TABLE_HIGH);
		writel(0xffffffff, fep->hwp + FEC_GRP_HASH_TABLE_LOW);

		return;
	}

	/* Clear filter and add the addresses in hash register
	 */
	writel(0, fep->hwp + FEC_GRP_HASH_TABLE_HIGH);
	writel(0, fep->hwp + FEC_GRP_HASH_TABLE_LOW);

	netdev_for_each_mc_addr(ha, ndev) {
		/* calculate crc32 value of mac address */
		crc = 0xffffffff;

		for (i = 0; i < ndev->addr_len; i++) {
			data = ha->addr[i];
			for (bit = 0; bit < 8; bit++, data >>= 1) {
				crc = (crc >> 1) ^
				(((crc ^ data) & 1) ? CRC32_POLY : 0);
			}
		}

		/* only upper 6 bits (HASH_BITS) are used
		 * which point to specific bit in he hash registers
		 */
		hash = (crc >> (32 - HASH_BITS)) & 0x3f;

		if (hash > 31) {
			tmp = readl(fep->hwp + FEC_GRP_HASH_TABLE_HIGH);
			tmp |= 1 << (hash - 32);
			writel(tmp, fep->hwp + FEC_GRP_HASH_TABLE_HIGH);
		} else {
			tmp = readl(fep->hwp + FEC_GRP_HASH_TABLE_LOW);
			tmp |= 1 << hash;
			writel(tmp, fep->hwp + FEC_GRP_HASH_TABLE_LOW);
		}
	}
}

/* Set a MAC change in hardware. */
static int
fec_set_mac_address(struct net_device *ndev, void *p)
{
	struct fec_enet_private *fep = netdev_priv(ndev);
	struct sockaddr *addr = p;

	if (!is_valid_ether_addr(addr->sa_data))
		return -EADDRNOTAVAIL;

	memcpy(ndev->dev_addr, addr->sa_data, ndev->addr_len);

	writel(ndev->dev_addr[3] | (ndev->dev_addr[2] << 8) |
		(ndev->dev_addr[1] << 16) | (ndev->dev_addr[0] << 24),
		fep->hwp + FEC_ADDR_LOW);
	writel((ndev->dev_addr[5] << 16) | (ndev->dev_addr[4] << 24),
		fep->hwp + FEC_ADDR_HIGH);
	return 0;
}

#ifdef CONFIG_NET_POLL_CONTROLLER
/*
 * fec_poll_controller: FEC Poll controller function
 * @dev: The FEC network adapter
 *
 * Polled functionality used by netconsole and others in non interrupt mode
 *
 */
void fec_poll_controller(struct net_device *dev)
{
	int i;
	struct fec_enet_private *fep = netdev_priv(dev);

	for (i = 0; i < FEC_IRQ_NUM; i++) {
		if (fep->irq[i] > 0) {
			disable_irq(fep->irq[i]);
			fec_enet_interrupt(fep->irq[i], dev);
			enable_irq(fep->irq[i]);
		}
	}
}
#endif

static const struct net_device_ops fec_netdev_ops = {
	.ndo_open		= fec_enet_open,
	.ndo_stop		= fec_enet_close,
	.ndo_start_xmit		= fec_enet_start_xmit,
	.ndo_set_rx_mode	= set_multicast_list,
	.ndo_change_mtu		= eth_change_mtu,
	.ndo_validate_addr	= eth_validate_addr,
	.ndo_tx_timeout		= fec_timeout,
	.ndo_set_mac_address	= fec_set_mac_address,
	.ndo_do_ioctl		= fec_enet_ioctl,
#ifdef CONFIG_NET_POLL_CONTROLLER
	.ndo_poll_controller	= fec_poll_controller,
#endif
};

 /*
  * XXX:  We need to clean up on failure exits here.
  *
  */
static int fec_enet_init(struct net_device *ndev)
{
	struct fec_enet_private *fep = netdev_priv(ndev);
	struct bufdesc *cbd_base;
	struct bufdesc *bdp;
	int i;

	/* Allocate memory for buffer descriptors. */
	cbd_base = dma_alloc_coherent(NULL, PAGE_SIZE, &fep->bd_dma,
			GFP_KERNEL);
	if (!cbd_base) {
		printk("FEC: allocate descriptor memory failed?\n");
		return -ENOMEM;
	}

	spin_lock_init(&fep->hw_lock);

	fep->netdev = ndev;

	/* Get the Ethernet address */
	fec_get_mac(ndev);

	/* Set receive and transmit descriptor base. */
	fep->rx_bd_base = cbd_base;
	fep->tx_bd_base = cbd_base + RX_RING_SIZE;

	/* The FEC Ethernet specific entries in the device structure */
	ndev->watchdog_timeo = TX_TIMEOUT;
	ndev->netdev_ops = &fec_netdev_ops;
	ndev->ethtool_ops = &fec_enet_ethtool_ops;

	/* Initialize the receive buffer descriptors. */
	bdp = fep->rx_bd_base;
	for (i = 0; i < RX_RING_SIZE; i++) {

		/* Initialize the BD for every fragment in the page. */
		bdp->cbd_sc = 0;
		bdp++;
	}

	/* Set the last buffer to wrap */
	bdp--;
	bdp->cbd_sc |= BD_SC_WRAP;

	/* ...and the same for transmit */
	bdp = fep->tx_bd_base;
	for (i = 0; i < TX_RING_SIZE; i++) {

		/* Initialize the BD for every fragment in the page. */
		bdp->cbd_sc = 0;
		bdp->cbd_bufaddr = 0;
		bdp++;
	}

	/* Set the last buffer to wrap */
	bdp--;
	bdp->cbd_sc |= BD_SC_WRAP;

	fec_restart(ndev, 0);

	return 0;
}

#ifdef CONFIG_OF
static int __devinit fec_get_phy_mode_dt(struct platform_device *pdev)
{
	struct device_node *np = pdev->dev.of_node;

	if (np)
		return of_get_phy_mode(np);

	return -ENODEV;
}

static void __devinit fec_reset_phy(struct platform_device *pdev)
{
	int err, phy_reset;
	struct device_node *np = pdev->dev.of_node;

	if (!np)
		return;

	phy_reset = of_get_named_gpio(np, "phy-reset-gpios", 0);
	err = gpio_request_one(phy_reset, GPIOF_OUT_INIT_LOW, "phy-reset");
	if (err) {
		pr_debug("FEC: failed to get gpio phy-reset: %d\n", err);
		return;
	}
	msleep(1);
	gpio_set_value(phy_reset, 1);
}
#else /* CONFIG_OF */
static inline int fec_get_phy_mode_dt(struct platform_device *pdev)
{
	return -ENODEV;
}

static inline void fec_reset_phy(struct platform_device *pdev)
{
	/*
	 * In case of platform probe, the reset has been done
	 * by machine code.
	 */
}
#endif /* CONFIG_OF */

static int __devinit
fec_probe(struct platform_device *pdev)
{
	struct fec_enet_private *fep;
	struct fec_platform_data *pdata;
	struct net_device *ndev;
	int i, irq, ret = 0;
	struct resource *r;
	const struct of_device_id *of_id;
	static int dev_id;
	struct pinctrl *pinctrl;

	of_id = of_match_device(fec_dt_ids, &pdev->dev);
	if (of_id)
		pdev->id_entry = of_id->data;

	r = platform_get_resource(pdev, IORESOURCE_MEM, 0);
	if (!r)
		return -ENXIO;

	r = request_mem_region(r->start, resource_size(r), pdev->name);
	if (!r)
		return -EBUSY;

	/* Init network device */
	ndev = alloc_etherdev(sizeof(struct fec_enet_private));
	if (!ndev) {
		ret = -ENOMEM;
		goto failed_alloc_etherdev;
	}

	SET_NETDEV_DEV(ndev, &pdev->dev);

	/* setup board info structure */
	fep = netdev_priv(ndev);

	fep->hwp = ioremap(r->start, resource_size(r));
	fep->pdev = pdev;
	fep->dev_id = dev_id++;

	if (!fep->hwp) {
		ret = -ENOMEM;
		goto failed_ioremap;
	}

	platform_set_drvdata(pdev, ndev);

	ret = fec_get_phy_mode_dt(pdev);
	if (ret < 0) {
		pdata = pdev->dev.platform_data;
		if (pdata)
			fep->phy_interface = pdata->phy;
		else
			fep->phy_interface = PHY_INTERFACE_MODE_MII;
	} else {
		fep->phy_interface = ret;
	}

	fec_reset_phy(pdev);

	for (i = 0; i < FEC_IRQ_NUM; i++) {
		irq = platform_get_irq(pdev, i);
		if (irq < 0) {
			if (i)
				break;
			ret = irq;
			goto failed_irq;
		}
		ret = request_irq(irq, fec_enet_interrupt, IRQF_DISABLED, pdev->name, ndev);
		if (ret) {
			while (--i >= 0) {
				irq = platform_get_irq(pdev, i);
				free_irq(irq, ndev);
			}
			goto failed_irq;
		}
	}

	pinctrl = devm_pinctrl_get_select_default(&pdev->dev);
	if (IS_ERR(pinctrl)) {
		ret = PTR_ERR(pinctrl);
		goto failed_pin;
	}

<<<<<<< HEAD
	fep->clk = clk_get(&pdev->dev, NULL);
	if (IS_ERR(fep->clk)) {
		ret = PTR_ERR(fep->clk);
=======
	fep->clk_ipg = devm_clk_get(&pdev->dev, "ipg");
	if (IS_ERR(fep->clk_ipg)) {
		ret = PTR_ERR(fep->clk_ipg);
		goto failed_clk;
	}

	fep->clk_ahb = devm_clk_get(&pdev->dev, "ahb");
	if (IS_ERR(fep->clk_ahb)) {
		ret = PTR_ERR(fep->clk_ahb);
>>>>>>> 3c0dec5f
		goto failed_clk;
	}

	clk_prepare_enable(fep->clk_ahb);
	clk_prepare_enable(fep->clk_ipg);

	ret = fec_enet_init(ndev);
	if (ret)
		goto failed_init;

	ret = fec_enet_mii_init(pdev);
	if (ret)
		goto failed_mii_init;

	/* Carrier starts down, phylib will bring it up */
	netif_carrier_off(ndev);

	ret = register_netdev(ndev);
	if (ret)
		goto failed_register;

	return 0;

failed_register:
	fec_enet_mii_remove(fep);
failed_mii_init:
failed_init:
<<<<<<< HEAD
	clk_disable_unprepare(fep->clk);
	clk_put(fep->clk);
=======
	clk_disable_unprepare(fep->clk_ahb);
	clk_disable_unprepare(fep->clk_ipg);
>>>>>>> 3c0dec5f
failed_pin:
failed_clk:
	for (i = 0; i < FEC_IRQ_NUM; i++) {
		irq = platform_get_irq(pdev, i);
		if (irq > 0)
			free_irq(irq, ndev);
	}
failed_irq:
	iounmap(fep->hwp);
failed_ioremap:
	free_netdev(ndev);
failed_alloc_etherdev:
	release_mem_region(r->start, resource_size(r));

	return ret;
}

static int __devexit
fec_drv_remove(struct platform_device *pdev)
{
	struct net_device *ndev = platform_get_drvdata(pdev);
	struct fec_enet_private *fep = netdev_priv(ndev);
	struct resource *r;
	int i;

	unregister_netdev(ndev);
	fec_enet_mii_remove(fep);
	for (i = 0; i < FEC_IRQ_NUM; i++) {
		int irq = platform_get_irq(pdev, i);
		if (irq > 0)
			free_irq(irq, ndev);
	}
	clk_disable_unprepare(fep->clk_ahb);
	clk_disable_unprepare(fep->clk_ipg);
	iounmap(fep->hwp);
	free_netdev(ndev);

	r = platform_get_resource(pdev, IORESOURCE_MEM, 0);
	BUG_ON(!r);
	release_mem_region(r->start, resource_size(r));

	platform_set_drvdata(pdev, NULL);

	return 0;
}

#ifdef CONFIG_PM
static int
fec_suspend(struct device *dev)
{
	struct net_device *ndev = dev_get_drvdata(dev);
	struct fec_enet_private *fep = netdev_priv(ndev);

	if (netif_running(ndev)) {
		fec_stop(ndev);
		netif_device_detach(ndev);
	}
	clk_disable_unprepare(fep->clk_ahb);
	clk_disable_unprepare(fep->clk_ipg);

	return 0;
}

static int
fec_resume(struct device *dev)
{
	struct net_device *ndev = dev_get_drvdata(dev);
	struct fec_enet_private *fep = netdev_priv(ndev);

	clk_prepare_enable(fep->clk_ahb);
	clk_prepare_enable(fep->clk_ipg);
	if (netif_running(ndev)) {
		fec_restart(ndev, fep->full_duplex);
		netif_device_attach(ndev);
	}

	return 0;
}

static const struct dev_pm_ops fec_pm_ops = {
	.suspend	= fec_suspend,
	.resume		= fec_resume,
	.freeze		= fec_suspend,
	.thaw		= fec_resume,
	.poweroff	= fec_suspend,
	.restore	= fec_resume,
};
#endif

static struct platform_driver fec_driver = {
	.driver	= {
		.name	= DRIVER_NAME,
		.owner	= THIS_MODULE,
#ifdef CONFIG_PM
		.pm	= &fec_pm_ops,
#endif
		.of_match_table = fec_dt_ids,
	},
	.id_table = fec_devtype,
	.probe	= fec_probe,
	.remove	= __devexit_p(fec_drv_remove),
};

module_platform_driver(fec_driver);

MODULE_LICENSE("GPL");<|MERGE_RESOLUTION|>--- conflicted
+++ resolved
@@ -1619,11 +1619,6 @@
 		goto failed_pin;
 	}
 
-<<<<<<< HEAD
-	fep->clk = clk_get(&pdev->dev, NULL);
-	if (IS_ERR(fep->clk)) {
-		ret = PTR_ERR(fep->clk);
-=======
 	fep->clk_ipg = devm_clk_get(&pdev->dev, "ipg");
 	if (IS_ERR(fep->clk_ipg)) {
 		ret = PTR_ERR(fep->clk_ipg);
@@ -1633,7 +1628,6 @@
 	fep->clk_ahb = devm_clk_get(&pdev->dev, "ahb");
 	if (IS_ERR(fep->clk_ahb)) {
 		ret = PTR_ERR(fep->clk_ahb);
->>>>>>> 3c0dec5f
 		goto failed_clk;
 	}
 
@@ -1661,13 +1655,8 @@
 	fec_enet_mii_remove(fep);
 failed_mii_init:
 failed_init:
-<<<<<<< HEAD
-	clk_disable_unprepare(fep->clk);
-	clk_put(fep->clk);
-=======
 	clk_disable_unprepare(fep->clk_ahb);
 	clk_disable_unprepare(fep->clk_ipg);
->>>>>>> 3c0dec5f
 failed_pin:
 failed_clk:
 	for (i = 0; i < FEC_IRQ_NUM; i++) {
