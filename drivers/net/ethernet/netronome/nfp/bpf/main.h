/*
 * Copyright (C) 2016-2017 Netronome Systems, Inc.
 *
 * This software is dual licensed under the GNU General License Version 2,
 * June 1991 as shown in the file COPYING in the top-level directory of this
 * source tree or the BSD 2-Clause License provided below.  You have the
 * option to license this software under the complete terms of either license.
 *
 * The BSD 2-Clause License:
 *
 *     Redistribution and use in source and binary forms, with or
 *     without modification, are permitted provided that the following
 *     conditions are met:
 *
 *      1. Redistributions of source code must retain the above
 *         copyright notice, this list of conditions and the following
 *         disclaimer.
 *
 *      2. Redistributions in binary form must reproduce the above
 *         copyright notice, this list of conditions and the following
 *         disclaimer in the documentation and/or other materials
 *         provided with the distribution.
 *
 * THE SOFTWARE IS PROVIDED "AS IS", WITHOUT WARRANTY OF ANY KIND,
 * EXPRESS OR IMPLIED, INCLUDING BUT NOT LIMITED TO THE WARRANTIES OF
 * MERCHANTABILITY, FITNESS FOR A PARTICULAR PURPOSE AND
 * NONINFRINGEMENT. IN NO EVENT SHALL THE AUTHORS OR COPYRIGHT HOLDERS
 * BE LIABLE FOR ANY CLAIM, DAMAGES OR OTHER LIABILITY, WHETHER IN AN
 * ACTION OF CONTRACT, TORT OR OTHERWISE, ARISING FROM, OUT OF OR IN
 * CONNECTION WITH THE SOFTWARE OR THE USE OR OTHER DEALINGS IN THE
 * SOFTWARE.
 */

#ifndef __NFP_BPF_H__
#define __NFP_BPF_H__ 1

#include <linux/bitfield.h>
#include <linux/bpf.h>
#include <linux/bpf_verifier.h>
#include <linux/kernel.h>
#include <linux/list.h>
#include <linux/skbuff.h>
#include <linux/types.h>
#include <linux/wait.h>

#include "../nfp_asm.h"
#include "fw.h"

/* For relocation logic use up-most byte of branch instruction as scratch
 * area.  Remember to clear this before sending instructions to HW!
 */
#define OP_RELO_TYPE	0xff00000000000000ULL

enum nfp_relo_type {
	RELO_NONE = 0,
	/* standard internal jumps */
	RELO_BR_REL,
	/* internal jumps to parts of the outro */
	RELO_BR_GO_OUT,
	RELO_BR_GO_ABORT,
	/* external jumps to fixed addresses */
	RELO_BR_NEXT_PKT,
	RELO_BR_HELPER,
	/* immediate relocation against load address */
	RELO_IMMED_REL,
};

/* To make absolute relocated branches (branches other than RELO_BR_REL)
 * distinguishable in user space dumps from normal jumps, add a large offset
 * to them.
 */
#define BR_OFF_RELO		15000

enum static_regs {
	STATIC_REG_IMM		= 21, /* Bank AB */
	STATIC_REG_STACK	= 22, /* Bank A */
	STATIC_REG_PKT_LEN	= 22, /* Bank B */
};

enum pkt_vec {
	PKT_VEC_PKT_LEN		= 0,
	PKT_VEC_PKT_PTR		= 2,
};

#define pv_len(np)	reg_lm(1, PKT_VEC_PKT_LEN)
#define pv_ctm_ptr(np)	reg_lm(1, PKT_VEC_PKT_PTR)

#define stack_reg(np)	reg_a(STATIC_REG_STACK)
#define stack_imm(np)	imm_b(np)
#define plen_reg(np)	reg_b(STATIC_REG_PKT_LEN)
#define pptr_reg(np)	pv_ctm_ptr(np)
#define imm_a(np)	reg_a(STATIC_REG_IMM)
#define imm_b(np)	reg_b(STATIC_REG_IMM)
#define imm_both(np)	reg_both(STATIC_REG_IMM)

#define NFP_BPF_ABI_FLAGS	reg_imm(0)
#define   NFP_BPF_ABI_FLAG_MARK	1

/**
 * struct nfp_app_bpf - bpf app priv structure
 * @app:		backpointer to the app
 *
 * @tag_allocator:	bitmap of control message tags in use
 * @tag_alloc_next:	next tag bit to allocate
 * @tag_alloc_last:	next tag bit to be freed
 *
 * @cmsg_replies:	received cmsg replies waiting to be consumed
 * @cmsg_wq:		work queue for waiting for cmsg replies
 *
 * @map_list:		list of offloaded maps
 * @maps_in_use:	number of currently offloaded maps
 * @map_elems_in_use:	number of elements allocated to offloaded maps
 *
 * @adjust_head:	adjust head capability
 * @adjust_head.flags:		extra flags for adjust head
 * @adjust_head.off_min:	minimal packet offset within buffer required
 * @adjust_head.off_max:	maximum packet offset within buffer required
 * @adjust_head.guaranteed_sub:	negative adjustment guaranteed possible
 * @adjust_head.guaranteed_add:	positive adjustment guaranteed possible
 *
 * @maps:		map capability
 * @maps.types:			supported map types
 * @maps.max_maps:		max number of maps supported
 * @maps.max_elems:		max number of entries in each map
 * @maps.max_key_sz:		max size of map key
 * @maps.max_val_sz:		max size of map value
 * @maps.max_elem_sz:		max size of map entry (key + value)
 *
 * @helpers:		helper addressess for various calls
 * @helpers.map_lookup:		map lookup helper address
 */
struct nfp_app_bpf {
	struct nfp_app *app;

	DECLARE_BITMAP(tag_allocator, U16_MAX + 1);
	u16 tag_alloc_next;
	u16 tag_alloc_last;

	struct sk_buff_head cmsg_replies;
	struct wait_queue_head cmsg_wq;

	struct list_head map_list;
	unsigned int maps_in_use;
	unsigned int map_elems_in_use;

	struct nfp_bpf_cap_adjust_head {
		u32 flags;
		int off_min;
		int off_max;
		int guaranteed_sub;
		int guaranteed_add;
	} adjust_head;

	struct {
		u32 types;
		u32 max_maps;
		u32 max_elems;
		u32 max_key_sz;
		u32 max_val_sz;
		u32 max_elem_sz;
	} maps;

	struct {
		u32 map_lookup;
	} helpers;
};

/**
 * struct nfp_bpf_map - private per-map data attached to BPF maps for offload
 * @offmap:	pointer to the offloaded BPF map
 * @bpf:	back pointer to bpf app private structure
 * @tid:	table id identifying map on datapath
 * @l:		link on the nfp_app_bpf->map_list list
 */
struct nfp_bpf_map {
	struct bpf_offloaded_map *offmap;
	struct nfp_app_bpf *bpf;
	u32 tid;
	struct list_head l;
};

struct nfp_prog;
struct nfp_insn_meta;
typedef int (*instr_cb_t)(struct nfp_prog *, struct nfp_insn_meta *);

#define nfp_prog_first_meta(nfp_prog)					\
	list_first_entry(&(nfp_prog)->insns, struct nfp_insn_meta, l)
#define nfp_prog_last_meta(nfp_prog)					\
	list_last_entry(&(nfp_prog)->insns, struct nfp_insn_meta, l)
#define nfp_meta_next(meta)	list_next_entry(meta, l)
#define nfp_meta_prev(meta)	list_prev_entry(meta, l)

#define FLAG_INSN_IS_JUMP_DST	BIT(0)

/**
 * struct nfp_insn_meta - BPF instruction wrapper
 * @insn: BPF instruction
 * @ptr: pointer type for memory operations
 * @ldst_gather_len: memcpy length gathered from load/store sequence
 * @paired_st: the paired store insn at the head of the sequence
 * @ptr_not_const: pointer is not always constant
 * @jmp_dst: destination info for jump instructions
 * @func_id: function id for call instructions
 * @arg1: arg1 for call instructions
 * @arg2: arg2 for call instructions
 * @arg2_var_off: arg2 changes stack offset on different paths
 * @off: index of first generated machine instruction (in nfp_prog.prog)
 * @n: eBPF instruction number
 * @flags: eBPF instruction extra optimization flags
 * @skip: skip this instruction (optimized out)
 * @double_cb: callback for second part of the instruction
 * @l: link on nfp_prog->insns list
 */
struct nfp_insn_meta {
	struct bpf_insn insn;
	union {
		struct {
			struct bpf_reg_state ptr;
			struct bpf_insn *paired_st;
			s16 ldst_gather_len;
			bool ptr_not_const;
		};
		struct nfp_insn_meta *jmp_dst;
		struct {
			u32 func_id;
			struct bpf_reg_state arg1;
			struct bpf_reg_state arg2;
			bool arg2_var_off;
		};
	};
	unsigned int off;
	unsigned short n;
	unsigned short flags;
	bool skip;
	instr_cb_t double_cb;

	struct list_head l;
};

#define BPF_SIZE_MASK	0x18

static inline u8 mbpf_class(const struct nfp_insn_meta *meta)
{
	return BPF_CLASS(meta->insn.code);
}

static inline u8 mbpf_src(const struct nfp_insn_meta *meta)
{
	return BPF_SRC(meta->insn.code);
}

static inline u8 mbpf_op(const struct nfp_insn_meta *meta)
{
	return BPF_OP(meta->insn.code);
}

static inline u8 mbpf_mode(const struct nfp_insn_meta *meta)
{
	return BPF_MODE(meta->insn.code);
}

static inline bool is_mbpf_load(const struct nfp_insn_meta *meta)
{
	return (meta->insn.code & ~BPF_SIZE_MASK) == (BPF_LDX | BPF_MEM);
}

static inline bool is_mbpf_store(const struct nfp_insn_meta *meta)
{
	return (meta->insn.code & ~BPF_SIZE_MASK) == (BPF_STX | BPF_MEM);
}

/**
 * struct nfp_prog - nfp BPF program
 * @bpf: backpointer to the bpf app priv structure
 * @prog: machine code
 * @prog_len: number of valid instructions in @prog array
 * @__prog_alloc_len: alloc size of @prog array
 * @verifier_meta: temporary storage for verifier's insn meta
 * @type: BPF program type
 * @last_bpf_off: address of the last instruction translated from BPF
 * @tgt_out: jump target for normal exit
 * @tgt_abort: jump target for abort (e.g. access outside of packet buffer)
 * @n_translated: number of successfully translated instructions (for errors)
 * @error: error code if something went wrong
 * @stack_depth: max stack depth from the verifier
 * @adjust_head_location: if program has single adjust head call - the insn no.
 * @insns: list of BPF instruction wrappers (struct nfp_insn_meta)
 */
struct nfp_prog {
	struct nfp_app_bpf *bpf;

	u64 *prog;
	unsigned int prog_len;
	unsigned int __prog_alloc_len;

	struct nfp_insn_meta *verifier_meta;

	enum bpf_prog_type type;

	unsigned int last_bpf_off;
	unsigned int tgt_out;
	unsigned int tgt_abort;

	unsigned int n_translated;
	int error;

	unsigned int stack_depth;
	unsigned int adjust_head_location;

	struct list_head insns;
};

/**
 * struct nfp_bpf_vnic - per-vNIC BPF priv structure
 * @tc_prog:	currently loaded cls_bpf program
<<<<<<< HEAD
 */
struct nfp_bpf_vnic {
	struct bpf_prog *tc_prog;
};

=======
 * @start_off:	address of the first instruction in the memory
 * @tgt_done:	jump target to get the next packet
 */
struct nfp_bpf_vnic {
	struct bpf_prog *tc_prog;
	unsigned int start_off;
	unsigned int tgt_done;
};

void nfp_bpf_jit_prepare(struct nfp_prog *nfp_prog, unsigned int cnt);
>>>>>>> 03a0dded
int nfp_bpf_jit(struct nfp_prog *prog);
bool nfp_bpf_supported_opcode(u8 code);

extern const struct bpf_prog_offload_ops nfp_bpf_analyzer_ops;

struct netdev_bpf;
struct nfp_app;
struct nfp_net;

int nfp_ndo_bpf(struct nfp_app *app, struct nfp_net *nn,
		struct netdev_bpf *bpf);
int nfp_net_bpf_offload(struct nfp_net *nn, struct bpf_prog *prog,
			bool old_prog, struct netlink_ext_ack *extack);

struct nfp_insn_meta *
nfp_bpf_goto_meta(struct nfp_prog *nfp_prog, struct nfp_insn_meta *meta,
		  unsigned int insn_idx, unsigned int n_insns);

void *nfp_bpf_relo_for_vnic(struct nfp_prog *nfp_prog, struct nfp_bpf_vnic *bv);

long long int
nfp_bpf_ctrl_alloc_map(struct nfp_app_bpf *bpf, struct bpf_map *map);
void
nfp_bpf_ctrl_free_map(struct nfp_app_bpf *bpf, struct nfp_bpf_map *nfp_map);
int nfp_bpf_ctrl_getfirst_entry(struct bpf_offloaded_map *offmap,
				void *next_key);
int nfp_bpf_ctrl_update_entry(struct bpf_offloaded_map *offmap,
			      void *key, void *value, u64 flags);
int nfp_bpf_ctrl_del_entry(struct bpf_offloaded_map *offmap, void *key);
int nfp_bpf_ctrl_lookup_entry(struct bpf_offloaded_map *offmap,
			      void *key, void *value);
int nfp_bpf_ctrl_getnext_entry(struct bpf_offloaded_map *offmap,
			       void *key, void *next_key);

void nfp_bpf_ctrl_msg_rx(struct nfp_app *app, struct sk_buff *skb);
#endif<|MERGE_RESOLUTION|>--- conflicted
+++ resolved
@@ -313,13 +313,6 @@
 /**
  * struct nfp_bpf_vnic - per-vNIC BPF priv structure
  * @tc_prog:	currently loaded cls_bpf program
-<<<<<<< HEAD
- */
-struct nfp_bpf_vnic {
-	struct bpf_prog *tc_prog;
-};
-
-=======
  * @start_off:	address of the first instruction in the memory
  * @tgt_done:	jump target to get the next packet
  */
@@ -330,7 +323,6 @@
 };
 
 void nfp_bpf_jit_prepare(struct nfp_prog *nfp_prog, unsigned int cnt);
->>>>>>> 03a0dded
 int nfp_bpf_jit(struct nfp_prog *prog);
 bool nfp_bpf_supported_opcode(u8 code);
 
