/*
 * Driver for Marvell PPv2 network controller for Armada 375 SoC.
 *
 * Copyright (C) 2014 Marvell
 *
 * Marcin Wojtas <mw@semihalf.com>
 *
 * This file is licensed under the terms of the GNU General Public
 * License version 2. This program is licensed "as is" without any
 * warranty of any kind, whether express or implied.
 */

#include <linux/kernel.h>
#include <linux/netdevice.h>
#include <linux/etherdevice.h>
#include <linux/platform_device.h>
#include <linux/skbuff.h>
#include <linux/inetdevice.h>
#include <linux/mbus.h>
#include <linux/module.h>
#include <linux/interrupt.h>
#include <linux/cpumask.h>
#include <linux/of.h>
#include <linux/of_irq.h>
#include <linux/of_mdio.h>
#include <linux/of_net.h>
#include <linux/of_address.h>
#include <linux/of_device.h>
#include <linux/phy.h>
#include <linux/clk.h>
#include <linux/hrtimer.h>
#include <linux/ktime.h>
#include <uapi/linux/ppp_defs.h>
#include <net/ip.h>
#include <net/ipv6.h>

/* RX Fifo Registers */
#define MVPP2_RX_DATA_FIFO_SIZE_REG(port)	(0x00 + 4 * (port))
#define MVPP2_RX_ATTR_FIFO_SIZE_REG(port)	(0x20 + 4 * (port))
#define MVPP2_RX_MIN_PKT_SIZE_REG		0x60
#define MVPP2_RX_FIFO_INIT_REG			0x64

/* RX DMA Top Registers */
#define MVPP2_RX_CTRL_REG(port)			(0x140 + 4 * (port))
#define     MVPP2_RX_LOW_LATENCY_PKT_SIZE(s)	(((s) & 0xfff) << 16)
#define     MVPP2_RX_USE_PSEUDO_FOR_CSUM_MASK	BIT(31)
#define MVPP2_POOL_BUF_SIZE_REG(pool)		(0x180 + 4 * (pool))
#define     MVPP2_POOL_BUF_SIZE_OFFSET		5
#define MVPP2_RXQ_CONFIG_REG(rxq)		(0x800 + 4 * (rxq))
#define     MVPP2_SNOOP_PKT_SIZE_MASK		0x1ff
#define     MVPP2_SNOOP_BUF_HDR_MASK		BIT(9)
#define     MVPP2_RXQ_POOL_SHORT_OFFS		20
#define     MVPP21_RXQ_POOL_SHORT_MASK		0x700000
#define     MVPP22_RXQ_POOL_SHORT_MASK		0xf00000
#define     MVPP2_RXQ_POOL_LONG_OFFS		24
#define     MVPP21_RXQ_POOL_LONG_MASK		0x7000000
#define     MVPP22_RXQ_POOL_LONG_MASK		0xf000000
#define     MVPP2_RXQ_PACKET_OFFSET_OFFS	28
#define     MVPP2_RXQ_PACKET_OFFSET_MASK	0x70000000
#define     MVPP2_RXQ_DISABLE_MASK		BIT(31)

/* Parser Registers */
#define MVPP2_PRS_INIT_LOOKUP_REG		0x1000
#define     MVPP2_PRS_PORT_LU_MAX		0xf
#define     MVPP2_PRS_PORT_LU_MASK(port)	(0xff << ((port) * 4))
#define     MVPP2_PRS_PORT_LU_VAL(port, val)	((val) << ((port) * 4))
#define MVPP2_PRS_INIT_OFFS_REG(port)		(0x1004 + ((port) & 4))
#define     MVPP2_PRS_INIT_OFF_MASK(port)	(0x3f << (((port) % 4) * 8))
#define     MVPP2_PRS_INIT_OFF_VAL(port, val)	((val) << (((port) % 4) * 8))
#define MVPP2_PRS_MAX_LOOP_REG(port)		(0x100c + ((port) & 4))
#define     MVPP2_PRS_MAX_LOOP_MASK(port)	(0xff << (((port) % 4) * 8))
#define     MVPP2_PRS_MAX_LOOP_VAL(port, val)	((val) << (((port) % 4) * 8))
#define MVPP2_PRS_TCAM_IDX_REG			0x1100
#define MVPP2_PRS_TCAM_DATA_REG(idx)		(0x1104 + (idx) * 4)
#define     MVPP2_PRS_TCAM_INV_MASK		BIT(31)
#define MVPP2_PRS_SRAM_IDX_REG			0x1200
#define MVPP2_PRS_SRAM_DATA_REG(idx)		(0x1204 + (idx) * 4)
#define MVPP2_PRS_TCAM_CTRL_REG			0x1230
#define     MVPP2_PRS_TCAM_EN_MASK		BIT(0)

/* Classifier Registers */
#define MVPP2_CLS_MODE_REG			0x1800
#define     MVPP2_CLS_MODE_ACTIVE_MASK		BIT(0)
#define MVPP2_CLS_PORT_WAY_REG			0x1810
#define     MVPP2_CLS_PORT_WAY_MASK(port)	(1 << (port))
#define MVPP2_CLS_LKP_INDEX_REG			0x1814
#define     MVPP2_CLS_LKP_INDEX_WAY_OFFS	6
#define MVPP2_CLS_LKP_TBL_REG			0x1818
#define     MVPP2_CLS_LKP_TBL_RXQ_MASK		0xff
#define     MVPP2_CLS_LKP_TBL_LOOKUP_EN_MASK	BIT(25)
#define MVPP2_CLS_FLOW_INDEX_REG		0x1820
#define MVPP2_CLS_FLOW_TBL0_REG			0x1824
#define MVPP2_CLS_FLOW_TBL1_REG			0x1828
#define MVPP2_CLS_FLOW_TBL2_REG			0x182c
#define MVPP2_CLS_OVERSIZE_RXQ_LOW_REG(port)	(0x1980 + ((port) * 4))
#define     MVPP2_CLS_OVERSIZE_RXQ_LOW_BITS	3
#define     MVPP2_CLS_OVERSIZE_RXQ_LOW_MASK	0x7
#define MVPP2_CLS_SWFWD_P2HQ_REG(port)		(0x19b0 + ((port) * 4))
#define MVPP2_CLS_SWFWD_PCTRL_REG		0x19d0
#define     MVPP2_CLS_SWFWD_PCTRL_MASK(port)	(1 << (port))

/* Descriptor Manager Top Registers */
#define MVPP2_RXQ_NUM_REG			0x2040
#define MVPP2_RXQ_DESC_ADDR_REG			0x2044
#define     MVPP22_DESC_ADDR_OFFS		8
#define MVPP2_RXQ_DESC_SIZE_REG			0x2048
#define     MVPP2_RXQ_DESC_SIZE_MASK		0x3ff0
#define MVPP2_RXQ_STATUS_UPDATE_REG(rxq)	(0x3000 + 4 * (rxq))
#define     MVPP2_RXQ_NUM_PROCESSED_OFFSET	0
#define     MVPP2_RXQ_NUM_NEW_OFFSET		16
#define MVPP2_RXQ_STATUS_REG(rxq)		(0x3400 + 4 * (rxq))
#define     MVPP2_RXQ_OCCUPIED_MASK		0x3fff
#define     MVPP2_RXQ_NON_OCCUPIED_OFFSET	16
#define     MVPP2_RXQ_NON_OCCUPIED_MASK		0x3fff0000
#define MVPP2_RXQ_THRESH_REG			0x204c
#define     MVPP2_OCCUPIED_THRESH_OFFSET	0
#define     MVPP2_OCCUPIED_THRESH_MASK		0x3fff
#define MVPP2_RXQ_INDEX_REG			0x2050
#define MVPP2_TXQ_NUM_REG			0x2080
#define MVPP2_TXQ_DESC_ADDR_REG			0x2084
#define MVPP2_TXQ_DESC_SIZE_REG			0x2088
#define     MVPP2_TXQ_DESC_SIZE_MASK		0x3ff0
#define MVPP2_AGGR_TXQ_UPDATE_REG		0x2090
#define MVPP2_TXQ_INDEX_REG			0x2098
#define MVPP2_TXQ_PREF_BUF_REG			0x209c
#define     MVPP2_PREF_BUF_PTR(desc)		((desc) & 0xfff)
#define     MVPP2_PREF_BUF_SIZE_4		(BIT(12) | BIT(13))
#define     MVPP2_PREF_BUF_SIZE_16		(BIT(12) | BIT(14))
#define     MVPP2_PREF_BUF_THRESH(val)		((val) << 17)
#define     MVPP2_TXQ_DRAIN_EN_MASK		BIT(31)
#define MVPP2_TXQ_PENDING_REG			0x20a0
#define     MVPP2_TXQ_PENDING_MASK		0x3fff
#define MVPP2_TXQ_INT_STATUS_REG		0x20a4
#define MVPP2_TXQ_SENT_REG(txq)			(0x3c00 + 4 * (txq))
#define     MVPP2_TRANSMITTED_COUNT_OFFSET	16
#define     MVPP2_TRANSMITTED_COUNT_MASK	0x3fff0000
#define MVPP2_TXQ_RSVD_REQ_REG			0x20b0
#define     MVPP2_TXQ_RSVD_REQ_Q_OFFSET		16
#define MVPP2_TXQ_RSVD_RSLT_REG			0x20b4
#define     MVPP2_TXQ_RSVD_RSLT_MASK		0x3fff
#define MVPP2_TXQ_RSVD_CLR_REG			0x20b8
#define     MVPP2_TXQ_RSVD_CLR_OFFSET		16
#define MVPP2_AGGR_TXQ_DESC_ADDR_REG(cpu)	(0x2100 + 4 * (cpu))
#define     MVPP22_AGGR_TXQ_DESC_ADDR_OFFS	8
#define MVPP2_AGGR_TXQ_DESC_SIZE_REG(cpu)	(0x2140 + 4 * (cpu))
#define     MVPP2_AGGR_TXQ_DESC_SIZE_MASK	0x3ff0
#define MVPP2_AGGR_TXQ_STATUS_REG(cpu)		(0x2180 + 4 * (cpu))
#define     MVPP2_AGGR_TXQ_PENDING_MASK		0x3fff
#define MVPP2_AGGR_TXQ_INDEX_REG(cpu)		(0x21c0 + 4 * (cpu))

/* MBUS bridge registers */
#define MVPP2_WIN_BASE(w)			(0x4000 + ((w) << 2))
#define MVPP2_WIN_SIZE(w)			(0x4020 + ((w) << 2))
#define MVPP2_WIN_REMAP(w)			(0x4040 + ((w) << 2))
#define MVPP2_BASE_ADDR_ENABLE			0x4060

/* AXI Bridge Registers */
#define MVPP22_AXI_BM_WR_ATTR_REG		0x4100
#define MVPP22_AXI_BM_RD_ATTR_REG		0x4104
#define MVPP22_AXI_AGGRQ_DESCR_RD_ATTR_REG	0x4110
#define MVPP22_AXI_TXQ_DESCR_WR_ATTR_REG	0x4114
#define MVPP22_AXI_TXQ_DESCR_RD_ATTR_REG	0x4118
#define MVPP22_AXI_RXQ_DESCR_WR_ATTR_REG	0x411c
#define MVPP22_AXI_RX_DATA_WR_ATTR_REG		0x4120
#define MVPP22_AXI_TX_DATA_RD_ATTR_REG		0x4130
#define MVPP22_AXI_RD_NORMAL_CODE_REG		0x4150
#define MVPP22_AXI_RD_SNOOP_CODE_REG		0x4154
#define MVPP22_AXI_WR_NORMAL_CODE_REG		0x4160
#define MVPP22_AXI_WR_SNOOP_CODE_REG		0x4164

/* Values for AXI Bridge registers */
#define MVPP22_AXI_ATTR_CACHE_OFFS		0
#define MVPP22_AXI_ATTR_DOMAIN_OFFS		12

#define MVPP22_AXI_CODE_CACHE_OFFS		0
#define MVPP22_AXI_CODE_DOMAIN_OFFS		4

#define MVPP22_AXI_CODE_CACHE_NON_CACHE		0x3
#define MVPP22_AXI_CODE_CACHE_WR_CACHE		0x7
#define MVPP22_AXI_CODE_CACHE_RD_CACHE		0xb

#define MVPP22_AXI_CODE_DOMAIN_OUTER_DOM	2
#define MVPP22_AXI_CODE_DOMAIN_SYSTEM		3

/* Interrupt Cause and Mask registers */
#define MVPP2_ISR_RX_THRESHOLD_REG(rxq)		(0x5200 + 4 * (rxq))
#define     MVPP2_MAX_ISR_RX_THRESHOLD		0xfffff0
#define MVPP21_ISR_RXQ_GROUP_REG(rxq)		(0x5400 + 4 * (rxq))

#define MVPP22_ISR_RXQ_GROUP_INDEX_REG          0x5400
#define MVPP22_ISR_RXQ_GROUP_INDEX_SUBGROUP_MASK 0xf
#define MVPP22_ISR_RXQ_GROUP_INDEX_GROUP_MASK   0x380
#define MVPP22_ISR_RXQ_GROUP_INDEX_GROUP_OFFSET 7

#define MVPP22_ISR_RXQ_GROUP_INDEX_SUBGROUP_MASK 0xf
#define MVPP22_ISR_RXQ_GROUP_INDEX_GROUP_MASK   0x380

#define MVPP22_ISR_RXQ_SUB_GROUP_CONFIG_REG     0x5404
#define MVPP22_ISR_RXQ_SUB_GROUP_STARTQ_MASK    0x1f
#define MVPP22_ISR_RXQ_SUB_GROUP_SIZE_MASK      0xf00
#define MVPP22_ISR_RXQ_SUB_GROUP_SIZE_OFFSET    8

#define MVPP2_ISR_ENABLE_REG(port)		(0x5420 + 4 * (port))
#define     MVPP2_ISR_ENABLE_INTERRUPT(mask)	((mask) & 0xffff)
#define     MVPP2_ISR_DISABLE_INTERRUPT(mask)	(((mask) << 16) & 0xffff0000)
#define MVPP2_ISR_RX_TX_CAUSE_REG(port)		(0x5480 + 4 * (port))
#define     MVPP2_CAUSE_RXQ_OCCUP_DESC_ALL_MASK	0xffff
#define     MVPP2_CAUSE_TXQ_OCCUP_DESC_ALL_MASK	0xff0000
#define     MVPP2_CAUSE_RX_FIFO_OVERRUN_MASK	BIT(24)
#define     MVPP2_CAUSE_FCS_ERR_MASK		BIT(25)
#define     MVPP2_CAUSE_TX_FIFO_UNDERRUN_MASK	BIT(26)
#define     MVPP2_CAUSE_TX_EXCEPTION_SUM_MASK	BIT(29)
#define     MVPP2_CAUSE_RX_EXCEPTION_SUM_MASK	BIT(30)
#define     MVPP2_CAUSE_MISC_SUM_MASK		BIT(31)
#define MVPP2_ISR_RX_TX_MASK_REG(port)		(0x54a0 + 4 * (port))
#define MVPP2_ISR_PON_RX_TX_MASK_REG		0x54bc
#define     MVPP2_PON_CAUSE_RXQ_OCCUP_DESC_ALL_MASK	0xffff
#define     MVPP2_PON_CAUSE_TXP_OCCUP_DESC_ALL_MASK	0x3fc00000
#define     MVPP2_PON_CAUSE_MISC_SUM_MASK		BIT(31)
#define MVPP2_ISR_MISC_CAUSE_REG		0x55b0

/* Buffer Manager registers */
#define MVPP2_BM_POOL_BASE_REG(pool)		(0x6000 + ((pool) * 4))
#define     MVPP2_BM_POOL_BASE_ADDR_MASK	0xfffff80
#define MVPP2_BM_POOL_SIZE_REG(pool)		(0x6040 + ((pool) * 4))
#define     MVPP2_BM_POOL_SIZE_MASK		0xfff0
#define MVPP2_BM_POOL_READ_PTR_REG(pool)	(0x6080 + ((pool) * 4))
#define     MVPP2_BM_POOL_GET_READ_PTR_MASK	0xfff0
#define MVPP2_BM_POOL_PTRS_NUM_REG(pool)	(0x60c0 + ((pool) * 4))
#define     MVPP2_BM_POOL_PTRS_NUM_MASK		0xfff0
#define MVPP2_BM_BPPI_READ_PTR_REG(pool)	(0x6100 + ((pool) * 4))
#define MVPP2_BM_BPPI_PTRS_NUM_REG(pool)	(0x6140 + ((pool) * 4))
#define     MVPP2_BM_BPPI_PTR_NUM_MASK		0x7ff
#define     MVPP2_BM_BPPI_PREFETCH_FULL_MASK	BIT(16)
#define MVPP2_BM_POOL_CTRL_REG(pool)		(0x6200 + ((pool) * 4))
#define     MVPP2_BM_START_MASK			BIT(0)
#define     MVPP2_BM_STOP_MASK			BIT(1)
#define     MVPP2_BM_STATE_MASK			BIT(4)
#define     MVPP2_BM_LOW_THRESH_OFFS		8
#define     MVPP2_BM_LOW_THRESH_MASK		0x7f00
#define     MVPP2_BM_LOW_THRESH_VALUE(val)	((val) << \
						MVPP2_BM_LOW_THRESH_OFFS)
#define     MVPP2_BM_HIGH_THRESH_OFFS		16
#define     MVPP2_BM_HIGH_THRESH_MASK		0x7f0000
#define     MVPP2_BM_HIGH_THRESH_VALUE(val)	((val) << \
						MVPP2_BM_HIGH_THRESH_OFFS)
#define MVPP2_BM_INTR_CAUSE_REG(pool)		(0x6240 + ((pool) * 4))
#define     MVPP2_BM_RELEASED_DELAY_MASK	BIT(0)
#define     MVPP2_BM_ALLOC_FAILED_MASK		BIT(1)
#define     MVPP2_BM_BPPE_EMPTY_MASK		BIT(2)
#define     MVPP2_BM_BPPE_FULL_MASK		BIT(3)
#define     MVPP2_BM_AVAILABLE_BP_LOW_MASK	BIT(4)
#define MVPP2_BM_INTR_MASK_REG(pool)		(0x6280 + ((pool) * 4))
#define MVPP2_BM_PHY_ALLOC_REG(pool)		(0x6400 + ((pool) * 4))
#define     MVPP2_BM_PHY_ALLOC_GRNTD_MASK	BIT(0)
#define MVPP2_BM_VIRT_ALLOC_REG			0x6440
#define MVPP22_BM_ADDR_HIGH_ALLOC		0x6444
#define     MVPP22_BM_ADDR_HIGH_PHYS_MASK	0xff
#define     MVPP22_BM_ADDR_HIGH_VIRT_MASK	0xff00
#define     MVPP22_BM_ADDR_HIGH_VIRT_SHIFT	8
#define MVPP2_BM_PHY_RLS_REG(pool)		(0x6480 + ((pool) * 4))
#define     MVPP2_BM_PHY_RLS_MC_BUFF_MASK	BIT(0)
#define     MVPP2_BM_PHY_RLS_PRIO_EN_MASK	BIT(1)
#define     MVPP2_BM_PHY_RLS_GRNTD_MASK		BIT(2)
#define MVPP2_BM_VIRT_RLS_REG			0x64c0
#define MVPP22_BM_ADDR_HIGH_RLS_REG		0x64c4
#define     MVPP22_BM_ADDR_HIGH_PHYS_RLS_MASK	0xff
#define	    MVPP22_BM_ADDR_HIGH_VIRT_RLS_MASK	0xff00
#define     MVPP22_BM_ADDR_HIGH_VIRT_RLS_SHIFT	8

/* TX Scheduler registers */
#define MVPP2_TXP_SCHED_PORT_INDEX_REG		0x8000
#define MVPP2_TXP_SCHED_Q_CMD_REG		0x8004
#define     MVPP2_TXP_SCHED_ENQ_MASK		0xff
#define     MVPP2_TXP_SCHED_DISQ_OFFSET		8
#define MVPP2_TXP_SCHED_CMD_1_REG		0x8010
#define MVPP2_TXP_SCHED_PERIOD_REG		0x8018
#define MVPP2_TXP_SCHED_MTU_REG			0x801c
#define     MVPP2_TXP_MTU_MAX			0x7FFFF
#define MVPP2_TXP_SCHED_REFILL_REG		0x8020
#define     MVPP2_TXP_REFILL_TOKENS_ALL_MASK	0x7ffff
#define     MVPP2_TXP_REFILL_PERIOD_ALL_MASK	0x3ff00000
#define     MVPP2_TXP_REFILL_PERIOD_MASK(v)	((v) << 20)
#define MVPP2_TXP_SCHED_TOKEN_SIZE_REG		0x8024
#define     MVPP2_TXP_TOKEN_SIZE_MAX		0xffffffff
#define MVPP2_TXQ_SCHED_REFILL_REG(q)		(0x8040 + ((q) << 2))
#define     MVPP2_TXQ_REFILL_TOKENS_ALL_MASK	0x7ffff
#define     MVPP2_TXQ_REFILL_PERIOD_ALL_MASK	0x3ff00000
#define     MVPP2_TXQ_REFILL_PERIOD_MASK(v)	((v) << 20)
#define MVPP2_TXQ_SCHED_TOKEN_SIZE_REG(q)	(0x8060 + ((q) << 2))
#define     MVPP2_TXQ_TOKEN_SIZE_MAX		0x7fffffff
#define MVPP2_TXQ_SCHED_TOKEN_CNTR_REG(q)	(0x8080 + ((q) << 2))
#define     MVPP2_TXQ_TOKEN_CNTR_MAX		0xffffffff

/* TX general registers */
#define MVPP2_TX_SNOOP_REG			0x8800
#define MVPP2_TX_PORT_FLUSH_REG			0x8810
#define     MVPP2_TX_PORT_FLUSH_MASK(port)	(1 << (port))

/* LMS registers */
#define MVPP2_SRC_ADDR_MIDDLE			0x24
#define MVPP2_SRC_ADDR_HIGH			0x28
#define MVPP2_PHY_AN_CFG0_REG			0x34
#define     MVPP2_PHY_AN_STOP_SMI0_MASK		BIT(7)
#define MVPP2_MNG_EXTENDED_GLOBAL_CTRL_REG	0x305c
#define     MVPP2_EXT_GLOBAL_CTRL_DEFAULT	0x27

/* Per-port registers */
#define MVPP2_GMAC_CTRL_0_REG			0x0
#define      MVPP2_GMAC_PORT_EN_MASK		BIT(0)
#define      MVPP2_GMAC_MAX_RX_SIZE_OFFS	2
#define      MVPP2_GMAC_MAX_RX_SIZE_MASK	0x7ffc
#define      MVPP2_GMAC_MIB_CNTR_EN_MASK	BIT(15)
#define MVPP2_GMAC_CTRL_1_REG			0x4
#define      MVPP2_GMAC_PERIODIC_XON_EN_MASK	BIT(1)
#define      MVPP2_GMAC_GMII_LB_EN_MASK		BIT(5)
#define      MVPP2_GMAC_PCS_LB_EN_BIT		6
#define      MVPP2_GMAC_PCS_LB_EN_MASK		BIT(6)
#define      MVPP2_GMAC_SA_LOW_OFFS		7
#define MVPP2_GMAC_CTRL_2_REG			0x8
#define      MVPP2_GMAC_INBAND_AN_MASK		BIT(0)
#define      MVPP2_GMAC_PCS_ENABLE_MASK		BIT(3)
#define      MVPP2_GMAC_PORT_RGMII_MASK		BIT(4)
#define      MVPP2_GMAC_PORT_RESET_MASK		BIT(6)
#define MVPP2_GMAC_AUTONEG_CONFIG		0xc
#define      MVPP2_GMAC_FORCE_LINK_DOWN		BIT(0)
#define      MVPP2_GMAC_FORCE_LINK_PASS		BIT(1)
#define      MVPP2_GMAC_CONFIG_MII_SPEED	BIT(5)
#define      MVPP2_GMAC_CONFIG_GMII_SPEED	BIT(6)
#define      MVPP2_GMAC_AN_SPEED_EN		BIT(7)
#define      MVPP2_GMAC_FC_ADV_EN		BIT(9)
#define      MVPP2_GMAC_CONFIG_FULL_DUPLEX	BIT(12)
#define      MVPP2_GMAC_AN_DUPLEX_EN		BIT(13)
#define MVPP2_GMAC_PORT_FIFO_CFG_1_REG		0x1c
#define      MVPP2_GMAC_TX_FIFO_MIN_TH_OFFS	6
#define      MVPP2_GMAC_TX_FIFO_MIN_TH_ALL_MASK	0x1fc0
#define      MVPP2_GMAC_TX_FIFO_MIN_TH_MASK(v)	(((v) << 6) & \
					MVPP2_GMAC_TX_FIFO_MIN_TH_ALL_MASK)
#define MVPP22_GMAC_CTRL_4_REG			0x90
#define      MVPP22_CTRL4_EXT_PIN_GMII_SEL	BIT(0)
#define      MVPP22_CTRL4_DP_CLK_SEL		BIT(5)
#define      MVPP22_CTRL4_SYNC_BYPASS		BIT(6)
#define      MVPP22_CTRL4_QSGMII_BYPASS_ACTIVE	BIT(7)

/* Per-port XGMAC registers. PPv2.2 only, only for GOP port 0,
 * relative to port->base.
 */
#define MVPP22_XLG_CTRL0_REG			0x100
#define      MVPP22_XLG_CTRL0_PORT_EN		BIT(0)
#define      MVPP22_XLG_CTRL0_MAC_RESET_DIS	BIT(1)
#define      MVPP22_XLG_CTRL0_MIB_CNT_DIS	BIT(14)

#define MVPP22_XLG_CTRL3_REG			0x11c
#define      MVPP22_XLG_CTRL3_MACMODESELECT_MASK	(7 << 13)
#define      MVPP22_XLG_CTRL3_MACMODESELECT_GMAC	(0 << 13)
#define      MVPP22_XLG_CTRL3_MACMODESELECT_10G		(1 << 13)

/* SMI registers. PPv2.2 only, relative to priv->iface_base. */
#define MVPP22_SMI_MISC_CFG_REG			0x1204
#define      MVPP22_SMI_POLLING_EN		BIT(10)

#define MVPP22_GMAC_BASE(port)		(0x7000 + (port) * 0x1000 + 0xe00)

#define MVPP2_CAUSE_TXQ_SENT_DESC_ALL_MASK	0xff

/* Descriptor ring Macros */
#define MVPP2_QUEUE_NEXT_DESC(q, index) \
	(((index) < (q)->last_desc) ? ((index) + 1) : 0)

/* Various constants */

/* Coalescing */
#define MVPP2_TXDONE_COAL_PKTS_THRESH	15
#define MVPP2_TXDONE_HRTIMER_PERIOD_NS	1000000UL
#define MVPP2_RX_COAL_PKTS		32
#define MVPP2_RX_COAL_USEC		100

/* The two bytes Marvell header. Either contains a special value used
 * by Marvell switches when a specific hardware mode is enabled (not
 * supported by this driver) or is filled automatically by zeroes on
 * the RX side. Those two bytes being at the front of the Ethernet
 * header, they allow to have the IP header aligned on a 4 bytes
 * boundary automatically: the hardware skips those two bytes on its
 * own.
 */
#define MVPP2_MH_SIZE			2
#define MVPP2_ETH_TYPE_LEN		2
#define MVPP2_PPPOE_HDR_SIZE		8
#define MVPP2_VLAN_TAG_LEN		4

/* Lbtd 802.3 type */
#define MVPP2_IP_LBDT_TYPE		0xfffa

#define MVPP2_TX_CSUM_MAX_SIZE		9800

/* Timeout constants */
#define MVPP2_TX_DISABLE_TIMEOUT_MSEC	1000
#define MVPP2_TX_PENDING_TIMEOUT_MSEC	1000

#define MVPP2_TX_MTU_MAX		0x7ffff

/* Maximum number of T-CONTs of PON port */
#define MVPP2_MAX_TCONT			16

/* Maximum number of supported ports */
#define MVPP2_MAX_PORTS			4

/* Maximum number of TXQs used by single port */
#define MVPP2_MAX_TXQ			8

/* Dfault number of RXQs in use */
#define MVPP2_DEFAULT_RXQ		4

/* Max number of Rx descriptors */
#define MVPP2_MAX_RXD			128

/* Max number of Tx descriptors */
#define MVPP2_MAX_TXD			1024

/* Amount of Tx descriptors that can be reserved at once by CPU */
#define MVPP2_CPU_DESC_CHUNK		64

/* Max number of Tx descriptors in each aggregated queue */
#define MVPP2_AGGR_TXQ_SIZE		256

/* Descriptor aligned size */
#define MVPP2_DESC_ALIGNED_SIZE		32

/* Descriptor alignment mask */
#define MVPP2_TX_DESC_ALIGN		(MVPP2_DESC_ALIGNED_SIZE - 1)

/* RX FIFO constants */
#define MVPP2_RX_FIFO_PORT_DATA_SIZE	0x2000
#define MVPP2_RX_FIFO_PORT_ATTR_SIZE	0x80
#define MVPP2_RX_FIFO_PORT_MIN_PKT	0x80

/* RX buffer constants */
#define MVPP2_SKB_SHINFO_SIZE \
	SKB_DATA_ALIGN(sizeof(struct skb_shared_info))

#define MVPP2_RX_PKT_SIZE(mtu) \
	ALIGN((mtu) + MVPP2_MH_SIZE + MVPP2_VLAN_TAG_LEN + \
	      ETH_HLEN + ETH_FCS_LEN, cache_line_size())

#define MVPP2_RX_BUF_SIZE(pkt_size)	((pkt_size) + NET_SKB_PAD)
#define MVPP2_RX_TOTAL_SIZE(buf_size)	((buf_size) + MVPP2_SKB_SHINFO_SIZE)
#define MVPP2_RX_MAX_PKT_SIZE(total_size) \
	((total_size) - NET_SKB_PAD - MVPP2_SKB_SHINFO_SIZE)

#define MVPP2_BIT_TO_BYTE(bit)		((bit) / 8)

/* IPv6 max L3 address size */
#define MVPP2_MAX_L3_ADDR_SIZE		16

/* Port flags */
#define MVPP2_F_LOOPBACK		BIT(0)

/* Marvell tag types */
enum mvpp2_tag_type {
	MVPP2_TAG_TYPE_NONE = 0,
	MVPP2_TAG_TYPE_MH   = 1,
	MVPP2_TAG_TYPE_DSA  = 2,
	MVPP2_TAG_TYPE_EDSA = 3,
	MVPP2_TAG_TYPE_VLAN = 4,
	MVPP2_TAG_TYPE_LAST = 5
};

/* Parser constants */
#define MVPP2_PRS_TCAM_SRAM_SIZE	256
#define MVPP2_PRS_TCAM_WORDS		6
#define MVPP2_PRS_SRAM_WORDS		4
#define MVPP2_PRS_FLOW_ID_SIZE		64
#define MVPP2_PRS_FLOW_ID_MASK		0x3f
#define MVPP2_PRS_TCAM_ENTRY_INVALID	1
#define MVPP2_PRS_TCAM_DSA_TAGGED_BIT	BIT(5)
#define MVPP2_PRS_IPV4_HEAD		0x40
#define MVPP2_PRS_IPV4_HEAD_MASK	0xf0
#define MVPP2_PRS_IPV4_MC		0xe0
#define MVPP2_PRS_IPV4_MC_MASK		0xf0
#define MVPP2_PRS_IPV4_BC_MASK		0xff
#define MVPP2_PRS_IPV4_IHL		0x5
#define MVPP2_PRS_IPV4_IHL_MASK		0xf
#define MVPP2_PRS_IPV6_MC		0xff
#define MVPP2_PRS_IPV6_MC_MASK		0xff
#define MVPP2_PRS_IPV6_HOP_MASK		0xff
#define MVPP2_PRS_TCAM_PROTO_MASK	0xff
#define MVPP2_PRS_TCAM_PROTO_MASK_L	0x3f
#define MVPP2_PRS_DBL_VLANS_MAX		100

/* Tcam structure:
 * - lookup ID - 4 bits
 * - port ID - 1 byte
 * - additional information - 1 byte
 * - header data - 8 bytes
 * The fields are represented by MVPP2_PRS_TCAM_DATA_REG(5)->(0).
 */
#define MVPP2_PRS_AI_BITS			8
#define MVPP2_PRS_PORT_MASK			0xff
#define MVPP2_PRS_LU_MASK			0xf
#define MVPP2_PRS_TCAM_DATA_BYTE(offs)		\
				    (((offs) - ((offs) % 2)) * 2 + ((offs) % 2))
#define MVPP2_PRS_TCAM_DATA_BYTE_EN(offs)	\
					      (((offs) * 2) - ((offs) % 2)  + 2)
#define MVPP2_PRS_TCAM_AI_BYTE			16
#define MVPP2_PRS_TCAM_PORT_BYTE		17
#define MVPP2_PRS_TCAM_LU_BYTE			20
#define MVPP2_PRS_TCAM_EN_OFFS(offs)		((offs) + 2)
#define MVPP2_PRS_TCAM_INV_WORD			5
/* Tcam entries ID */
#define MVPP2_PE_DROP_ALL		0
#define MVPP2_PE_FIRST_FREE_TID		1
#define MVPP2_PE_LAST_FREE_TID		(MVPP2_PRS_TCAM_SRAM_SIZE - 31)
#define MVPP2_PE_IP6_EXT_PROTO_UN	(MVPP2_PRS_TCAM_SRAM_SIZE - 30)
#define MVPP2_PE_MAC_MC_IP6		(MVPP2_PRS_TCAM_SRAM_SIZE - 29)
#define MVPP2_PE_IP6_ADDR_UN		(MVPP2_PRS_TCAM_SRAM_SIZE - 28)
#define MVPP2_PE_IP4_ADDR_UN		(MVPP2_PRS_TCAM_SRAM_SIZE - 27)
#define MVPP2_PE_LAST_DEFAULT_FLOW	(MVPP2_PRS_TCAM_SRAM_SIZE - 26)
#define MVPP2_PE_FIRST_DEFAULT_FLOW	(MVPP2_PRS_TCAM_SRAM_SIZE - 19)
#define MVPP2_PE_EDSA_TAGGED		(MVPP2_PRS_TCAM_SRAM_SIZE - 18)
#define MVPP2_PE_EDSA_UNTAGGED		(MVPP2_PRS_TCAM_SRAM_SIZE - 17)
#define MVPP2_PE_DSA_TAGGED		(MVPP2_PRS_TCAM_SRAM_SIZE - 16)
#define MVPP2_PE_DSA_UNTAGGED		(MVPP2_PRS_TCAM_SRAM_SIZE - 15)
#define MVPP2_PE_ETYPE_EDSA_TAGGED	(MVPP2_PRS_TCAM_SRAM_SIZE - 14)
#define MVPP2_PE_ETYPE_EDSA_UNTAGGED	(MVPP2_PRS_TCAM_SRAM_SIZE - 13)
#define MVPP2_PE_ETYPE_DSA_TAGGED	(MVPP2_PRS_TCAM_SRAM_SIZE - 12)
#define MVPP2_PE_ETYPE_DSA_UNTAGGED	(MVPP2_PRS_TCAM_SRAM_SIZE - 11)
#define MVPP2_PE_MH_DEFAULT		(MVPP2_PRS_TCAM_SRAM_SIZE - 10)
#define MVPP2_PE_DSA_DEFAULT		(MVPP2_PRS_TCAM_SRAM_SIZE - 9)
#define MVPP2_PE_IP6_PROTO_UN		(MVPP2_PRS_TCAM_SRAM_SIZE - 8)
#define MVPP2_PE_IP4_PROTO_UN		(MVPP2_PRS_TCAM_SRAM_SIZE - 7)
#define MVPP2_PE_ETH_TYPE_UN		(MVPP2_PRS_TCAM_SRAM_SIZE - 6)
#define MVPP2_PE_VLAN_DBL		(MVPP2_PRS_TCAM_SRAM_SIZE - 5)
#define MVPP2_PE_VLAN_NONE		(MVPP2_PRS_TCAM_SRAM_SIZE - 4)
#define MVPP2_PE_MAC_MC_ALL		(MVPP2_PRS_TCAM_SRAM_SIZE - 3)
#define MVPP2_PE_MAC_PROMISCUOUS	(MVPP2_PRS_TCAM_SRAM_SIZE - 2)
#define MVPP2_PE_MAC_NON_PROMISCUOUS	(MVPP2_PRS_TCAM_SRAM_SIZE - 1)

/* Sram structure
 * The fields are represented by MVPP2_PRS_TCAM_DATA_REG(3)->(0).
 */
#define MVPP2_PRS_SRAM_RI_OFFS			0
#define MVPP2_PRS_SRAM_RI_WORD			0
#define MVPP2_PRS_SRAM_RI_CTRL_OFFS		32
#define MVPP2_PRS_SRAM_RI_CTRL_WORD		1
#define MVPP2_PRS_SRAM_RI_CTRL_BITS		32
#define MVPP2_PRS_SRAM_SHIFT_OFFS		64
#define MVPP2_PRS_SRAM_SHIFT_SIGN_BIT		72
#define MVPP2_PRS_SRAM_UDF_OFFS			73
#define MVPP2_PRS_SRAM_UDF_BITS			8
#define MVPP2_PRS_SRAM_UDF_MASK			0xff
#define MVPP2_PRS_SRAM_UDF_SIGN_BIT		81
#define MVPP2_PRS_SRAM_UDF_TYPE_OFFS		82
#define MVPP2_PRS_SRAM_UDF_TYPE_MASK		0x7
#define MVPP2_PRS_SRAM_UDF_TYPE_L3		1
#define MVPP2_PRS_SRAM_UDF_TYPE_L4		4
#define MVPP2_PRS_SRAM_OP_SEL_SHIFT_OFFS	85
#define MVPP2_PRS_SRAM_OP_SEL_SHIFT_MASK	0x3
#define MVPP2_PRS_SRAM_OP_SEL_SHIFT_ADD		1
#define MVPP2_PRS_SRAM_OP_SEL_SHIFT_IP4_ADD	2
#define MVPP2_PRS_SRAM_OP_SEL_SHIFT_IP6_ADD	3
#define MVPP2_PRS_SRAM_OP_SEL_UDF_OFFS		87
#define MVPP2_PRS_SRAM_OP_SEL_UDF_BITS		2
#define MVPP2_PRS_SRAM_OP_SEL_UDF_MASK		0x3
#define MVPP2_PRS_SRAM_OP_SEL_UDF_ADD		0
#define MVPP2_PRS_SRAM_OP_SEL_UDF_IP4_ADD	2
#define MVPP2_PRS_SRAM_OP_SEL_UDF_IP6_ADD	3
#define MVPP2_PRS_SRAM_OP_SEL_BASE_OFFS		89
#define MVPP2_PRS_SRAM_AI_OFFS			90
#define MVPP2_PRS_SRAM_AI_CTRL_OFFS		98
#define MVPP2_PRS_SRAM_AI_CTRL_BITS		8
#define MVPP2_PRS_SRAM_AI_MASK			0xff
#define MVPP2_PRS_SRAM_NEXT_LU_OFFS		106
#define MVPP2_PRS_SRAM_NEXT_LU_MASK		0xf
#define MVPP2_PRS_SRAM_LU_DONE_BIT		110
#define MVPP2_PRS_SRAM_LU_GEN_BIT		111

/* Sram result info bits assignment */
#define MVPP2_PRS_RI_MAC_ME_MASK		0x1
#define MVPP2_PRS_RI_DSA_MASK			0x2
#define MVPP2_PRS_RI_VLAN_MASK			(BIT(2) | BIT(3))
#define MVPP2_PRS_RI_VLAN_NONE			0x0
#define MVPP2_PRS_RI_VLAN_SINGLE		BIT(2)
#define MVPP2_PRS_RI_VLAN_DOUBLE		BIT(3)
#define MVPP2_PRS_RI_VLAN_TRIPLE		(BIT(2) | BIT(3))
#define MVPP2_PRS_RI_CPU_CODE_MASK		0x70
#define MVPP2_PRS_RI_CPU_CODE_RX_SPEC		BIT(4)
#define MVPP2_PRS_RI_L2_CAST_MASK		(BIT(9) | BIT(10))
#define MVPP2_PRS_RI_L2_UCAST			0x0
#define MVPP2_PRS_RI_L2_MCAST			BIT(9)
#define MVPP2_PRS_RI_L2_BCAST			BIT(10)
#define MVPP2_PRS_RI_PPPOE_MASK			0x800
#define MVPP2_PRS_RI_L3_PROTO_MASK		(BIT(12) | BIT(13) | BIT(14))
#define MVPP2_PRS_RI_L3_UN			0x0
#define MVPP2_PRS_RI_L3_IP4			BIT(12)
#define MVPP2_PRS_RI_L3_IP4_OPT			BIT(13)
#define MVPP2_PRS_RI_L3_IP4_OTHER		(BIT(12) | BIT(13))
#define MVPP2_PRS_RI_L3_IP6			BIT(14)
#define MVPP2_PRS_RI_L3_IP6_EXT			(BIT(12) | BIT(14))
#define MVPP2_PRS_RI_L3_ARP			(BIT(13) | BIT(14))
#define MVPP2_PRS_RI_L3_ADDR_MASK		(BIT(15) | BIT(16))
#define MVPP2_PRS_RI_L3_UCAST			0x0
#define MVPP2_PRS_RI_L3_MCAST			BIT(15)
#define MVPP2_PRS_RI_L3_BCAST			(BIT(15) | BIT(16))
#define MVPP2_PRS_RI_IP_FRAG_MASK		0x20000
#define MVPP2_PRS_RI_UDF3_MASK			0x300000
#define MVPP2_PRS_RI_UDF3_RX_SPECIAL		BIT(21)
#define MVPP2_PRS_RI_L4_PROTO_MASK		0x1c00000
#define MVPP2_PRS_RI_L4_TCP			BIT(22)
#define MVPP2_PRS_RI_L4_UDP			BIT(23)
#define MVPP2_PRS_RI_L4_OTHER			(BIT(22) | BIT(23))
#define MVPP2_PRS_RI_UDF7_MASK			0x60000000
#define MVPP2_PRS_RI_UDF7_IP6_LITE		BIT(29)
#define MVPP2_PRS_RI_DROP_MASK			0x80000000

/* Sram additional info bits assignment */
#define MVPP2_PRS_IPV4_DIP_AI_BIT		BIT(0)
#define MVPP2_PRS_IPV6_NO_EXT_AI_BIT		BIT(0)
#define MVPP2_PRS_IPV6_EXT_AI_BIT		BIT(1)
#define MVPP2_PRS_IPV6_EXT_AH_AI_BIT		BIT(2)
#define MVPP2_PRS_IPV6_EXT_AH_LEN_AI_BIT	BIT(3)
#define MVPP2_PRS_IPV6_EXT_AH_L4_AI_BIT		BIT(4)
#define MVPP2_PRS_SINGLE_VLAN_AI		0
#define MVPP2_PRS_DBL_VLAN_AI_BIT		BIT(7)

/* DSA/EDSA type */
#define MVPP2_PRS_TAGGED		true
#define MVPP2_PRS_UNTAGGED		false
#define MVPP2_PRS_EDSA			true
#define MVPP2_PRS_DSA			false

/* MAC entries, shadow udf */
enum mvpp2_prs_udf {
	MVPP2_PRS_UDF_MAC_DEF,
	MVPP2_PRS_UDF_MAC_RANGE,
	MVPP2_PRS_UDF_L2_DEF,
	MVPP2_PRS_UDF_L2_DEF_COPY,
	MVPP2_PRS_UDF_L2_USER,
};

/* Lookup ID */
enum mvpp2_prs_lookup {
	MVPP2_PRS_LU_MH,
	MVPP2_PRS_LU_MAC,
	MVPP2_PRS_LU_DSA,
	MVPP2_PRS_LU_VLAN,
	MVPP2_PRS_LU_L2,
	MVPP2_PRS_LU_PPPOE,
	MVPP2_PRS_LU_IP4,
	MVPP2_PRS_LU_IP6,
	MVPP2_PRS_LU_FLOWS,
	MVPP2_PRS_LU_LAST,
};

/* L3 cast enum */
enum mvpp2_prs_l3_cast {
	MVPP2_PRS_L3_UNI_CAST,
	MVPP2_PRS_L3_MULTI_CAST,
	MVPP2_PRS_L3_BROAD_CAST
};

/* Classifier constants */
#define MVPP2_CLS_FLOWS_TBL_SIZE	512
#define MVPP2_CLS_FLOWS_TBL_DATA_WORDS	3
#define MVPP2_CLS_LKP_TBL_SIZE		64

/* BM constants */
#define MVPP2_BM_POOLS_NUM		8
#define MVPP2_BM_LONG_BUF_NUM		1024
#define MVPP2_BM_SHORT_BUF_NUM		2048
#define MVPP2_BM_POOL_SIZE_MAX		(16*1024 - MVPP2_BM_POOL_PTR_ALIGN/4)
#define MVPP2_BM_POOL_PTR_ALIGN		128
#define MVPP2_BM_SWF_LONG_POOL(port)	((port > 2) ? 2 : port)
#define MVPP2_BM_SWF_SHORT_POOL		3

/* BM cookie (32 bits) definition */
#define MVPP2_BM_COOKIE_POOL_OFFS	8
#define MVPP2_BM_COOKIE_CPU_OFFS	24

/* BM short pool packet size
 * These value assure that for SWF the total number
 * of bytes allocated for each buffer will be 512
 */
#define MVPP2_BM_SHORT_PKT_SIZE		MVPP2_RX_MAX_PKT_SIZE(512)

#define MVPP21_ADDR_SPACE_SZ		0
#define MVPP22_ADDR_SPACE_SZ		SZ_64K

#define MVPP2_MAX_CPUS			4

enum mvpp2_bm_type {
	MVPP2_BM_FREE,
	MVPP2_BM_SWF_LONG,
	MVPP2_BM_SWF_SHORT
};

/* Definitions */

/* Shared Packet Processor resources */
struct mvpp2 {
	/* Shared registers' base addresses */
	void __iomem *lms_base;
	void __iomem *iface_base;

	/* On PPv2.2, each CPU can access the base register through a
	 * separate address space, each 64 KB apart from each
	 * other.
	 */
	void __iomem *cpu_base[MVPP2_MAX_CPUS];

	/* Common clocks */
	struct clk *pp_clk;
	struct clk *gop_clk;
	struct clk *mg_clk;

	/* List of pointers to port structures */
	struct mvpp2_port **port_list;

	/* Aggregated TXQs */
	struct mvpp2_tx_queue *aggr_txqs;

	/* BM pools */
	struct mvpp2_bm_pool *bm_pools;

	/* PRS shadow table */
	struct mvpp2_prs_shadow *prs_shadow;
	/* PRS auxiliary table for double vlan entries control */
	bool *prs_double_vlans;

	/* Tclk value */
	u32 tclk;

	/* HW version */
	enum { MVPP21, MVPP22 } hw_version;

	/* Maximum number of RXQs per port */
	unsigned int max_port_rxqs;
};

struct mvpp2_pcpu_stats {
	struct	u64_stats_sync syncp;
	u64	rx_packets;
	u64	rx_bytes;
	u64	tx_packets;
	u64	tx_bytes;
};

/* Per-CPU port control */
struct mvpp2_port_pcpu {
	struct hrtimer tx_done_timer;
	bool timer_scheduled;
	/* Tasklet for egress finalization */
	struct tasklet_struct tx_done_tasklet;
};

struct mvpp2_port {
	u8 id;

	/* Index of the port from the "group of ports" complex point
	 * of view
	 */
	int gop_id;

	int irq;

	struct mvpp2 *priv;

	/* Per-port registers' base address */
	void __iomem *base;

	struct mvpp2_rx_queue **rxqs;
	struct mvpp2_tx_queue **txqs;
	struct net_device *dev;

	int pkt_size;

	u32 pending_cause_rx;
	struct napi_struct napi;

	/* Per-CPU port control */
	struct mvpp2_port_pcpu __percpu *pcpu;

	/* Flags */
	unsigned long flags;

	u16 tx_ring_size;
	u16 rx_ring_size;
	struct mvpp2_pcpu_stats __percpu *stats;

	phy_interface_t phy_interface;
	struct device_node *phy_node;
	unsigned int link;
	unsigned int duplex;
	unsigned int speed;

	struct mvpp2_bm_pool *pool_long;
	struct mvpp2_bm_pool *pool_short;

	/* Index of first port's physical RXQ */
	u8 first_rxq;
};

/* The mvpp2_tx_desc and mvpp2_rx_desc structures describe the
 * layout of the transmit and reception DMA descriptors, and their
 * layout is therefore defined by the hardware design
 */

#define MVPP2_TXD_L3_OFF_SHIFT		0
#define MVPP2_TXD_IP_HLEN_SHIFT		8
#define MVPP2_TXD_L4_CSUM_FRAG		BIT(13)
#define MVPP2_TXD_L4_CSUM_NOT		BIT(14)
#define MVPP2_TXD_IP_CSUM_DISABLE	BIT(15)
#define MVPP2_TXD_PADDING_DISABLE	BIT(23)
#define MVPP2_TXD_L4_UDP		BIT(24)
#define MVPP2_TXD_L3_IP6		BIT(26)
#define MVPP2_TXD_L_DESC		BIT(28)
#define MVPP2_TXD_F_DESC		BIT(29)

#define MVPP2_RXD_ERR_SUMMARY		BIT(15)
#define MVPP2_RXD_ERR_CODE_MASK		(BIT(13) | BIT(14))
#define MVPP2_RXD_ERR_CRC		0x0
#define MVPP2_RXD_ERR_OVERRUN		BIT(13)
#define MVPP2_RXD_ERR_RESOURCE		(BIT(13) | BIT(14))
#define MVPP2_RXD_BM_POOL_ID_OFFS	16
#define MVPP2_RXD_BM_POOL_ID_MASK	(BIT(16) | BIT(17) | BIT(18))
#define MVPP2_RXD_HWF_SYNC		BIT(21)
#define MVPP2_RXD_L4_CSUM_OK		BIT(22)
#define MVPP2_RXD_IP4_HEADER_ERR	BIT(24)
#define MVPP2_RXD_L4_TCP		BIT(25)
#define MVPP2_RXD_L4_UDP		BIT(26)
#define MVPP2_RXD_L3_IP4		BIT(28)
#define MVPP2_RXD_L3_IP6		BIT(30)
#define MVPP2_RXD_BUF_HDR		BIT(31)

/* HW TX descriptor for PPv2.1 */
struct mvpp21_tx_desc {
	u32 command;		/* Options used by HW for packet transmitting.*/
	u8  packet_offset;	/* the offset from the buffer beginning	*/
	u8  phys_txq;		/* destination queue ID			*/
	u16 data_size;		/* data size of transmitted packet in bytes */
	u32 buf_dma_addr;	/* physical addr of transmitted buffer	*/
	u32 buf_cookie;		/* cookie for access to TX buffer in tx path */
	u32 reserved1[3];	/* hw_cmd (for future use, BM, PON, PNC) */
	u32 reserved2;		/* reserved (for future use)		*/
};

/* HW RX descriptor for PPv2.1 */
struct mvpp21_rx_desc {
	u32 status;		/* info about received packet		*/
	u16 reserved1;		/* parser_info (for future use, PnC)	*/
	u16 data_size;		/* size of received packet in bytes	*/
	u32 buf_dma_addr;	/* physical address of the buffer	*/
	u32 buf_cookie;		/* cookie for access to RX buffer in rx path */
	u16 reserved2;		/* gem_port_id (for future use, PON)	*/
	u16 reserved3;		/* csum_l4 (for future use, PnC)	*/
	u8  reserved4;		/* bm_qset (for future use, BM)		*/
	u8  reserved5;
	u16 reserved6;		/* classify_info (for future use, PnC)	*/
	u32 reserved7;		/* flow_id (for future use, PnC) */
	u32 reserved8;
};

/* HW TX descriptor for PPv2.2 */
struct mvpp22_tx_desc {
	u32 command;
	u8  packet_offset;
	u8  phys_txq;
	u16 data_size;
	u64 reserved1;
	u64 buf_dma_addr_ptp;
	u64 buf_cookie_misc;
};

/* HW RX descriptor for PPv2.2 */
struct mvpp22_rx_desc {
	u32 status;
	u16 reserved1;
	u16 data_size;
	u32 reserved2;
	u32 reserved3;
	u64 buf_dma_addr_key_hash;
	u64 buf_cookie_misc;
};

/* Opaque type used by the driver to manipulate the HW TX and RX
 * descriptors
 */
struct mvpp2_tx_desc {
	union {
		struct mvpp21_tx_desc pp21;
		struct mvpp22_tx_desc pp22;
	};
};

struct mvpp2_rx_desc {
	union {
		struct mvpp21_rx_desc pp21;
		struct mvpp22_rx_desc pp22;
	};
};

struct mvpp2_txq_pcpu_buf {
	/* Transmitted SKB */
	struct sk_buff *skb;

	/* Physical address of transmitted buffer */
	dma_addr_t dma;

	/* Size transmitted */
	size_t size;
};

/* Per-CPU Tx queue control */
struct mvpp2_txq_pcpu {
	int cpu;

	/* Number of Tx DMA descriptors in the descriptor ring */
	int size;

	/* Number of currently used Tx DMA descriptor in the
	 * descriptor ring
	 */
	int count;

	/* Number of Tx DMA descriptors reserved for each CPU */
	int reserved_num;

	/* Infos about transmitted buffers */
	struct mvpp2_txq_pcpu_buf *buffs;

	/* Index of last TX DMA descriptor that was inserted */
	int txq_put_index;

	/* Index of the TX DMA descriptor to be cleaned up */
	int txq_get_index;
};

struct mvpp2_tx_queue {
	/* Physical number of this Tx queue */
	u8 id;

	/* Logical number of this Tx queue */
	u8 log_id;

	/* Number of Tx DMA descriptors in the descriptor ring */
	int size;

	/* Number of currently used Tx DMA descriptor in the descriptor ring */
	int count;

	/* Per-CPU control of physical Tx queues */
	struct mvpp2_txq_pcpu __percpu *pcpu;

	u32 done_pkts_coal;

	/* Virtual address of thex Tx DMA descriptors array */
	struct mvpp2_tx_desc *descs;

	/* DMA address of the Tx DMA descriptors array */
	dma_addr_t descs_dma;

	/* Index of the last Tx DMA descriptor */
	int last_desc;

	/* Index of the next Tx DMA descriptor to process */
	int next_desc_to_proc;
};

struct mvpp2_rx_queue {
	/* RX queue number, in the range 0-31 for physical RXQs */
	u8 id;

	/* Num of rx descriptors in the rx descriptor ring */
	int size;

	u32 pkts_coal;
	u32 time_coal;

	/* Virtual address of the RX DMA descriptors array */
	struct mvpp2_rx_desc *descs;

	/* DMA address of the RX DMA descriptors array */
	dma_addr_t descs_dma;

	/* Index of the last RX DMA descriptor */
	int last_desc;

	/* Index of the next RX DMA descriptor to process */
	int next_desc_to_proc;

	/* ID of port to which physical RXQ is mapped */
	int port;

	/* Port's logic RXQ number to which physical RXQ is mapped */
	int logic_rxq;
};

union mvpp2_prs_tcam_entry {
	u32 word[MVPP2_PRS_TCAM_WORDS];
	u8  byte[MVPP2_PRS_TCAM_WORDS * 4];
};

union mvpp2_prs_sram_entry {
	u32 word[MVPP2_PRS_SRAM_WORDS];
	u8  byte[MVPP2_PRS_SRAM_WORDS * 4];
};

struct mvpp2_prs_entry {
	u32 index;
	union mvpp2_prs_tcam_entry tcam;
	union mvpp2_prs_sram_entry sram;
};

struct mvpp2_prs_shadow {
	bool valid;
	bool finish;

	/* Lookup ID */
	int lu;

	/* User defined offset */
	int udf;

	/* Result info */
	u32 ri;
	u32 ri_mask;
};

struct mvpp2_cls_flow_entry {
	u32 index;
	u32 data[MVPP2_CLS_FLOWS_TBL_DATA_WORDS];
};

struct mvpp2_cls_lookup_entry {
	u32 lkpid;
	u32 way;
	u32 data;
};

struct mvpp2_bm_pool {
	/* Pool number in the range 0-7 */
	int id;
	enum mvpp2_bm_type type;

	/* Buffer Pointers Pool External (BPPE) size */
	int size;
	/* BPPE size in bytes */
	int size_bytes;
	/* Number of buffers for this pool */
	int buf_num;
	/* Pool buffer size */
	int buf_size;
	/* Packet size */
	int pkt_size;
	int frag_size;

	/* BPPE virtual base address */
	u32 *virt_addr;
	/* BPPE DMA base address */
	dma_addr_t dma_addr;

	/* Ports using BM pool */
	u32 port_map;
};

/* Static declaractions */

/* Number of RXQs used by single port */
static int rxq_number = MVPP2_DEFAULT_RXQ;
/* Number of TXQs used by single port */
static int txq_number = MVPP2_MAX_TXQ;

#define MVPP2_DRIVER_NAME "mvpp2"
#define MVPP2_DRIVER_VERSION "1.0"

/* Utility/helper methods */

static void mvpp2_write(struct mvpp2 *priv, u32 offset, u32 data)
{
	writel(data, priv->cpu_base[0] + offset);
}

static u32 mvpp2_read(struct mvpp2 *priv, u32 offset)
{
	return readl(priv->cpu_base[0] + offset);
}

/* These accessors should be used to access:
 *
 * - per-CPU registers, where each CPU has its own copy of the
 *   register.
 *
 *   MVPP2_BM_VIRT_ALLOC_REG
 *   MVPP2_BM_ADDR_HIGH_ALLOC
 *   MVPP22_BM_ADDR_HIGH_RLS_REG
 *   MVPP2_BM_VIRT_RLS_REG
 *   MVPP2_ISR_RX_TX_CAUSE_REG
 *   MVPP2_ISR_RX_TX_MASK_REG
 *   MVPP2_TXQ_NUM_REG
 *   MVPP2_AGGR_TXQ_UPDATE_REG
 *   MVPP2_TXQ_RSVD_REQ_REG
 *   MVPP2_TXQ_RSVD_RSLT_REG
 *   MVPP2_TXQ_SENT_REG
 *   MVPP2_RXQ_NUM_REG
 *
 * - global registers that must be accessed through a specific CPU
 *   window, because they are related to an access to a per-CPU
 *   register
 *
 *   MVPP2_BM_PHY_ALLOC_REG    (related to MVPP2_BM_VIRT_ALLOC_REG)
 *   MVPP2_BM_PHY_RLS_REG      (related to MVPP2_BM_VIRT_RLS_REG)
 *   MVPP2_RXQ_THRESH_REG      (related to MVPP2_RXQ_NUM_REG)
 *   MVPP2_RXQ_DESC_ADDR_REG   (related to MVPP2_RXQ_NUM_REG)
 *   MVPP2_RXQ_DESC_SIZE_REG   (related to MVPP2_RXQ_NUM_REG)
 *   MVPP2_RXQ_INDEX_REG       (related to MVPP2_RXQ_NUM_REG)
 *   MVPP2_TXQ_PENDING_REG     (related to MVPP2_TXQ_NUM_REG)
 *   MVPP2_TXQ_DESC_ADDR_REG   (related to MVPP2_TXQ_NUM_REG)
 *   MVPP2_TXQ_DESC_SIZE_REG   (related to MVPP2_TXQ_NUM_REG)
 *   MVPP2_TXQ_INDEX_REG       (related to MVPP2_TXQ_NUM_REG)
 *   MVPP2_TXQ_PENDING_REG     (related to MVPP2_TXQ_NUM_REG)
 *   MVPP2_TXQ_PREF_BUF_REG    (related to MVPP2_TXQ_NUM_REG)
 *   MVPP2_TXQ_PREF_BUF_REG    (related to MVPP2_TXQ_NUM_REG)
 */
static void mvpp2_percpu_write(struct mvpp2 *priv, int cpu,
			       u32 offset, u32 data)
{
	writel(data, priv->cpu_base[cpu] + offset);
}

static u32 mvpp2_percpu_read(struct mvpp2 *priv, int cpu,
			     u32 offset)
{
	return readl(priv->cpu_base[cpu] + offset);
}

static dma_addr_t mvpp2_txdesc_dma_addr_get(struct mvpp2_port *port,
					    struct mvpp2_tx_desc *tx_desc)
{
	if (port->priv->hw_version == MVPP21)
		return tx_desc->pp21.buf_dma_addr;
	else
		return tx_desc->pp22.buf_dma_addr_ptp & GENMASK_ULL(40, 0);
}

static void mvpp2_txdesc_dma_addr_set(struct mvpp2_port *port,
				      struct mvpp2_tx_desc *tx_desc,
				      dma_addr_t dma_addr)
{
	if (port->priv->hw_version == MVPP21) {
		tx_desc->pp21.buf_dma_addr = dma_addr;
	} else {
		u64 val = (u64)dma_addr;

		tx_desc->pp22.buf_dma_addr_ptp &= ~GENMASK_ULL(40, 0);
		tx_desc->pp22.buf_dma_addr_ptp |= val;
	}
}

static size_t mvpp2_txdesc_size_get(struct mvpp2_port *port,
				    struct mvpp2_tx_desc *tx_desc)
{
	if (port->priv->hw_version == MVPP21)
		return tx_desc->pp21.data_size;
	else
		return tx_desc->pp22.data_size;
}

static void mvpp2_txdesc_size_set(struct mvpp2_port *port,
				  struct mvpp2_tx_desc *tx_desc,
				  size_t size)
{
	if (port->priv->hw_version == MVPP21)
		tx_desc->pp21.data_size = size;
	else
		tx_desc->pp22.data_size = size;
}

static void mvpp2_txdesc_txq_set(struct mvpp2_port *port,
				 struct mvpp2_tx_desc *tx_desc,
				 unsigned int txq)
{
	if (port->priv->hw_version == MVPP21)
		tx_desc->pp21.phys_txq = txq;
	else
		tx_desc->pp22.phys_txq = txq;
}

static void mvpp2_txdesc_cmd_set(struct mvpp2_port *port,
				 struct mvpp2_tx_desc *tx_desc,
				 unsigned int command)
{
	if (port->priv->hw_version == MVPP21)
		tx_desc->pp21.command = command;
	else
		tx_desc->pp22.command = command;
}

static void mvpp2_txdesc_offset_set(struct mvpp2_port *port,
				    struct mvpp2_tx_desc *tx_desc,
				    unsigned int offset)
{
	if (port->priv->hw_version == MVPP21)
		tx_desc->pp21.packet_offset = offset;
	else
		tx_desc->pp22.packet_offset = offset;
}

static unsigned int mvpp2_txdesc_offset_get(struct mvpp2_port *port,
					    struct mvpp2_tx_desc *tx_desc)
{
	if (port->priv->hw_version == MVPP21)
		return tx_desc->pp21.packet_offset;
	else
		return tx_desc->pp22.packet_offset;
}

static dma_addr_t mvpp2_rxdesc_dma_addr_get(struct mvpp2_port *port,
					    struct mvpp2_rx_desc *rx_desc)
{
	if (port->priv->hw_version == MVPP21)
		return rx_desc->pp21.buf_dma_addr;
	else
		return rx_desc->pp22.buf_dma_addr_key_hash & GENMASK_ULL(40, 0);
}

static unsigned long mvpp2_rxdesc_cookie_get(struct mvpp2_port *port,
					     struct mvpp2_rx_desc *rx_desc)
{
	if (port->priv->hw_version == MVPP21)
		return rx_desc->pp21.buf_cookie;
	else
		return rx_desc->pp22.buf_cookie_misc & GENMASK_ULL(40, 0);
}

static size_t mvpp2_rxdesc_size_get(struct mvpp2_port *port,
				    struct mvpp2_rx_desc *rx_desc)
{
	if (port->priv->hw_version == MVPP21)
		return rx_desc->pp21.data_size;
	else
		return rx_desc->pp22.data_size;
}

static u32 mvpp2_rxdesc_status_get(struct mvpp2_port *port,
				   struct mvpp2_rx_desc *rx_desc)
{
	if (port->priv->hw_version == MVPP21)
		return rx_desc->pp21.status;
	else
		return rx_desc->pp22.status;
}

static void mvpp2_txq_inc_get(struct mvpp2_txq_pcpu *txq_pcpu)
{
	txq_pcpu->txq_get_index++;
	if (txq_pcpu->txq_get_index == txq_pcpu->size)
		txq_pcpu->txq_get_index = 0;
}

static void mvpp2_txq_inc_put(struct mvpp2_port *port,
			      struct mvpp2_txq_pcpu *txq_pcpu,
			      struct sk_buff *skb,
			      struct mvpp2_tx_desc *tx_desc)
{
	struct mvpp2_txq_pcpu_buf *tx_buf =
		txq_pcpu->buffs + txq_pcpu->txq_put_index;
	tx_buf->skb = skb;
	tx_buf->size = mvpp2_txdesc_size_get(port, tx_desc);
	tx_buf->dma = mvpp2_txdesc_dma_addr_get(port, tx_desc) +
		mvpp2_txdesc_offset_get(port, tx_desc);
	txq_pcpu->txq_put_index++;
	if (txq_pcpu->txq_put_index == txq_pcpu->size)
		txq_pcpu->txq_put_index = 0;
}

/* Get number of physical egress port */
static inline int mvpp2_egress_port(struct mvpp2_port *port)
{
	return MVPP2_MAX_TCONT + port->id;
}

/* Get number of physical TXQ */
static inline int mvpp2_txq_phys(int port, int txq)
{
	return (MVPP2_MAX_TCONT + port) * MVPP2_MAX_TXQ + txq;
}

/* Parser configuration routines */

/* Update parser tcam and sram hw entries */
static int mvpp2_prs_hw_write(struct mvpp2 *priv, struct mvpp2_prs_entry *pe)
{
	int i;

	if (pe->index > MVPP2_PRS_TCAM_SRAM_SIZE - 1)
		return -EINVAL;

	/* Clear entry invalidation bit */
	pe->tcam.word[MVPP2_PRS_TCAM_INV_WORD] &= ~MVPP2_PRS_TCAM_INV_MASK;

	/* Write tcam index - indirect access */
	mvpp2_write(priv, MVPP2_PRS_TCAM_IDX_REG, pe->index);
	for (i = 0; i < MVPP2_PRS_TCAM_WORDS; i++)
		mvpp2_write(priv, MVPP2_PRS_TCAM_DATA_REG(i), pe->tcam.word[i]);

	/* Write sram index - indirect access */
	mvpp2_write(priv, MVPP2_PRS_SRAM_IDX_REG, pe->index);
	for (i = 0; i < MVPP2_PRS_SRAM_WORDS; i++)
		mvpp2_write(priv, MVPP2_PRS_SRAM_DATA_REG(i), pe->sram.word[i]);

	return 0;
}

/* Read tcam entry from hw */
static int mvpp2_prs_hw_read(struct mvpp2 *priv, struct mvpp2_prs_entry *pe)
{
	int i;

	if (pe->index > MVPP2_PRS_TCAM_SRAM_SIZE - 1)
		return -EINVAL;

	/* Write tcam index - indirect access */
	mvpp2_write(priv, MVPP2_PRS_TCAM_IDX_REG, pe->index);

	pe->tcam.word[MVPP2_PRS_TCAM_INV_WORD] = mvpp2_read(priv,
			      MVPP2_PRS_TCAM_DATA_REG(MVPP2_PRS_TCAM_INV_WORD));
	if (pe->tcam.word[MVPP2_PRS_TCAM_INV_WORD] & MVPP2_PRS_TCAM_INV_MASK)
		return MVPP2_PRS_TCAM_ENTRY_INVALID;

	for (i = 0; i < MVPP2_PRS_TCAM_WORDS; i++)
		pe->tcam.word[i] = mvpp2_read(priv, MVPP2_PRS_TCAM_DATA_REG(i));

	/* Write sram index - indirect access */
	mvpp2_write(priv, MVPP2_PRS_SRAM_IDX_REG, pe->index);
	for (i = 0; i < MVPP2_PRS_SRAM_WORDS; i++)
		pe->sram.word[i] = mvpp2_read(priv, MVPP2_PRS_SRAM_DATA_REG(i));

	return 0;
}

/* Invalidate tcam hw entry */
static void mvpp2_prs_hw_inv(struct mvpp2 *priv, int index)
{
	/* Write index - indirect access */
	mvpp2_write(priv, MVPP2_PRS_TCAM_IDX_REG, index);
	mvpp2_write(priv, MVPP2_PRS_TCAM_DATA_REG(MVPP2_PRS_TCAM_INV_WORD),
		    MVPP2_PRS_TCAM_INV_MASK);
}

/* Enable shadow table entry and set its lookup ID */
static void mvpp2_prs_shadow_set(struct mvpp2 *priv, int index, int lu)
{
	priv->prs_shadow[index].valid = true;
	priv->prs_shadow[index].lu = lu;
}

/* Update ri fields in shadow table entry */
static void mvpp2_prs_shadow_ri_set(struct mvpp2 *priv, int index,
				    unsigned int ri, unsigned int ri_mask)
{
	priv->prs_shadow[index].ri_mask = ri_mask;
	priv->prs_shadow[index].ri = ri;
}

/* Update lookup field in tcam sw entry */
static void mvpp2_prs_tcam_lu_set(struct mvpp2_prs_entry *pe, unsigned int lu)
{
	int enable_off = MVPP2_PRS_TCAM_EN_OFFS(MVPP2_PRS_TCAM_LU_BYTE);

	pe->tcam.byte[MVPP2_PRS_TCAM_LU_BYTE] = lu;
	pe->tcam.byte[enable_off] = MVPP2_PRS_LU_MASK;
}

/* Update mask for single port in tcam sw entry */
static void mvpp2_prs_tcam_port_set(struct mvpp2_prs_entry *pe,
				    unsigned int port, bool add)
{
	int enable_off = MVPP2_PRS_TCAM_EN_OFFS(MVPP2_PRS_TCAM_PORT_BYTE);

	if (add)
		pe->tcam.byte[enable_off] &= ~(1 << port);
	else
		pe->tcam.byte[enable_off] |= 1 << port;
}

/* Update port map in tcam sw entry */
static void mvpp2_prs_tcam_port_map_set(struct mvpp2_prs_entry *pe,
					unsigned int ports)
{
	unsigned char port_mask = MVPP2_PRS_PORT_MASK;
	int enable_off = MVPP2_PRS_TCAM_EN_OFFS(MVPP2_PRS_TCAM_PORT_BYTE);

	pe->tcam.byte[MVPP2_PRS_TCAM_PORT_BYTE] = 0;
	pe->tcam.byte[enable_off] &= ~port_mask;
	pe->tcam.byte[enable_off] |= ~ports & MVPP2_PRS_PORT_MASK;
}

/* Obtain port map from tcam sw entry */
static unsigned int mvpp2_prs_tcam_port_map_get(struct mvpp2_prs_entry *pe)
{
	int enable_off = MVPP2_PRS_TCAM_EN_OFFS(MVPP2_PRS_TCAM_PORT_BYTE);

	return ~(pe->tcam.byte[enable_off]) & MVPP2_PRS_PORT_MASK;
}

/* Set byte of data and its enable bits in tcam sw entry */
static void mvpp2_prs_tcam_data_byte_set(struct mvpp2_prs_entry *pe,
					 unsigned int offs, unsigned char byte,
					 unsigned char enable)
{
	pe->tcam.byte[MVPP2_PRS_TCAM_DATA_BYTE(offs)] = byte;
	pe->tcam.byte[MVPP2_PRS_TCAM_DATA_BYTE_EN(offs)] = enable;
}

/* Get byte of data and its enable bits from tcam sw entry */
static void mvpp2_prs_tcam_data_byte_get(struct mvpp2_prs_entry *pe,
					 unsigned int offs, unsigned char *byte,
					 unsigned char *enable)
{
	*byte = pe->tcam.byte[MVPP2_PRS_TCAM_DATA_BYTE(offs)];
	*enable = pe->tcam.byte[MVPP2_PRS_TCAM_DATA_BYTE_EN(offs)];
}

/* Compare tcam data bytes with a pattern */
static bool mvpp2_prs_tcam_data_cmp(struct mvpp2_prs_entry *pe, int offs,
				    u16 data)
{
	int off = MVPP2_PRS_TCAM_DATA_BYTE(offs);
	u16 tcam_data;

	tcam_data = (8 << pe->tcam.byte[off + 1]) | pe->tcam.byte[off];
	if (tcam_data != data)
		return false;
	return true;
}

/* Update ai bits in tcam sw entry */
static void mvpp2_prs_tcam_ai_update(struct mvpp2_prs_entry *pe,
				     unsigned int bits, unsigned int enable)
{
	int i, ai_idx = MVPP2_PRS_TCAM_AI_BYTE;

	for (i = 0; i < MVPP2_PRS_AI_BITS; i++) {

		if (!(enable & BIT(i)))
			continue;

		if (bits & BIT(i))
			pe->tcam.byte[ai_idx] |= 1 << i;
		else
			pe->tcam.byte[ai_idx] &= ~(1 << i);
	}

	pe->tcam.byte[MVPP2_PRS_TCAM_EN_OFFS(ai_idx)] |= enable;
}

/* Get ai bits from tcam sw entry */
static int mvpp2_prs_tcam_ai_get(struct mvpp2_prs_entry *pe)
{
	return pe->tcam.byte[MVPP2_PRS_TCAM_AI_BYTE];
}

/* Set ethertype in tcam sw entry */
static void mvpp2_prs_match_etype(struct mvpp2_prs_entry *pe, int offset,
				  unsigned short ethertype)
{
	mvpp2_prs_tcam_data_byte_set(pe, offset + 0, ethertype >> 8, 0xff);
	mvpp2_prs_tcam_data_byte_set(pe, offset + 1, ethertype & 0xff, 0xff);
}

/* Set bits in sram sw entry */
static void mvpp2_prs_sram_bits_set(struct mvpp2_prs_entry *pe, int bit_num,
				    int val)
{
	pe->sram.byte[MVPP2_BIT_TO_BYTE(bit_num)] |= (val << (bit_num % 8));
}

/* Clear bits in sram sw entry */
static void mvpp2_prs_sram_bits_clear(struct mvpp2_prs_entry *pe, int bit_num,
				      int val)
{
	pe->sram.byte[MVPP2_BIT_TO_BYTE(bit_num)] &= ~(val << (bit_num % 8));
}

/* Update ri bits in sram sw entry */
static void mvpp2_prs_sram_ri_update(struct mvpp2_prs_entry *pe,
				     unsigned int bits, unsigned int mask)
{
	unsigned int i;

	for (i = 0; i < MVPP2_PRS_SRAM_RI_CTRL_BITS; i++) {
		int ri_off = MVPP2_PRS_SRAM_RI_OFFS;

		if (!(mask & BIT(i)))
			continue;

		if (bits & BIT(i))
			mvpp2_prs_sram_bits_set(pe, ri_off + i, 1);
		else
			mvpp2_prs_sram_bits_clear(pe, ri_off + i, 1);

		mvpp2_prs_sram_bits_set(pe, MVPP2_PRS_SRAM_RI_CTRL_OFFS + i, 1);
	}
}

/* Obtain ri bits from sram sw entry */
static int mvpp2_prs_sram_ri_get(struct mvpp2_prs_entry *pe)
{
	return pe->sram.word[MVPP2_PRS_SRAM_RI_WORD];
}

/* Update ai bits in sram sw entry */
static void mvpp2_prs_sram_ai_update(struct mvpp2_prs_entry *pe,
				     unsigned int bits, unsigned int mask)
{
	unsigned int i;
	int ai_off = MVPP2_PRS_SRAM_AI_OFFS;

	for (i = 0; i < MVPP2_PRS_SRAM_AI_CTRL_BITS; i++) {

		if (!(mask & BIT(i)))
			continue;

		if (bits & BIT(i))
			mvpp2_prs_sram_bits_set(pe, ai_off + i, 1);
		else
			mvpp2_prs_sram_bits_clear(pe, ai_off + i, 1);

		mvpp2_prs_sram_bits_set(pe, MVPP2_PRS_SRAM_AI_CTRL_OFFS + i, 1);
	}
}

/* Read ai bits from sram sw entry */
static int mvpp2_prs_sram_ai_get(struct mvpp2_prs_entry *pe)
{
	u8 bits;
	int ai_off = MVPP2_BIT_TO_BYTE(MVPP2_PRS_SRAM_AI_OFFS);
	int ai_en_off = ai_off + 1;
	int ai_shift = MVPP2_PRS_SRAM_AI_OFFS % 8;

	bits = (pe->sram.byte[ai_off] >> ai_shift) |
	       (pe->sram.byte[ai_en_off] << (8 - ai_shift));

	return bits;
}

/* In sram sw entry set lookup ID field of the tcam key to be used in the next
 * lookup interation
 */
static void mvpp2_prs_sram_next_lu_set(struct mvpp2_prs_entry *pe,
				       unsigned int lu)
{
	int sram_next_off = MVPP2_PRS_SRAM_NEXT_LU_OFFS;

	mvpp2_prs_sram_bits_clear(pe, sram_next_off,
				  MVPP2_PRS_SRAM_NEXT_LU_MASK);
	mvpp2_prs_sram_bits_set(pe, sram_next_off, lu);
}

/* In the sram sw entry set sign and value of the next lookup offset
 * and the offset value generated to the classifier
 */
static void mvpp2_prs_sram_shift_set(struct mvpp2_prs_entry *pe, int shift,
				     unsigned int op)
{
	/* Set sign */
	if (shift < 0) {
		mvpp2_prs_sram_bits_set(pe, MVPP2_PRS_SRAM_SHIFT_SIGN_BIT, 1);
		shift = 0 - shift;
	} else {
		mvpp2_prs_sram_bits_clear(pe, MVPP2_PRS_SRAM_SHIFT_SIGN_BIT, 1);
	}

	/* Set value */
	pe->sram.byte[MVPP2_BIT_TO_BYTE(MVPP2_PRS_SRAM_SHIFT_OFFS)] =
							   (unsigned char)shift;

	/* Reset and set operation */
	mvpp2_prs_sram_bits_clear(pe, MVPP2_PRS_SRAM_OP_SEL_SHIFT_OFFS,
				  MVPP2_PRS_SRAM_OP_SEL_SHIFT_MASK);
	mvpp2_prs_sram_bits_set(pe, MVPP2_PRS_SRAM_OP_SEL_SHIFT_OFFS, op);

	/* Set base offset as current */
	mvpp2_prs_sram_bits_clear(pe, MVPP2_PRS_SRAM_OP_SEL_BASE_OFFS, 1);
}

/* In the sram sw entry set sign and value of the user defined offset
 * generated to the classifier
 */
static void mvpp2_prs_sram_offset_set(struct mvpp2_prs_entry *pe,
				      unsigned int type, int offset,
				      unsigned int op)
{
	/* Set sign */
	if (offset < 0) {
		mvpp2_prs_sram_bits_set(pe, MVPP2_PRS_SRAM_UDF_SIGN_BIT, 1);
		offset = 0 - offset;
	} else {
		mvpp2_prs_sram_bits_clear(pe, MVPP2_PRS_SRAM_UDF_SIGN_BIT, 1);
	}

	/* Set value */
	mvpp2_prs_sram_bits_clear(pe, MVPP2_PRS_SRAM_UDF_OFFS,
				  MVPP2_PRS_SRAM_UDF_MASK);
	mvpp2_prs_sram_bits_set(pe, MVPP2_PRS_SRAM_UDF_OFFS, offset);
	pe->sram.byte[MVPP2_BIT_TO_BYTE(MVPP2_PRS_SRAM_UDF_OFFS +
					MVPP2_PRS_SRAM_UDF_BITS)] &=
	      ~(MVPP2_PRS_SRAM_UDF_MASK >> (8 - (MVPP2_PRS_SRAM_UDF_OFFS % 8)));
	pe->sram.byte[MVPP2_BIT_TO_BYTE(MVPP2_PRS_SRAM_UDF_OFFS +
					MVPP2_PRS_SRAM_UDF_BITS)] |=
				(offset >> (8 - (MVPP2_PRS_SRAM_UDF_OFFS % 8)));

	/* Set offset type */
	mvpp2_prs_sram_bits_clear(pe, MVPP2_PRS_SRAM_UDF_TYPE_OFFS,
				  MVPP2_PRS_SRAM_UDF_TYPE_MASK);
	mvpp2_prs_sram_bits_set(pe, MVPP2_PRS_SRAM_UDF_TYPE_OFFS, type);

	/* Set offset operation */
	mvpp2_prs_sram_bits_clear(pe, MVPP2_PRS_SRAM_OP_SEL_UDF_OFFS,
				  MVPP2_PRS_SRAM_OP_SEL_UDF_MASK);
	mvpp2_prs_sram_bits_set(pe, MVPP2_PRS_SRAM_OP_SEL_UDF_OFFS, op);

	pe->sram.byte[MVPP2_BIT_TO_BYTE(MVPP2_PRS_SRAM_OP_SEL_UDF_OFFS +
					MVPP2_PRS_SRAM_OP_SEL_UDF_BITS)] &=
					     ~(MVPP2_PRS_SRAM_OP_SEL_UDF_MASK >>
				    (8 - (MVPP2_PRS_SRAM_OP_SEL_UDF_OFFS % 8)));

	pe->sram.byte[MVPP2_BIT_TO_BYTE(MVPP2_PRS_SRAM_OP_SEL_UDF_OFFS +
					MVPP2_PRS_SRAM_OP_SEL_UDF_BITS)] |=
			     (op >> (8 - (MVPP2_PRS_SRAM_OP_SEL_UDF_OFFS % 8)));

	/* Set base offset as current */
	mvpp2_prs_sram_bits_clear(pe, MVPP2_PRS_SRAM_OP_SEL_BASE_OFFS, 1);
}

/* Find parser flow entry */
static struct mvpp2_prs_entry *mvpp2_prs_flow_find(struct mvpp2 *priv, int flow)
{
	struct mvpp2_prs_entry *pe;
	int tid;

	pe = kzalloc(sizeof(*pe), GFP_KERNEL);
	if (!pe)
		return NULL;
	mvpp2_prs_tcam_lu_set(pe, MVPP2_PRS_LU_FLOWS);

	/* Go through the all entires with MVPP2_PRS_LU_FLOWS */
	for (tid = MVPP2_PRS_TCAM_SRAM_SIZE - 1; tid >= 0; tid--) {
		u8 bits;

		if (!priv->prs_shadow[tid].valid ||
		    priv->prs_shadow[tid].lu != MVPP2_PRS_LU_FLOWS)
			continue;

		pe->index = tid;
		mvpp2_prs_hw_read(priv, pe);
		bits = mvpp2_prs_sram_ai_get(pe);

		/* Sram store classification lookup ID in AI bits [5:0] */
		if ((bits & MVPP2_PRS_FLOW_ID_MASK) == flow)
			return pe;
	}
	kfree(pe);

	return NULL;
}

/* Return first free tcam index, seeking from start to end */
static int mvpp2_prs_tcam_first_free(struct mvpp2 *priv, unsigned char start,
				     unsigned char end)
{
	int tid;

	if (start > end)
		swap(start, end);

	if (end >= MVPP2_PRS_TCAM_SRAM_SIZE)
		end = MVPP2_PRS_TCAM_SRAM_SIZE - 1;

	for (tid = start; tid <= end; tid++) {
		if (!priv->prs_shadow[tid].valid)
			return tid;
	}

	return -EINVAL;
}

/* Enable/disable dropping all mac da's */
static void mvpp2_prs_mac_drop_all_set(struct mvpp2 *priv, int port, bool add)
{
	struct mvpp2_prs_entry pe;

	if (priv->prs_shadow[MVPP2_PE_DROP_ALL].valid) {
		/* Entry exist - update port only */
		pe.index = MVPP2_PE_DROP_ALL;
		mvpp2_prs_hw_read(priv, &pe);
	} else {
		/* Entry doesn't exist - create new */
		memset(&pe, 0, sizeof(pe));
		mvpp2_prs_tcam_lu_set(&pe, MVPP2_PRS_LU_MAC);
		pe.index = MVPP2_PE_DROP_ALL;

		/* Non-promiscuous mode for all ports - DROP unknown packets */
		mvpp2_prs_sram_ri_update(&pe, MVPP2_PRS_RI_DROP_MASK,
					 MVPP2_PRS_RI_DROP_MASK);

		mvpp2_prs_sram_bits_set(&pe, MVPP2_PRS_SRAM_LU_GEN_BIT, 1);
		mvpp2_prs_sram_next_lu_set(&pe, MVPP2_PRS_LU_FLOWS);

		/* Update shadow table */
		mvpp2_prs_shadow_set(priv, pe.index, MVPP2_PRS_LU_MAC);

		/* Mask all ports */
		mvpp2_prs_tcam_port_map_set(&pe, 0);
	}

	/* Update port mask */
	mvpp2_prs_tcam_port_set(&pe, port, add);

	mvpp2_prs_hw_write(priv, &pe);
}

/* Set port to promiscuous mode */
static void mvpp2_prs_mac_promisc_set(struct mvpp2 *priv, int port, bool add)
{
	struct mvpp2_prs_entry pe;

	/* Promiscuous mode - Accept unknown packets */

	if (priv->prs_shadow[MVPP2_PE_MAC_PROMISCUOUS].valid) {
		/* Entry exist - update port only */
		pe.index = MVPP2_PE_MAC_PROMISCUOUS;
		mvpp2_prs_hw_read(priv, &pe);
	} else {
		/* Entry doesn't exist - create new */
		memset(&pe, 0, sizeof(pe));
		mvpp2_prs_tcam_lu_set(&pe, MVPP2_PRS_LU_MAC);
		pe.index = MVPP2_PE_MAC_PROMISCUOUS;

		/* Continue - set next lookup */
		mvpp2_prs_sram_next_lu_set(&pe, MVPP2_PRS_LU_DSA);

		/* Set result info bits */
		mvpp2_prs_sram_ri_update(&pe, MVPP2_PRS_RI_L2_UCAST,
					 MVPP2_PRS_RI_L2_CAST_MASK);

		/* Shift to ethertype */
		mvpp2_prs_sram_shift_set(&pe, 2 * ETH_ALEN,
					 MVPP2_PRS_SRAM_OP_SEL_SHIFT_ADD);

		/* Mask all ports */
		mvpp2_prs_tcam_port_map_set(&pe, 0);

		/* Update shadow table */
		mvpp2_prs_shadow_set(priv, pe.index, MVPP2_PRS_LU_MAC);
	}

	/* Update port mask */
	mvpp2_prs_tcam_port_set(&pe, port, add);

	mvpp2_prs_hw_write(priv, &pe);
}

/* Accept multicast */
static void mvpp2_prs_mac_multi_set(struct mvpp2 *priv, int port, int index,
				    bool add)
{
	struct mvpp2_prs_entry pe;
	unsigned char da_mc;

	/* Ethernet multicast address first byte is
	 * 0x01 for IPv4 and 0x33 for IPv6
	 */
	da_mc = (index == MVPP2_PE_MAC_MC_ALL) ? 0x01 : 0x33;

	if (priv->prs_shadow[index].valid) {
		/* Entry exist - update port only */
		pe.index = index;
		mvpp2_prs_hw_read(priv, &pe);
	} else {
		/* Entry doesn't exist - create new */
		memset(&pe, 0, sizeof(pe));
		mvpp2_prs_tcam_lu_set(&pe, MVPP2_PRS_LU_MAC);
		pe.index = index;

		/* Continue - set next lookup */
		mvpp2_prs_sram_next_lu_set(&pe, MVPP2_PRS_LU_DSA);

		/* Set result info bits */
		mvpp2_prs_sram_ri_update(&pe, MVPP2_PRS_RI_L2_MCAST,
					 MVPP2_PRS_RI_L2_CAST_MASK);

		/* Update tcam entry data first byte */
		mvpp2_prs_tcam_data_byte_set(&pe, 0, da_mc, 0xff);

		/* Shift to ethertype */
		mvpp2_prs_sram_shift_set(&pe, 2 * ETH_ALEN,
					 MVPP2_PRS_SRAM_OP_SEL_SHIFT_ADD);

		/* Mask all ports */
		mvpp2_prs_tcam_port_map_set(&pe, 0);

		/* Update shadow table */
		mvpp2_prs_shadow_set(priv, pe.index, MVPP2_PRS_LU_MAC);
	}

	/* Update port mask */
	mvpp2_prs_tcam_port_set(&pe, port, add);

	mvpp2_prs_hw_write(priv, &pe);
}

/* Set entry for dsa packets */
static void mvpp2_prs_dsa_tag_set(struct mvpp2 *priv, int port, bool add,
				  bool tagged, bool extend)
{
	struct mvpp2_prs_entry pe;
	int tid, shift;

	if (extend) {
		tid = tagged ? MVPP2_PE_EDSA_TAGGED : MVPP2_PE_EDSA_UNTAGGED;
		shift = 8;
	} else {
		tid = tagged ? MVPP2_PE_DSA_TAGGED : MVPP2_PE_DSA_UNTAGGED;
		shift = 4;
	}

	if (priv->prs_shadow[tid].valid) {
		/* Entry exist - update port only */
		pe.index = tid;
		mvpp2_prs_hw_read(priv, &pe);
	} else {
		/* Entry doesn't exist - create new */
		memset(&pe, 0, sizeof(pe));
		mvpp2_prs_tcam_lu_set(&pe, MVPP2_PRS_LU_DSA);
		pe.index = tid;

		/* Shift 4 bytes if DSA tag or 8 bytes in case of EDSA tag*/
		mvpp2_prs_sram_shift_set(&pe, shift,
					 MVPP2_PRS_SRAM_OP_SEL_SHIFT_ADD);

		/* Update shadow table */
		mvpp2_prs_shadow_set(priv, pe.index, MVPP2_PRS_LU_DSA);

		if (tagged) {
			/* Set tagged bit in DSA tag */
			mvpp2_prs_tcam_data_byte_set(&pe, 0,
						     MVPP2_PRS_TCAM_DSA_TAGGED_BIT,
						     MVPP2_PRS_TCAM_DSA_TAGGED_BIT);
			/* Clear all ai bits for next iteration */
			mvpp2_prs_sram_ai_update(&pe, 0,
						 MVPP2_PRS_SRAM_AI_MASK);
			/* If packet is tagged continue check vlans */
			mvpp2_prs_sram_next_lu_set(&pe, MVPP2_PRS_LU_VLAN);
		} else {
			/* Set result info bits to 'no vlans' */
			mvpp2_prs_sram_ri_update(&pe, MVPP2_PRS_RI_VLAN_NONE,
						 MVPP2_PRS_RI_VLAN_MASK);
			mvpp2_prs_sram_next_lu_set(&pe, MVPP2_PRS_LU_L2);
		}

		/* Mask all ports */
		mvpp2_prs_tcam_port_map_set(&pe, 0);
	}

	/* Update port mask */
	mvpp2_prs_tcam_port_set(&pe, port, add);

	mvpp2_prs_hw_write(priv, &pe);
}

/* Set entry for dsa ethertype */
static void mvpp2_prs_dsa_tag_ethertype_set(struct mvpp2 *priv, int port,
					    bool add, bool tagged, bool extend)
{
	struct mvpp2_prs_entry pe;
	int tid, shift, port_mask;

	if (extend) {
		tid = tagged ? MVPP2_PE_ETYPE_EDSA_TAGGED :
		      MVPP2_PE_ETYPE_EDSA_UNTAGGED;
		port_mask = 0;
		shift = 8;
	} else {
		tid = tagged ? MVPP2_PE_ETYPE_DSA_TAGGED :
		      MVPP2_PE_ETYPE_DSA_UNTAGGED;
		port_mask = MVPP2_PRS_PORT_MASK;
		shift = 4;
	}

	if (priv->prs_shadow[tid].valid) {
		/* Entry exist - update port only */
		pe.index = tid;
		mvpp2_prs_hw_read(priv, &pe);
	} else {
		/* Entry doesn't exist - create new */
		memset(&pe, 0, sizeof(pe));
		mvpp2_prs_tcam_lu_set(&pe, MVPP2_PRS_LU_DSA);
		pe.index = tid;

		/* Set ethertype */
		mvpp2_prs_match_etype(&pe, 0, ETH_P_EDSA);
		mvpp2_prs_match_etype(&pe, 2, 0);

		mvpp2_prs_sram_ri_update(&pe, MVPP2_PRS_RI_DSA_MASK,
					 MVPP2_PRS_RI_DSA_MASK);
		/* Shift ethertype + 2 byte reserved + tag*/
		mvpp2_prs_sram_shift_set(&pe, 2 + MVPP2_ETH_TYPE_LEN + shift,
					 MVPP2_PRS_SRAM_OP_SEL_SHIFT_ADD);

		/* Update shadow table */
		mvpp2_prs_shadow_set(priv, pe.index, MVPP2_PRS_LU_DSA);

		if (tagged) {
			/* Set tagged bit in DSA tag */
			mvpp2_prs_tcam_data_byte_set(&pe,
						     MVPP2_ETH_TYPE_LEN + 2 + 3,
						 MVPP2_PRS_TCAM_DSA_TAGGED_BIT,
						 MVPP2_PRS_TCAM_DSA_TAGGED_BIT);
			/* Clear all ai bits for next iteration */
			mvpp2_prs_sram_ai_update(&pe, 0,
						 MVPP2_PRS_SRAM_AI_MASK);
			/* If packet is tagged continue check vlans */
			mvpp2_prs_sram_next_lu_set(&pe, MVPP2_PRS_LU_VLAN);
		} else {
			/* Set result info bits to 'no vlans' */
			mvpp2_prs_sram_ri_update(&pe, MVPP2_PRS_RI_VLAN_NONE,
						 MVPP2_PRS_RI_VLAN_MASK);
			mvpp2_prs_sram_next_lu_set(&pe, MVPP2_PRS_LU_L2);
		}
		/* Mask/unmask all ports, depending on dsa type */
		mvpp2_prs_tcam_port_map_set(&pe, port_mask);
	}

	/* Update port mask */
	mvpp2_prs_tcam_port_set(&pe, port, add);

	mvpp2_prs_hw_write(priv, &pe);
}

/* Search for existing single/triple vlan entry */
static struct mvpp2_prs_entry *mvpp2_prs_vlan_find(struct mvpp2 *priv,
						   unsigned short tpid, int ai)
{
	struct mvpp2_prs_entry *pe;
	int tid;

	pe = kzalloc(sizeof(*pe), GFP_KERNEL);
	if (!pe)
		return NULL;
	mvpp2_prs_tcam_lu_set(pe, MVPP2_PRS_LU_VLAN);

	/* Go through the all entries with MVPP2_PRS_LU_VLAN */
	for (tid = MVPP2_PE_FIRST_FREE_TID;
	     tid <= MVPP2_PE_LAST_FREE_TID; tid++) {
		unsigned int ri_bits, ai_bits;
		bool match;

		if (!priv->prs_shadow[tid].valid ||
		    priv->prs_shadow[tid].lu != MVPP2_PRS_LU_VLAN)
			continue;

		pe->index = tid;

		mvpp2_prs_hw_read(priv, pe);
		match = mvpp2_prs_tcam_data_cmp(pe, 0, swab16(tpid));
		if (!match)
			continue;

		/* Get vlan type */
		ri_bits = mvpp2_prs_sram_ri_get(pe);
		ri_bits &= MVPP2_PRS_RI_VLAN_MASK;

		/* Get current ai value from tcam */
		ai_bits = mvpp2_prs_tcam_ai_get(pe);
		/* Clear double vlan bit */
		ai_bits &= ~MVPP2_PRS_DBL_VLAN_AI_BIT;

		if (ai != ai_bits)
			continue;

		if (ri_bits == MVPP2_PRS_RI_VLAN_SINGLE ||
		    ri_bits == MVPP2_PRS_RI_VLAN_TRIPLE)
			return pe;
	}
	kfree(pe);

	return NULL;
}

/* Add/update single/triple vlan entry */
static int mvpp2_prs_vlan_add(struct mvpp2 *priv, unsigned short tpid, int ai,
			      unsigned int port_map)
{
	struct mvpp2_prs_entry *pe;
	int tid_aux, tid;
	int ret = 0;

	pe = mvpp2_prs_vlan_find(priv, tpid, ai);

	if (!pe) {
		/* Create new tcam entry */
		tid = mvpp2_prs_tcam_first_free(priv, MVPP2_PE_LAST_FREE_TID,
						MVPP2_PE_FIRST_FREE_TID);
		if (tid < 0)
			return tid;

		pe = kzalloc(sizeof(*pe), GFP_KERNEL);
		if (!pe)
			return -ENOMEM;

		/* Get last double vlan tid */
		for (tid_aux = MVPP2_PE_LAST_FREE_TID;
		     tid_aux >= MVPP2_PE_FIRST_FREE_TID; tid_aux--) {
			unsigned int ri_bits;

			if (!priv->prs_shadow[tid_aux].valid ||
			    priv->prs_shadow[tid_aux].lu != MVPP2_PRS_LU_VLAN)
				continue;

			pe->index = tid_aux;
			mvpp2_prs_hw_read(priv, pe);
			ri_bits = mvpp2_prs_sram_ri_get(pe);
			if ((ri_bits & MVPP2_PRS_RI_VLAN_MASK) ==
			    MVPP2_PRS_RI_VLAN_DOUBLE)
				break;
		}

		if (tid <= tid_aux) {
			ret = -EINVAL;
			goto free_pe;
		}

		memset(pe, 0, sizeof(*pe));
		mvpp2_prs_tcam_lu_set(pe, MVPP2_PRS_LU_VLAN);
		pe->index = tid;

		mvpp2_prs_match_etype(pe, 0, tpid);

		mvpp2_prs_sram_next_lu_set(pe, MVPP2_PRS_LU_L2);
		/* Shift 4 bytes - skip 1 vlan tag */
		mvpp2_prs_sram_shift_set(pe, MVPP2_VLAN_TAG_LEN,
					 MVPP2_PRS_SRAM_OP_SEL_SHIFT_ADD);
		/* Clear all ai bits for next iteration */
		mvpp2_prs_sram_ai_update(pe, 0, MVPP2_PRS_SRAM_AI_MASK);

		if (ai == MVPP2_PRS_SINGLE_VLAN_AI) {
			mvpp2_prs_sram_ri_update(pe, MVPP2_PRS_RI_VLAN_SINGLE,
						 MVPP2_PRS_RI_VLAN_MASK);
		} else {
			ai |= MVPP2_PRS_DBL_VLAN_AI_BIT;
			mvpp2_prs_sram_ri_update(pe, MVPP2_PRS_RI_VLAN_TRIPLE,
						 MVPP2_PRS_RI_VLAN_MASK);
		}
		mvpp2_prs_tcam_ai_update(pe, ai, MVPP2_PRS_SRAM_AI_MASK);

		mvpp2_prs_shadow_set(priv, pe->index, MVPP2_PRS_LU_VLAN);
	}
	/* Update ports' mask */
	mvpp2_prs_tcam_port_map_set(pe, port_map);

	mvpp2_prs_hw_write(priv, pe);
free_pe:
	kfree(pe);

	return ret;
}

/* Get first free double vlan ai number */
static int mvpp2_prs_double_vlan_ai_free_get(struct mvpp2 *priv)
{
	int i;

	for (i = 1; i < MVPP2_PRS_DBL_VLANS_MAX; i++) {
		if (!priv->prs_double_vlans[i])
			return i;
	}

	return -EINVAL;
}

/* Search for existing double vlan entry */
static struct mvpp2_prs_entry *mvpp2_prs_double_vlan_find(struct mvpp2 *priv,
							  unsigned short tpid1,
							  unsigned short tpid2)
{
	struct mvpp2_prs_entry *pe;
	int tid;

	pe = kzalloc(sizeof(*pe), GFP_KERNEL);
	if (!pe)
		return NULL;
	mvpp2_prs_tcam_lu_set(pe, MVPP2_PRS_LU_VLAN);

	/* Go through the all entries with MVPP2_PRS_LU_VLAN */
	for (tid = MVPP2_PE_FIRST_FREE_TID;
	     tid <= MVPP2_PE_LAST_FREE_TID; tid++) {
		unsigned int ri_mask;
		bool match;

		if (!priv->prs_shadow[tid].valid ||
		    priv->prs_shadow[tid].lu != MVPP2_PRS_LU_VLAN)
			continue;

		pe->index = tid;
		mvpp2_prs_hw_read(priv, pe);

		match = mvpp2_prs_tcam_data_cmp(pe, 0, swab16(tpid1))
			&& mvpp2_prs_tcam_data_cmp(pe, 4, swab16(tpid2));

		if (!match)
			continue;

		ri_mask = mvpp2_prs_sram_ri_get(pe) & MVPP2_PRS_RI_VLAN_MASK;
		if (ri_mask == MVPP2_PRS_RI_VLAN_DOUBLE)
			return pe;
	}
	kfree(pe);

	return NULL;
}

/* Add or update double vlan entry */
static int mvpp2_prs_double_vlan_add(struct mvpp2 *priv, unsigned short tpid1,
				     unsigned short tpid2,
				     unsigned int port_map)
{
	struct mvpp2_prs_entry *pe;
	int tid_aux, tid, ai, ret = 0;

	pe = mvpp2_prs_double_vlan_find(priv, tpid1, tpid2);

	if (!pe) {
		/* Create new tcam entry */
		tid = mvpp2_prs_tcam_first_free(priv, MVPP2_PE_FIRST_FREE_TID,
				MVPP2_PE_LAST_FREE_TID);
		if (tid < 0)
			return tid;

		pe = kzalloc(sizeof(*pe), GFP_KERNEL);
		if (!pe)
			return -ENOMEM;

		/* Set ai value for new double vlan entry */
		ai = mvpp2_prs_double_vlan_ai_free_get(priv);
		if (ai < 0) {
			ret = ai;
			goto free_pe;
		}

		/* Get first single/triple vlan tid */
		for (tid_aux = MVPP2_PE_FIRST_FREE_TID;
		     tid_aux <= MVPP2_PE_LAST_FREE_TID; tid_aux++) {
			unsigned int ri_bits;

			if (!priv->prs_shadow[tid_aux].valid ||
			    priv->prs_shadow[tid_aux].lu != MVPP2_PRS_LU_VLAN)
				continue;

			pe->index = tid_aux;
			mvpp2_prs_hw_read(priv, pe);
			ri_bits = mvpp2_prs_sram_ri_get(pe);
			ri_bits &= MVPP2_PRS_RI_VLAN_MASK;
			if (ri_bits == MVPP2_PRS_RI_VLAN_SINGLE ||
			    ri_bits == MVPP2_PRS_RI_VLAN_TRIPLE)
				break;
		}

		if (tid >= tid_aux) {
			ret = -ERANGE;
			goto free_pe;
		}

		memset(pe, 0, sizeof(*pe));
		mvpp2_prs_tcam_lu_set(pe, MVPP2_PRS_LU_VLAN);
		pe->index = tid;

		priv->prs_double_vlans[ai] = true;

		mvpp2_prs_match_etype(pe, 0, tpid1);
		mvpp2_prs_match_etype(pe, 4, tpid2);

		mvpp2_prs_sram_next_lu_set(pe, MVPP2_PRS_LU_VLAN);
		/* Shift 8 bytes - skip 2 vlan tags */
		mvpp2_prs_sram_shift_set(pe, 2 * MVPP2_VLAN_TAG_LEN,
					 MVPP2_PRS_SRAM_OP_SEL_SHIFT_ADD);
		mvpp2_prs_sram_ri_update(pe, MVPP2_PRS_RI_VLAN_DOUBLE,
					 MVPP2_PRS_RI_VLAN_MASK);
		mvpp2_prs_sram_ai_update(pe, ai | MVPP2_PRS_DBL_VLAN_AI_BIT,
					 MVPP2_PRS_SRAM_AI_MASK);

		mvpp2_prs_shadow_set(priv, pe->index, MVPP2_PRS_LU_VLAN);
	}

	/* Update ports' mask */
	mvpp2_prs_tcam_port_map_set(pe, port_map);
	mvpp2_prs_hw_write(priv, pe);
free_pe:
	kfree(pe);
	return ret;
}

/* IPv4 header parsing for fragmentation and L4 offset */
static int mvpp2_prs_ip4_proto(struct mvpp2 *priv, unsigned short proto,
			       unsigned int ri, unsigned int ri_mask)
{
	struct mvpp2_prs_entry pe;
	int tid;

	if ((proto != IPPROTO_TCP) && (proto != IPPROTO_UDP) &&
	    (proto != IPPROTO_IGMP))
		return -EINVAL;

	/* Fragmented packet */
	tid = mvpp2_prs_tcam_first_free(priv, MVPP2_PE_FIRST_FREE_TID,
					MVPP2_PE_LAST_FREE_TID);
	if (tid < 0)
		return tid;

	memset(&pe, 0, sizeof(pe));
	mvpp2_prs_tcam_lu_set(&pe, MVPP2_PRS_LU_IP4);
	pe.index = tid;

	/* Set next lu to IPv4 */
	mvpp2_prs_sram_next_lu_set(&pe, MVPP2_PRS_LU_IP4);
	mvpp2_prs_sram_shift_set(&pe, 12, MVPP2_PRS_SRAM_OP_SEL_SHIFT_ADD);
	/* Set L4 offset */
	mvpp2_prs_sram_offset_set(&pe, MVPP2_PRS_SRAM_UDF_TYPE_L4,
				  sizeof(struct iphdr) - 4,
				  MVPP2_PRS_SRAM_OP_SEL_UDF_ADD);
	mvpp2_prs_sram_ai_update(&pe, MVPP2_PRS_IPV4_DIP_AI_BIT,
				 MVPP2_PRS_IPV4_DIP_AI_BIT);
	mvpp2_prs_sram_ri_update(&pe, ri | MVPP2_PRS_RI_IP_FRAG_MASK,
				 ri_mask | MVPP2_PRS_RI_IP_FRAG_MASK);

	mvpp2_prs_tcam_data_byte_set(&pe, 5, proto, MVPP2_PRS_TCAM_PROTO_MASK);
	mvpp2_prs_tcam_ai_update(&pe, 0, MVPP2_PRS_IPV4_DIP_AI_BIT);
	/* Unmask all ports */
	mvpp2_prs_tcam_port_map_set(&pe, MVPP2_PRS_PORT_MASK);

	/* Update shadow table and hw entry */
	mvpp2_prs_shadow_set(priv, pe.index, MVPP2_PRS_LU_IP4);
	mvpp2_prs_hw_write(priv, &pe);

	/* Not fragmented packet */
	tid = mvpp2_prs_tcam_first_free(priv, MVPP2_PE_FIRST_FREE_TID,
					MVPP2_PE_LAST_FREE_TID);
	if (tid < 0)
		return tid;

	pe.index = tid;
	/* Clear ri before updating */
	pe.sram.word[MVPP2_PRS_SRAM_RI_WORD] = 0x0;
	pe.sram.word[MVPP2_PRS_SRAM_RI_CTRL_WORD] = 0x0;
	mvpp2_prs_sram_ri_update(&pe, ri, ri_mask);

	mvpp2_prs_tcam_data_byte_set(&pe, 2, 0x00, MVPP2_PRS_TCAM_PROTO_MASK_L);
	mvpp2_prs_tcam_data_byte_set(&pe, 3, 0x00, MVPP2_PRS_TCAM_PROTO_MASK);

	/* Update shadow table and hw entry */
	mvpp2_prs_shadow_set(priv, pe.index, MVPP2_PRS_LU_IP4);
	mvpp2_prs_hw_write(priv, &pe);

	return 0;
}

/* IPv4 L3 multicast or broadcast */
static int mvpp2_prs_ip4_cast(struct mvpp2 *priv, unsigned short l3_cast)
{
	struct mvpp2_prs_entry pe;
	int mask, tid;

	tid = mvpp2_prs_tcam_first_free(priv, MVPP2_PE_FIRST_FREE_TID,
					MVPP2_PE_LAST_FREE_TID);
	if (tid < 0)
		return tid;

	memset(&pe, 0, sizeof(pe));
	mvpp2_prs_tcam_lu_set(&pe, MVPP2_PRS_LU_IP4);
	pe.index = tid;

	switch (l3_cast) {
	case MVPP2_PRS_L3_MULTI_CAST:
		mvpp2_prs_tcam_data_byte_set(&pe, 0, MVPP2_PRS_IPV4_MC,
					     MVPP2_PRS_IPV4_MC_MASK);
		mvpp2_prs_sram_ri_update(&pe, MVPP2_PRS_RI_L3_MCAST,
					 MVPP2_PRS_RI_L3_ADDR_MASK);
		break;
	case  MVPP2_PRS_L3_BROAD_CAST:
		mask = MVPP2_PRS_IPV4_BC_MASK;
		mvpp2_prs_tcam_data_byte_set(&pe, 0, mask, mask);
		mvpp2_prs_tcam_data_byte_set(&pe, 1, mask, mask);
		mvpp2_prs_tcam_data_byte_set(&pe, 2, mask, mask);
		mvpp2_prs_tcam_data_byte_set(&pe, 3, mask, mask);
		mvpp2_prs_sram_ri_update(&pe, MVPP2_PRS_RI_L3_BCAST,
					 MVPP2_PRS_RI_L3_ADDR_MASK);
		break;
	default:
		return -EINVAL;
	}

	/* Finished: go to flowid generation */
	mvpp2_prs_sram_next_lu_set(&pe, MVPP2_PRS_LU_FLOWS);
	mvpp2_prs_sram_bits_set(&pe, MVPP2_PRS_SRAM_LU_GEN_BIT, 1);

	mvpp2_prs_tcam_ai_update(&pe, MVPP2_PRS_IPV4_DIP_AI_BIT,
				 MVPP2_PRS_IPV4_DIP_AI_BIT);
	/* Unmask all ports */
	mvpp2_prs_tcam_port_map_set(&pe, MVPP2_PRS_PORT_MASK);

	/* Update shadow table and hw entry */
	mvpp2_prs_shadow_set(priv, pe.index, MVPP2_PRS_LU_IP4);
	mvpp2_prs_hw_write(priv, &pe);

	return 0;
}

/* Set entries for protocols over IPv6  */
static int mvpp2_prs_ip6_proto(struct mvpp2 *priv, unsigned short proto,
			       unsigned int ri, unsigned int ri_mask)
{
	struct mvpp2_prs_entry pe;
	int tid;

	if ((proto != IPPROTO_TCP) && (proto != IPPROTO_UDP) &&
	    (proto != IPPROTO_ICMPV6) && (proto != IPPROTO_IPIP))
		return -EINVAL;

	tid = mvpp2_prs_tcam_first_free(priv, MVPP2_PE_FIRST_FREE_TID,
					MVPP2_PE_LAST_FREE_TID);
	if (tid < 0)
		return tid;

	memset(&pe, 0, sizeof(pe));
	mvpp2_prs_tcam_lu_set(&pe, MVPP2_PRS_LU_IP6);
	pe.index = tid;

	/* Finished: go to flowid generation */
	mvpp2_prs_sram_next_lu_set(&pe, MVPP2_PRS_LU_FLOWS);
	mvpp2_prs_sram_bits_set(&pe, MVPP2_PRS_SRAM_LU_GEN_BIT, 1);
	mvpp2_prs_sram_ri_update(&pe, ri, ri_mask);
	mvpp2_prs_sram_offset_set(&pe, MVPP2_PRS_SRAM_UDF_TYPE_L4,
				  sizeof(struct ipv6hdr) - 6,
				  MVPP2_PRS_SRAM_OP_SEL_UDF_ADD);

	mvpp2_prs_tcam_data_byte_set(&pe, 0, proto, MVPP2_PRS_TCAM_PROTO_MASK);
	mvpp2_prs_tcam_ai_update(&pe, MVPP2_PRS_IPV6_NO_EXT_AI_BIT,
				 MVPP2_PRS_IPV6_NO_EXT_AI_BIT);
	/* Unmask all ports */
	mvpp2_prs_tcam_port_map_set(&pe, MVPP2_PRS_PORT_MASK);

	/* Write HW */
	mvpp2_prs_shadow_set(priv, pe.index, MVPP2_PRS_LU_IP6);
	mvpp2_prs_hw_write(priv, &pe);

	return 0;
}

/* IPv6 L3 multicast entry */
static int mvpp2_prs_ip6_cast(struct mvpp2 *priv, unsigned short l3_cast)
{
	struct mvpp2_prs_entry pe;
	int tid;

	if (l3_cast != MVPP2_PRS_L3_MULTI_CAST)
		return -EINVAL;

	tid = mvpp2_prs_tcam_first_free(priv, MVPP2_PE_FIRST_FREE_TID,
					MVPP2_PE_LAST_FREE_TID);
	if (tid < 0)
		return tid;

	memset(&pe, 0, sizeof(pe));
	mvpp2_prs_tcam_lu_set(&pe, MVPP2_PRS_LU_IP6);
	pe.index = tid;

	/* Finished: go to flowid generation */
	mvpp2_prs_sram_next_lu_set(&pe, MVPP2_PRS_LU_IP6);
	mvpp2_prs_sram_ri_update(&pe, MVPP2_PRS_RI_L3_MCAST,
				 MVPP2_PRS_RI_L3_ADDR_MASK);
	mvpp2_prs_sram_ai_update(&pe, MVPP2_PRS_IPV6_NO_EXT_AI_BIT,
				 MVPP2_PRS_IPV6_NO_EXT_AI_BIT);
	/* Shift back to IPv6 NH */
	mvpp2_prs_sram_shift_set(&pe, -18, MVPP2_PRS_SRAM_OP_SEL_SHIFT_ADD);

	mvpp2_prs_tcam_data_byte_set(&pe, 0, MVPP2_PRS_IPV6_MC,
				     MVPP2_PRS_IPV6_MC_MASK);
	mvpp2_prs_tcam_ai_update(&pe, 0, MVPP2_PRS_IPV6_NO_EXT_AI_BIT);
	/* Unmask all ports */
	mvpp2_prs_tcam_port_map_set(&pe, MVPP2_PRS_PORT_MASK);

	/* Update shadow table and hw entry */
	mvpp2_prs_shadow_set(priv, pe.index, MVPP2_PRS_LU_IP6);
	mvpp2_prs_hw_write(priv, &pe);

	return 0;
}

/* Parser per-port initialization */
static void mvpp2_prs_hw_port_init(struct mvpp2 *priv, int port, int lu_first,
				   int lu_max, int offset)
{
	u32 val;

	/* Set lookup ID */
	val = mvpp2_read(priv, MVPP2_PRS_INIT_LOOKUP_REG);
	val &= ~MVPP2_PRS_PORT_LU_MASK(port);
	val |=  MVPP2_PRS_PORT_LU_VAL(port, lu_first);
	mvpp2_write(priv, MVPP2_PRS_INIT_LOOKUP_REG, val);

	/* Set maximum number of loops for packet received from port */
	val = mvpp2_read(priv, MVPP2_PRS_MAX_LOOP_REG(port));
	val &= ~MVPP2_PRS_MAX_LOOP_MASK(port);
	val |= MVPP2_PRS_MAX_LOOP_VAL(port, lu_max);
	mvpp2_write(priv, MVPP2_PRS_MAX_LOOP_REG(port), val);

	/* Set initial offset for packet header extraction for the first
	 * searching loop
	 */
	val = mvpp2_read(priv, MVPP2_PRS_INIT_OFFS_REG(port));
	val &= ~MVPP2_PRS_INIT_OFF_MASK(port);
	val |= MVPP2_PRS_INIT_OFF_VAL(port, offset);
	mvpp2_write(priv, MVPP2_PRS_INIT_OFFS_REG(port), val);
}

/* Default flow entries initialization for all ports */
static void mvpp2_prs_def_flow_init(struct mvpp2 *priv)
{
	struct mvpp2_prs_entry pe;
	int port;

	for (port = 0; port < MVPP2_MAX_PORTS; port++) {
		memset(&pe, 0, sizeof(pe));
		mvpp2_prs_tcam_lu_set(&pe, MVPP2_PRS_LU_FLOWS);
		pe.index = MVPP2_PE_FIRST_DEFAULT_FLOW - port;

		/* Mask all ports */
		mvpp2_prs_tcam_port_map_set(&pe, 0);

		/* Set flow ID*/
		mvpp2_prs_sram_ai_update(&pe, port, MVPP2_PRS_FLOW_ID_MASK);
		mvpp2_prs_sram_bits_set(&pe, MVPP2_PRS_SRAM_LU_DONE_BIT, 1);

		/* Update shadow table and hw entry */
		mvpp2_prs_shadow_set(priv, pe.index, MVPP2_PRS_LU_FLOWS);
		mvpp2_prs_hw_write(priv, &pe);
	}
}

/* Set default entry for Marvell Header field */
static void mvpp2_prs_mh_init(struct mvpp2 *priv)
{
	struct mvpp2_prs_entry pe;

	memset(&pe, 0, sizeof(pe));

	pe.index = MVPP2_PE_MH_DEFAULT;
	mvpp2_prs_tcam_lu_set(&pe, MVPP2_PRS_LU_MH);
	mvpp2_prs_sram_shift_set(&pe, MVPP2_MH_SIZE,
				 MVPP2_PRS_SRAM_OP_SEL_SHIFT_ADD);
	mvpp2_prs_sram_next_lu_set(&pe, MVPP2_PRS_LU_MAC);

	/* Unmask all ports */
	mvpp2_prs_tcam_port_map_set(&pe, MVPP2_PRS_PORT_MASK);

	/* Update shadow table and hw entry */
	mvpp2_prs_shadow_set(priv, pe.index, MVPP2_PRS_LU_MH);
	mvpp2_prs_hw_write(priv, &pe);
}

/* Set default entires (place holder) for promiscuous, non-promiscuous and
 * multicast MAC addresses
 */
static void mvpp2_prs_mac_init(struct mvpp2 *priv)
{
	struct mvpp2_prs_entry pe;

	memset(&pe, 0, sizeof(pe));

	/* Non-promiscuous mode for all ports - DROP unknown packets */
	pe.index = MVPP2_PE_MAC_NON_PROMISCUOUS;
	mvpp2_prs_tcam_lu_set(&pe, MVPP2_PRS_LU_MAC);

	mvpp2_prs_sram_ri_update(&pe, MVPP2_PRS_RI_DROP_MASK,
				 MVPP2_PRS_RI_DROP_MASK);
	mvpp2_prs_sram_bits_set(&pe, MVPP2_PRS_SRAM_LU_GEN_BIT, 1);
	mvpp2_prs_sram_next_lu_set(&pe, MVPP2_PRS_LU_FLOWS);

	/* Unmask all ports */
	mvpp2_prs_tcam_port_map_set(&pe, MVPP2_PRS_PORT_MASK);

	/* Update shadow table and hw entry */
	mvpp2_prs_shadow_set(priv, pe.index, MVPP2_PRS_LU_MAC);
	mvpp2_prs_hw_write(priv, &pe);

	/* place holders only - no ports */
	mvpp2_prs_mac_drop_all_set(priv, 0, false);
	mvpp2_prs_mac_promisc_set(priv, 0, false);
	mvpp2_prs_mac_multi_set(priv, MVPP2_PE_MAC_MC_ALL, 0, false);
	mvpp2_prs_mac_multi_set(priv, MVPP2_PE_MAC_MC_IP6, 0, false);
}

/* Set default entries for various types of dsa packets */
static void mvpp2_prs_dsa_init(struct mvpp2 *priv)
{
	struct mvpp2_prs_entry pe;

	/* None tagged EDSA entry - place holder */
	mvpp2_prs_dsa_tag_set(priv, 0, false, MVPP2_PRS_UNTAGGED,
			      MVPP2_PRS_EDSA);

	/* Tagged EDSA entry - place holder */
	mvpp2_prs_dsa_tag_set(priv, 0, false, MVPP2_PRS_TAGGED, MVPP2_PRS_EDSA);

	/* None tagged DSA entry - place holder */
	mvpp2_prs_dsa_tag_set(priv, 0, false, MVPP2_PRS_UNTAGGED,
			      MVPP2_PRS_DSA);

	/* Tagged DSA entry - place holder */
	mvpp2_prs_dsa_tag_set(priv, 0, false, MVPP2_PRS_TAGGED, MVPP2_PRS_DSA);

	/* None tagged EDSA ethertype entry - place holder*/
	mvpp2_prs_dsa_tag_ethertype_set(priv, 0, false,
					MVPP2_PRS_UNTAGGED, MVPP2_PRS_EDSA);

	/* Tagged EDSA ethertype entry - place holder*/
	mvpp2_prs_dsa_tag_ethertype_set(priv, 0, false,
					MVPP2_PRS_TAGGED, MVPP2_PRS_EDSA);

	/* None tagged DSA ethertype entry */
	mvpp2_prs_dsa_tag_ethertype_set(priv, 0, true,
					MVPP2_PRS_UNTAGGED, MVPP2_PRS_DSA);

	/* Tagged DSA ethertype entry */
	mvpp2_prs_dsa_tag_ethertype_set(priv, 0, true,
					MVPP2_PRS_TAGGED, MVPP2_PRS_DSA);

	/* Set default entry, in case DSA or EDSA tag not found */
	memset(&pe, 0, sizeof(pe));
	mvpp2_prs_tcam_lu_set(&pe, MVPP2_PRS_LU_DSA);
	pe.index = MVPP2_PE_DSA_DEFAULT;
	mvpp2_prs_sram_next_lu_set(&pe, MVPP2_PRS_LU_VLAN);

	/* Shift 0 bytes */
	mvpp2_prs_sram_shift_set(&pe, 0, MVPP2_PRS_SRAM_OP_SEL_SHIFT_ADD);
	mvpp2_prs_shadow_set(priv, pe.index, MVPP2_PRS_LU_MAC);

	/* Clear all sram ai bits for next iteration */
	mvpp2_prs_sram_ai_update(&pe, 0, MVPP2_PRS_SRAM_AI_MASK);

	/* Unmask all ports */
	mvpp2_prs_tcam_port_map_set(&pe, MVPP2_PRS_PORT_MASK);

	mvpp2_prs_hw_write(priv, &pe);
}

/* Match basic ethertypes */
static int mvpp2_prs_etype_init(struct mvpp2 *priv)
{
	struct mvpp2_prs_entry pe;
	int tid;

	/* Ethertype: PPPoE */
	tid = mvpp2_prs_tcam_first_free(priv, MVPP2_PE_FIRST_FREE_TID,
					MVPP2_PE_LAST_FREE_TID);
	if (tid < 0)
		return tid;

	memset(&pe, 0, sizeof(pe));
	mvpp2_prs_tcam_lu_set(&pe, MVPP2_PRS_LU_L2);
	pe.index = tid;

	mvpp2_prs_match_etype(&pe, 0, ETH_P_PPP_SES);

	mvpp2_prs_sram_shift_set(&pe, MVPP2_PPPOE_HDR_SIZE,
				 MVPP2_PRS_SRAM_OP_SEL_SHIFT_ADD);
	mvpp2_prs_sram_next_lu_set(&pe, MVPP2_PRS_LU_PPPOE);
	mvpp2_prs_sram_ri_update(&pe, MVPP2_PRS_RI_PPPOE_MASK,
				 MVPP2_PRS_RI_PPPOE_MASK);

	/* Update shadow table and hw entry */
	mvpp2_prs_shadow_set(priv, pe.index, MVPP2_PRS_LU_L2);
	priv->prs_shadow[pe.index].udf = MVPP2_PRS_UDF_L2_DEF;
	priv->prs_shadow[pe.index].finish = false;
	mvpp2_prs_shadow_ri_set(priv, pe.index, MVPP2_PRS_RI_PPPOE_MASK,
				MVPP2_PRS_RI_PPPOE_MASK);
	mvpp2_prs_hw_write(priv, &pe);

	/* Ethertype: ARP */
	tid = mvpp2_prs_tcam_first_free(priv, MVPP2_PE_FIRST_FREE_TID,
					MVPP2_PE_LAST_FREE_TID);
	if (tid < 0)
		return tid;

	memset(&pe, 0, sizeof(pe));
	mvpp2_prs_tcam_lu_set(&pe, MVPP2_PRS_LU_L2);
	pe.index = tid;

	mvpp2_prs_match_etype(&pe, 0, ETH_P_ARP);

	/* Generate flow in the next iteration*/
	mvpp2_prs_sram_next_lu_set(&pe, MVPP2_PRS_LU_FLOWS);
	mvpp2_prs_sram_bits_set(&pe, MVPP2_PRS_SRAM_LU_GEN_BIT, 1);
	mvpp2_prs_sram_ri_update(&pe, MVPP2_PRS_RI_L3_ARP,
				 MVPP2_PRS_RI_L3_PROTO_MASK);
	/* Set L3 offset */
	mvpp2_prs_sram_offset_set(&pe, MVPP2_PRS_SRAM_UDF_TYPE_L3,
				  MVPP2_ETH_TYPE_LEN,
				  MVPP2_PRS_SRAM_OP_SEL_UDF_ADD);

	/* Update shadow table and hw entry */
	mvpp2_prs_shadow_set(priv, pe.index, MVPP2_PRS_LU_L2);
	priv->prs_shadow[pe.index].udf = MVPP2_PRS_UDF_L2_DEF;
	priv->prs_shadow[pe.index].finish = true;
	mvpp2_prs_shadow_ri_set(priv, pe.index, MVPP2_PRS_RI_L3_ARP,
				MVPP2_PRS_RI_L3_PROTO_MASK);
	mvpp2_prs_hw_write(priv, &pe);

	/* Ethertype: LBTD */
	tid = mvpp2_prs_tcam_first_free(priv, MVPP2_PE_FIRST_FREE_TID,
					MVPP2_PE_LAST_FREE_TID);
	if (tid < 0)
		return tid;

	memset(&pe, 0, sizeof(pe));
	mvpp2_prs_tcam_lu_set(&pe, MVPP2_PRS_LU_L2);
	pe.index = tid;

	mvpp2_prs_match_etype(&pe, 0, MVPP2_IP_LBDT_TYPE);

	/* Generate flow in the next iteration*/
	mvpp2_prs_sram_next_lu_set(&pe, MVPP2_PRS_LU_FLOWS);
	mvpp2_prs_sram_bits_set(&pe, MVPP2_PRS_SRAM_LU_GEN_BIT, 1);
	mvpp2_prs_sram_ri_update(&pe, MVPP2_PRS_RI_CPU_CODE_RX_SPEC |
				 MVPP2_PRS_RI_UDF3_RX_SPECIAL,
				 MVPP2_PRS_RI_CPU_CODE_MASK |
				 MVPP2_PRS_RI_UDF3_MASK);
	/* Set L3 offset */
	mvpp2_prs_sram_offset_set(&pe, MVPP2_PRS_SRAM_UDF_TYPE_L3,
				  MVPP2_ETH_TYPE_LEN,
				  MVPP2_PRS_SRAM_OP_SEL_UDF_ADD);

	/* Update shadow table and hw entry */
	mvpp2_prs_shadow_set(priv, pe.index, MVPP2_PRS_LU_L2);
	priv->prs_shadow[pe.index].udf = MVPP2_PRS_UDF_L2_DEF;
	priv->prs_shadow[pe.index].finish = true;
	mvpp2_prs_shadow_ri_set(priv, pe.index, MVPP2_PRS_RI_CPU_CODE_RX_SPEC |
				MVPP2_PRS_RI_UDF3_RX_SPECIAL,
				MVPP2_PRS_RI_CPU_CODE_MASK |
				MVPP2_PRS_RI_UDF3_MASK);
	mvpp2_prs_hw_write(priv, &pe);

	/* Ethertype: IPv4 without options */
	tid = mvpp2_prs_tcam_first_free(priv, MVPP2_PE_FIRST_FREE_TID,
					MVPP2_PE_LAST_FREE_TID);
	if (tid < 0)
		return tid;

	memset(&pe, 0, sizeof(pe));
	mvpp2_prs_tcam_lu_set(&pe, MVPP2_PRS_LU_L2);
	pe.index = tid;

	mvpp2_prs_match_etype(&pe, 0, ETH_P_IP);
	mvpp2_prs_tcam_data_byte_set(&pe, MVPP2_ETH_TYPE_LEN,
				     MVPP2_PRS_IPV4_HEAD | MVPP2_PRS_IPV4_IHL,
				     MVPP2_PRS_IPV4_HEAD_MASK |
				     MVPP2_PRS_IPV4_IHL_MASK);

	mvpp2_prs_sram_next_lu_set(&pe, MVPP2_PRS_LU_IP4);
	mvpp2_prs_sram_ri_update(&pe, MVPP2_PRS_RI_L3_IP4,
				 MVPP2_PRS_RI_L3_PROTO_MASK);
	/* Skip eth_type + 4 bytes of IP header */
	mvpp2_prs_sram_shift_set(&pe, MVPP2_ETH_TYPE_LEN + 4,
				 MVPP2_PRS_SRAM_OP_SEL_SHIFT_ADD);
	/* Set L3 offset */
	mvpp2_prs_sram_offset_set(&pe, MVPP2_PRS_SRAM_UDF_TYPE_L3,
				  MVPP2_ETH_TYPE_LEN,
				  MVPP2_PRS_SRAM_OP_SEL_UDF_ADD);

	/* Update shadow table and hw entry */
	mvpp2_prs_shadow_set(priv, pe.index, MVPP2_PRS_LU_L2);
	priv->prs_shadow[pe.index].udf = MVPP2_PRS_UDF_L2_DEF;
	priv->prs_shadow[pe.index].finish = false;
	mvpp2_prs_shadow_ri_set(priv, pe.index, MVPP2_PRS_RI_L3_IP4,
				MVPP2_PRS_RI_L3_PROTO_MASK);
	mvpp2_prs_hw_write(priv, &pe);

	/* Ethertype: IPv4 with options */
	tid = mvpp2_prs_tcam_first_free(priv, MVPP2_PE_FIRST_FREE_TID,
					MVPP2_PE_LAST_FREE_TID);
	if (tid < 0)
		return tid;

	pe.index = tid;

	/* Clear tcam data before updating */
	pe.tcam.byte[MVPP2_PRS_TCAM_DATA_BYTE(MVPP2_ETH_TYPE_LEN)] = 0x0;
	pe.tcam.byte[MVPP2_PRS_TCAM_DATA_BYTE_EN(MVPP2_ETH_TYPE_LEN)] = 0x0;

	mvpp2_prs_tcam_data_byte_set(&pe, MVPP2_ETH_TYPE_LEN,
				     MVPP2_PRS_IPV4_HEAD,
				     MVPP2_PRS_IPV4_HEAD_MASK);

	/* Clear ri before updating */
	pe.sram.word[MVPP2_PRS_SRAM_RI_WORD] = 0x0;
	pe.sram.word[MVPP2_PRS_SRAM_RI_CTRL_WORD] = 0x0;
	mvpp2_prs_sram_ri_update(&pe, MVPP2_PRS_RI_L3_IP4_OPT,
				 MVPP2_PRS_RI_L3_PROTO_MASK);

	/* Update shadow table and hw entry */
	mvpp2_prs_shadow_set(priv, pe.index, MVPP2_PRS_LU_L2);
	priv->prs_shadow[pe.index].udf = MVPP2_PRS_UDF_L2_DEF;
	priv->prs_shadow[pe.index].finish = false;
	mvpp2_prs_shadow_ri_set(priv, pe.index, MVPP2_PRS_RI_L3_IP4_OPT,
				MVPP2_PRS_RI_L3_PROTO_MASK);
	mvpp2_prs_hw_write(priv, &pe);

	/* Ethertype: IPv6 without options */
	tid = mvpp2_prs_tcam_first_free(priv, MVPP2_PE_FIRST_FREE_TID,
					MVPP2_PE_LAST_FREE_TID);
	if (tid < 0)
		return tid;

	memset(&pe, 0, sizeof(pe));
	mvpp2_prs_tcam_lu_set(&pe, MVPP2_PRS_LU_L2);
	pe.index = tid;

	mvpp2_prs_match_etype(&pe, 0, ETH_P_IPV6);

	/* Skip DIP of IPV6 header */
	mvpp2_prs_sram_shift_set(&pe, MVPP2_ETH_TYPE_LEN + 8 +
				 MVPP2_MAX_L3_ADDR_SIZE,
				 MVPP2_PRS_SRAM_OP_SEL_SHIFT_ADD);
	mvpp2_prs_sram_next_lu_set(&pe, MVPP2_PRS_LU_IP6);
	mvpp2_prs_sram_ri_update(&pe, MVPP2_PRS_RI_L3_IP6,
				 MVPP2_PRS_RI_L3_PROTO_MASK);
	/* Set L3 offset */
	mvpp2_prs_sram_offset_set(&pe, MVPP2_PRS_SRAM_UDF_TYPE_L3,
				  MVPP2_ETH_TYPE_LEN,
				  MVPP2_PRS_SRAM_OP_SEL_UDF_ADD);

	mvpp2_prs_shadow_set(priv, pe.index, MVPP2_PRS_LU_L2);
	priv->prs_shadow[pe.index].udf = MVPP2_PRS_UDF_L2_DEF;
	priv->prs_shadow[pe.index].finish = false;
	mvpp2_prs_shadow_ri_set(priv, pe.index, MVPP2_PRS_RI_L3_IP6,
				MVPP2_PRS_RI_L3_PROTO_MASK);
	mvpp2_prs_hw_write(priv, &pe);

	/* Default entry for MVPP2_PRS_LU_L2 - Unknown ethtype */
	memset(&pe, 0, sizeof(struct mvpp2_prs_entry));
	mvpp2_prs_tcam_lu_set(&pe, MVPP2_PRS_LU_L2);
	pe.index = MVPP2_PE_ETH_TYPE_UN;

	/* Unmask all ports */
	mvpp2_prs_tcam_port_map_set(&pe, MVPP2_PRS_PORT_MASK);

	/* Generate flow in the next iteration*/
	mvpp2_prs_sram_bits_set(&pe, MVPP2_PRS_SRAM_LU_GEN_BIT, 1);
	mvpp2_prs_sram_next_lu_set(&pe, MVPP2_PRS_LU_FLOWS);
	mvpp2_prs_sram_ri_update(&pe, MVPP2_PRS_RI_L3_UN,
				 MVPP2_PRS_RI_L3_PROTO_MASK);
	/* Set L3 offset even it's unknown L3 */
	mvpp2_prs_sram_offset_set(&pe, MVPP2_PRS_SRAM_UDF_TYPE_L3,
				  MVPP2_ETH_TYPE_LEN,
				  MVPP2_PRS_SRAM_OP_SEL_UDF_ADD);

	/* Update shadow table and hw entry */
	mvpp2_prs_shadow_set(priv, pe.index, MVPP2_PRS_LU_L2);
	priv->prs_shadow[pe.index].udf = MVPP2_PRS_UDF_L2_DEF;
	priv->prs_shadow[pe.index].finish = true;
	mvpp2_prs_shadow_ri_set(priv, pe.index, MVPP2_PRS_RI_L3_UN,
				MVPP2_PRS_RI_L3_PROTO_MASK);
	mvpp2_prs_hw_write(priv, &pe);

	return 0;
}

/* Configure vlan entries and detect up to 2 successive VLAN tags.
 * Possible options:
 * 0x8100, 0x88A8
 * 0x8100, 0x8100
 * 0x8100
 * 0x88A8
 */
static int mvpp2_prs_vlan_init(struct platform_device *pdev, struct mvpp2 *priv)
{
	struct mvpp2_prs_entry pe;
	int err;

	priv->prs_double_vlans = devm_kcalloc(&pdev->dev, sizeof(bool),
					      MVPP2_PRS_DBL_VLANS_MAX,
					      GFP_KERNEL);
	if (!priv->prs_double_vlans)
		return -ENOMEM;

	/* Double VLAN: 0x8100, 0x88A8 */
	err = mvpp2_prs_double_vlan_add(priv, ETH_P_8021Q, ETH_P_8021AD,
					MVPP2_PRS_PORT_MASK);
	if (err)
		return err;

	/* Double VLAN: 0x8100, 0x8100 */
	err = mvpp2_prs_double_vlan_add(priv, ETH_P_8021Q, ETH_P_8021Q,
					MVPP2_PRS_PORT_MASK);
	if (err)
		return err;

	/* Single VLAN: 0x88a8 */
	err = mvpp2_prs_vlan_add(priv, ETH_P_8021AD, MVPP2_PRS_SINGLE_VLAN_AI,
				 MVPP2_PRS_PORT_MASK);
	if (err)
		return err;

	/* Single VLAN: 0x8100 */
	err = mvpp2_prs_vlan_add(priv, ETH_P_8021Q, MVPP2_PRS_SINGLE_VLAN_AI,
				 MVPP2_PRS_PORT_MASK);
	if (err)
		return err;

	/* Set default double vlan entry */
	memset(&pe, 0, sizeof(pe));
	mvpp2_prs_tcam_lu_set(&pe, MVPP2_PRS_LU_VLAN);
	pe.index = MVPP2_PE_VLAN_DBL;

	mvpp2_prs_sram_next_lu_set(&pe, MVPP2_PRS_LU_L2);
	/* Clear ai for next iterations */
	mvpp2_prs_sram_ai_update(&pe, 0, MVPP2_PRS_SRAM_AI_MASK);
	mvpp2_prs_sram_ri_update(&pe, MVPP2_PRS_RI_VLAN_DOUBLE,
				 MVPP2_PRS_RI_VLAN_MASK);

	mvpp2_prs_tcam_ai_update(&pe, MVPP2_PRS_DBL_VLAN_AI_BIT,
				 MVPP2_PRS_DBL_VLAN_AI_BIT);
	/* Unmask all ports */
	mvpp2_prs_tcam_port_map_set(&pe, MVPP2_PRS_PORT_MASK);

	/* Update shadow table and hw entry */
	mvpp2_prs_shadow_set(priv, pe.index, MVPP2_PRS_LU_VLAN);
	mvpp2_prs_hw_write(priv, &pe);

	/* Set default vlan none entry */
	memset(&pe, 0, sizeof(pe));
	mvpp2_prs_tcam_lu_set(&pe, MVPP2_PRS_LU_VLAN);
	pe.index = MVPP2_PE_VLAN_NONE;

	mvpp2_prs_sram_next_lu_set(&pe, MVPP2_PRS_LU_L2);
	mvpp2_prs_sram_ri_update(&pe, MVPP2_PRS_RI_VLAN_NONE,
				 MVPP2_PRS_RI_VLAN_MASK);

	/* Unmask all ports */
	mvpp2_prs_tcam_port_map_set(&pe, MVPP2_PRS_PORT_MASK);

	/* Update shadow table and hw entry */
	mvpp2_prs_shadow_set(priv, pe.index, MVPP2_PRS_LU_VLAN);
	mvpp2_prs_hw_write(priv, &pe);

	return 0;
}

/* Set entries for PPPoE ethertype */
static int mvpp2_prs_pppoe_init(struct mvpp2 *priv)
{
	struct mvpp2_prs_entry pe;
	int tid;

	/* IPv4 over PPPoE with options */
	tid = mvpp2_prs_tcam_first_free(priv, MVPP2_PE_FIRST_FREE_TID,
					MVPP2_PE_LAST_FREE_TID);
	if (tid < 0)
		return tid;

	memset(&pe, 0, sizeof(pe));
	mvpp2_prs_tcam_lu_set(&pe, MVPP2_PRS_LU_PPPOE);
	pe.index = tid;

	mvpp2_prs_match_etype(&pe, 0, PPP_IP);

	mvpp2_prs_sram_next_lu_set(&pe, MVPP2_PRS_LU_IP4);
	mvpp2_prs_sram_ri_update(&pe, MVPP2_PRS_RI_L3_IP4_OPT,
				 MVPP2_PRS_RI_L3_PROTO_MASK);
	/* Skip eth_type + 4 bytes of IP header */
	mvpp2_prs_sram_shift_set(&pe, MVPP2_ETH_TYPE_LEN + 4,
				 MVPP2_PRS_SRAM_OP_SEL_SHIFT_ADD);
	/* Set L3 offset */
	mvpp2_prs_sram_offset_set(&pe, MVPP2_PRS_SRAM_UDF_TYPE_L3,
				  MVPP2_ETH_TYPE_LEN,
				  MVPP2_PRS_SRAM_OP_SEL_UDF_ADD);

	/* Update shadow table and hw entry */
	mvpp2_prs_shadow_set(priv, pe.index, MVPP2_PRS_LU_PPPOE);
	mvpp2_prs_hw_write(priv, &pe);

	/* IPv4 over PPPoE without options */
	tid = mvpp2_prs_tcam_first_free(priv, MVPP2_PE_FIRST_FREE_TID,
					MVPP2_PE_LAST_FREE_TID);
	if (tid < 0)
		return tid;

	pe.index = tid;

	mvpp2_prs_tcam_data_byte_set(&pe, MVPP2_ETH_TYPE_LEN,
				     MVPP2_PRS_IPV4_HEAD | MVPP2_PRS_IPV4_IHL,
				     MVPP2_PRS_IPV4_HEAD_MASK |
				     MVPP2_PRS_IPV4_IHL_MASK);

	/* Clear ri before updating */
	pe.sram.word[MVPP2_PRS_SRAM_RI_WORD] = 0x0;
	pe.sram.word[MVPP2_PRS_SRAM_RI_CTRL_WORD] = 0x0;
	mvpp2_prs_sram_ri_update(&pe, MVPP2_PRS_RI_L3_IP4,
				 MVPP2_PRS_RI_L3_PROTO_MASK);

	/* Update shadow table and hw entry */
	mvpp2_prs_shadow_set(priv, pe.index, MVPP2_PRS_LU_PPPOE);
	mvpp2_prs_hw_write(priv, &pe);

	/* IPv6 over PPPoE */
	tid = mvpp2_prs_tcam_first_free(priv, MVPP2_PE_FIRST_FREE_TID,
					MVPP2_PE_LAST_FREE_TID);
	if (tid < 0)
		return tid;

	memset(&pe, 0, sizeof(pe));
	mvpp2_prs_tcam_lu_set(&pe, MVPP2_PRS_LU_PPPOE);
	pe.index = tid;

	mvpp2_prs_match_etype(&pe, 0, PPP_IPV6);

	mvpp2_prs_sram_next_lu_set(&pe, MVPP2_PRS_LU_IP6);
	mvpp2_prs_sram_ri_update(&pe, MVPP2_PRS_RI_L3_IP6,
				 MVPP2_PRS_RI_L3_PROTO_MASK);
	/* Skip eth_type + 4 bytes of IPv6 header */
	mvpp2_prs_sram_shift_set(&pe, MVPP2_ETH_TYPE_LEN + 4,
				 MVPP2_PRS_SRAM_OP_SEL_SHIFT_ADD);
	/* Set L3 offset */
	mvpp2_prs_sram_offset_set(&pe, MVPP2_PRS_SRAM_UDF_TYPE_L3,
				  MVPP2_ETH_TYPE_LEN,
				  MVPP2_PRS_SRAM_OP_SEL_UDF_ADD);

	/* Update shadow table and hw entry */
	mvpp2_prs_shadow_set(priv, pe.index, MVPP2_PRS_LU_PPPOE);
	mvpp2_prs_hw_write(priv, &pe);

	/* Non-IP over PPPoE */
	tid = mvpp2_prs_tcam_first_free(priv, MVPP2_PE_FIRST_FREE_TID,
					MVPP2_PE_LAST_FREE_TID);
	if (tid < 0)
		return tid;

	memset(&pe, 0, sizeof(pe));
	mvpp2_prs_tcam_lu_set(&pe, MVPP2_PRS_LU_PPPOE);
	pe.index = tid;

	mvpp2_prs_sram_ri_update(&pe, MVPP2_PRS_RI_L3_UN,
				 MVPP2_PRS_RI_L3_PROTO_MASK);

	/* Finished: go to flowid generation */
	mvpp2_prs_sram_next_lu_set(&pe, MVPP2_PRS_LU_FLOWS);
	mvpp2_prs_sram_bits_set(&pe, MVPP2_PRS_SRAM_LU_GEN_BIT, 1);
	/* Set L3 offset even if it's unknown L3 */
	mvpp2_prs_sram_offset_set(&pe, MVPP2_PRS_SRAM_UDF_TYPE_L3,
				  MVPP2_ETH_TYPE_LEN,
				  MVPP2_PRS_SRAM_OP_SEL_UDF_ADD);

	/* Update shadow table and hw entry */
	mvpp2_prs_shadow_set(priv, pe.index, MVPP2_PRS_LU_PPPOE);
	mvpp2_prs_hw_write(priv, &pe);

	return 0;
}

/* Initialize entries for IPv4 */
static int mvpp2_prs_ip4_init(struct mvpp2 *priv)
{
	struct mvpp2_prs_entry pe;
	int err;

	/* Set entries for TCP, UDP and IGMP over IPv4 */
	err = mvpp2_prs_ip4_proto(priv, IPPROTO_TCP, MVPP2_PRS_RI_L4_TCP,
				  MVPP2_PRS_RI_L4_PROTO_MASK);
	if (err)
		return err;

	err = mvpp2_prs_ip4_proto(priv, IPPROTO_UDP, MVPP2_PRS_RI_L4_UDP,
				  MVPP2_PRS_RI_L4_PROTO_MASK);
	if (err)
		return err;

	err = mvpp2_prs_ip4_proto(priv, IPPROTO_IGMP,
				  MVPP2_PRS_RI_CPU_CODE_RX_SPEC |
				  MVPP2_PRS_RI_UDF3_RX_SPECIAL,
				  MVPP2_PRS_RI_CPU_CODE_MASK |
				  MVPP2_PRS_RI_UDF3_MASK);
	if (err)
		return err;

	/* IPv4 Broadcast */
	err = mvpp2_prs_ip4_cast(priv, MVPP2_PRS_L3_BROAD_CAST);
	if (err)
		return err;

	/* IPv4 Multicast */
	err = mvpp2_prs_ip4_cast(priv, MVPP2_PRS_L3_MULTI_CAST);
	if (err)
		return err;

	/* Default IPv4 entry for unknown protocols */
	memset(&pe, 0, sizeof(pe));
	mvpp2_prs_tcam_lu_set(&pe, MVPP2_PRS_LU_IP4);
	pe.index = MVPP2_PE_IP4_PROTO_UN;

	/* Set next lu to IPv4 */
	mvpp2_prs_sram_next_lu_set(&pe, MVPP2_PRS_LU_IP4);
	mvpp2_prs_sram_shift_set(&pe, 12, MVPP2_PRS_SRAM_OP_SEL_SHIFT_ADD);
	/* Set L4 offset */
	mvpp2_prs_sram_offset_set(&pe, MVPP2_PRS_SRAM_UDF_TYPE_L4,
				  sizeof(struct iphdr) - 4,
				  MVPP2_PRS_SRAM_OP_SEL_UDF_ADD);
	mvpp2_prs_sram_ai_update(&pe, MVPP2_PRS_IPV4_DIP_AI_BIT,
				 MVPP2_PRS_IPV4_DIP_AI_BIT);
	mvpp2_prs_sram_ri_update(&pe, MVPP2_PRS_RI_L4_OTHER,
				 MVPP2_PRS_RI_L4_PROTO_MASK);

	mvpp2_prs_tcam_ai_update(&pe, 0, MVPP2_PRS_IPV4_DIP_AI_BIT);
	/* Unmask all ports */
	mvpp2_prs_tcam_port_map_set(&pe, MVPP2_PRS_PORT_MASK);

	/* Update shadow table and hw entry */
	mvpp2_prs_shadow_set(priv, pe.index, MVPP2_PRS_LU_IP4);
	mvpp2_prs_hw_write(priv, &pe);

	/* Default IPv4 entry for unicast address */
	memset(&pe, 0, sizeof(pe));
	mvpp2_prs_tcam_lu_set(&pe, MVPP2_PRS_LU_IP4);
	pe.index = MVPP2_PE_IP4_ADDR_UN;

	/* Finished: go to flowid generation */
	mvpp2_prs_sram_next_lu_set(&pe, MVPP2_PRS_LU_FLOWS);
	mvpp2_prs_sram_bits_set(&pe, MVPP2_PRS_SRAM_LU_GEN_BIT, 1);
	mvpp2_prs_sram_ri_update(&pe, MVPP2_PRS_RI_L3_UCAST,
				 MVPP2_PRS_RI_L3_ADDR_MASK);

	mvpp2_prs_tcam_ai_update(&pe, MVPP2_PRS_IPV4_DIP_AI_BIT,
				 MVPP2_PRS_IPV4_DIP_AI_BIT);
	/* Unmask all ports */
	mvpp2_prs_tcam_port_map_set(&pe, MVPP2_PRS_PORT_MASK);

	/* Update shadow table and hw entry */
	mvpp2_prs_shadow_set(priv, pe.index, MVPP2_PRS_LU_IP4);
	mvpp2_prs_hw_write(priv, &pe);

	return 0;
}

/* Initialize entries for IPv6 */
static int mvpp2_prs_ip6_init(struct mvpp2 *priv)
{
	struct mvpp2_prs_entry pe;
	int tid, err;

	/* Set entries for TCP, UDP and ICMP over IPv6 */
	err = mvpp2_prs_ip6_proto(priv, IPPROTO_TCP,
				  MVPP2_PRS_RI_L4_TCP,
				  MVPP2_PRS_RI_L4_PROTO_MASK);
	if (err)
		return err;

	err = mvpp2_prs_ip6_proto(priv, IPPROTO_UDP,
				  MVPP2_PRS_RI_L4_UDP,
				  MVPP2_PRS_RI_L4_PROTO_MASK);
	if (err)
		return err;

	err = mvpp2_prs_ip6_proto(priv, IPPROTO_ICMPV6,
				  MVPP2_PRS_RI_CPU_CODE_RX_SPEC |
				  MVPP2_PRS_RI_UDF3_RX_SPECIAL,
				  MVPP2_PRS_RI_CPU_CODE_MASK |
				  MVPP2_PRS_RI_UDF3_MASK);
	if (err)
		return err;

	/* IPv4 is the last header. This is similar case as 6-TCP or 17-UDP */
	/* Result Info: UDF7=1, DS lite */
	err = mvpp2_prs_ip6_proto(priv, IPPROTO_IPIP,
				  MVPP2_PRS_RI_UDF7_IP6_LITE,
				  MVPP2_PRS_RI_UDF7_MASK);
	if (err)
		return err;

	/* IPv6 multicast */
	err = mvpp2_prs_ip6_cast(priv, MVPP2_PRS_L3_MULTI_CAST);
	if (err)
		return err;

	/* Entry for checking hop limit */
	tid = mvpp2_prs_tcam_first_free(priv, MVPP2_PE_FIRST_FREE_TID,
					MVPP2_PE_LAST_FREE_TID);
	if (tid < 0)
		return tid;

	memset(&pe, 0, sizeof(pe));
	mvpp2_prs_tcam_lu_set(&pe, MVPP2_PRS_LU_IP6);
	pe.index = tid;

	/* Finished: go to flowid generation */
	mvpp2_prs_sram_next_lu_set(&pe, MVPP2_PRS_LU_FLOWS);
	mvpp2_prs_sram_bits_set(&pe, MVPP2_PRS_SRAM_LU_GEN_BIT, 1);
	mvpp2_prs_sram_ri_update(&pe, MVPP2_PRS_RI_L3_UN |
				 MVPP2_PRS_RI_DROP_MASK,
				 MVPP2_PRS_RI_L3_PROTO_MASK |
				 MVPP2_PRS_RI_DROP_MASK);

	mvpp2_prs_tcam_data_byte_set(&pe, 1, 0x00, MVPP2_PRS_IPV6_HOP_MASK);
	mvpp2_prs_tcam_ai_update(&pe, MVPP2_PRS_IPV6_NO_EXT_AI_BIT,
				 MVPP2_PRS_IPV6_NO_EXT_AI_BIT);

	/* Update shadow table and hw entry */
	mvpp2_prs_shadow_set(priv, pe.index, MVPP2_PRS_LU_IP4);
	mvpp2_prs_hw_write(priv, &pe);

	/* Default IPv6 entry for unknown protocols */
	memset(&pe, 0, sizeof(pe));
	mvpp2_prs_tcam_lu_set(&pe, MVPP2_PRS_LU_IP6);
	pe.index = MVPP2_PE_IP6_PROTO_UN;

	/* Finished: go to flowid generation */
	mvpp2_prs_sram_next_lu_set(&pe, MVPP2_PRS_LU_FLOWS);
	mvpp2_prs_sram_bits_set(&pe, MVPP2_PRS_SRAM_LU_GEN_BIT, 1);
	mvpp2_prs_sram_ri_update(&pe, MVPP2_PRS_RI_L4_OTHER,
				 MVPP2_PRS_RI_L4_PROTO_MASK);
	/* Set L4 offset relatively to our current place */
	mvpp2_prs_sram_offset_set(&pe, MVPP2_PRS_SRAM_UDF_TYPE_L4,
				  sizeof(struct ipv6hdr) - 4,
				  MVPP2_PRS_SRAM_OP_SEL_UDF_ADD);

	mvpp2_prs_tcam_ai_update(&pe, MVPP2_PRS_IPV6_NO_EXT_AI_BIT,
				 MVPP2_PRS_IPV6_NO_EXT_AI_BIT);
	/* Unmask all ports */
	mvpp2_prs_tcam_port_map_set(&pe, MVPP2_PRS_PORT_MASK);

	/* Update shadow table and hw entry */
	mvpp2_prs_shadow_set(priv, pe.index, MVPP2_PRS_LU_IP4);
	mvpp2_prs_hw_write(priv, &pe);

	/* Default IPv6 entry for unknown ext protocols */
	memset(&pe, 0, sizeof(struct mvpp2_prs_entry));
	mvpp2_prs_tcam_lu_set(&pe, MVPP2_PRS_LU_IP6);
	pe.index = MVPP2_PE_IP6_EXT_PROTO_UN;

	/* Finished: go to flowid generation */
	mvpp2_prs_sram_next_lu_set(&pe, MVPP2_PRS_LU_FLOWS);
	mvpp2_prs_sram_bits_set(&pe, MVPP2_PRS_SRAM_LU_GEN_BIT, 1);
	mvpp2_prs_sram_ri_update(&pe, MVPP2_PRS_RI_L4_OTHER,
				 MVPP2_PRS_RI_L4_PROTO_MASK);

	mvpp2_prs_tcam_ai_update(&pe, MVPP2_PRS_IPV6_EXT_AI_BIT,
				 MVPP2_PRS_IPV6_EXT_AI_BIT);
	/* Unmask all ports */
	mvpp2_prs_tcam_port_map_set(&pe, MVPP2_PRS_PORT_MASK);

	/* Update shadow table and hw entry */
	mvpp2_prs_shadow_set(priv, pe.index, MVPP2_PRS_LU_IP4);
	mvpp2_prs_hw_write(priv, &pe);

	/* Default IPv6 entry for unicast address */
	memset(&pe, 0, sizeof(struct mvpp2_prs_entry));
	mvpp2_prs_tcam_lu_set(&pe, MVPP2_PRS_LU_IP6);
	pe.index = MVPP2_PE_IP6_ADDR_UN;

	/* Finished: go to IPv6 again */
	mvpp2_prs_sram_next_lu_set(&pe, MVPP2_PRS_LU_IP6);
	mvpp2_prs_sram_ri_update(&pe, MVPP2_PRS_RI_L3_UCAST,
				 MVPP2_PRS_RI_L3_ADDR_MASK);
	mvpp2_prs_sram_ai_update(&pe, MVPP2_PRS_IPV6_NO_EXT_AI_BIT,
				 MVPP2_PRS_IPV6_NO_EXT_AI_BIT);
	/* Shift back to IPV6 NH */
	mvpp2_prs_sram_shift_set(&pe, -18, MVPP2_PRS_SRAM_OP_SEL_SHIFT_ADD);

	mvpp2_prs_tcam_ai_update(&pe, 0, MVPP2_PRS_IPV6_NO_EXT_AI_BIT);
	/* Unmask all ports */
	mvpp2_prs_tcam_port_map_set(&pe, MVPP2_PRS_PORT_MASK);

	/* Update shadow table and hw entry */
	mvpp2_prs_shadow_set(priv, pe.index, MVPP2_PRS_LU_IP6);
	mvpp2_prs_hw_write(priv, &pe);

	return 0;
}

/* Parser default initialization */
static int mvpp2_prs_default_init(struct platform_device *pdev,
				  struct mvpp2 *priv)
{
	int err, index, i;

	/* Enable tcam table */
	mvpp2_write(priv, MVPP2_PRS_TCAM_CTRL_REG, MVPP2_PRS_TCAM_EN_MASK);

	/* Clear all tcam and sram entries */
	for (index = 0; index < MVPP2_PRS_TCAM_SRAM_SIZE; index++) {
		mvpp2_write(priv, MVPP2_PRS_TCAM_IDX_REG, index);
		for (i = 0; i < MVPP2_PRS_TCAM_WORDS; i++)
			mvpp2_write(priv, MVPP2_PRS_TCAM_DATA_REG(i), 0);

		mvpp2_write(priv, MVPP2_PRS_SRAM_IDX_REG, index);
		for (i = 0; i < MVPP2_PRS_SRAM_WORDS; i++)
			mvpp2_write(priv, MVPP2_PRS_SRAM_DATA_REG(i), 0);
	}

	/* Invalidate all tcam entries */
	for (index = 0; index < MVPP2_PRS_TCAM_SRAM_SIZE; index++)
		mvpp2_prs_hw_inv(priv, index);

	priv->prs_shadow = devm_kcalloc(&pdev->dev, MVPP2_PRS_TCAM_SRAM_SIZE,
					sizeof(*priv->prs_shadow),
					GFP_KERNEL);
	if (!priv->prs_shadow)
		return -ENOMEM;

	/* Always start from lookup = 0 */
	for (index = 0; index < MVPP2_MAX_PORTS; index++)
		mvpp2_prs_hw_port_init(priv, index, MVPP2_PRS_LU_MH,
				       MVPP2_PRS_PORT_LU_MAX, 0);

	mvpp2_prs_def_flow_init(priv);

	mvpp2_prs_mh_init(priv);

	mvpp2_prs_mac_init(priv);

	mvpp2_prs_dsa_init(priv);

	err = mvpp2_prs_etype_init(priv);
	if (err)
		return err;

	err = mvpp2_prs_vlan_init(pdev, priv);
	if (err)
		return err;

	err = mvpp2_prs_pppoe_init(priv);
	if (err)
		return err;

	err = mvpp2_prs_ip6_init(priv);
	if (err)
		return err;

	err = mvpp2_prs_ip4_init(priv);
	if (err)
		return err;

	return 0;
}

/* Compare MAC DA with tcam entry data */
static bool mvpp2_prs_mac_range_equals(struct mvpp2_prs_entry *pe,
				       const u8 *da, unsigned char *mask)
{
	unsigned char tcam_byte, tcam_mask;
	int index;

	for (index = 0; index < ETH_ALEN; index++) {
		mvpp2_prs_tcam_data_byte_get(pe, index, &tcam_byte, &tcam_mask);
		if (tcam_mask != mask[index])
			return false;

		if ((tcam_mask & tcam_byte) != (da[index] & mask[index]))
			return false;
	}

	return true;
}

/* Find tcam entry with matched pair <MAC DA, port> */
static struct mvpp2_prs_entry *
mvpp2_prs_mac_da_range_find(struct mvpp2 *priv, int pmap, const u8 *da,
			    unsigned char *mask, int udf_type)
{
	struct mvpp2_prs_entry *pe;
	int tid;

	pe = kzalloc(sizeof(*pe), GFP_KERNEL);
	if (!pe)
		return NULL;
	mvpp2_prs_tcam_lu_set(pe, MVPP2_PRS_LU_MAC);

	/* Go through the all entires with MVPP2_PRS_LU_MAC */
	for (tid = MVPP2_PE_FIRST_FREE_TID;
	     tid <= MVPP2_PE_LAST_FREE_TID; tid++) {
		unsigned int entry_pmap;

		if (!priv->prs_shadow[tid].valid ||
		    (priv->prs_shadow[tid].lu != MVPP2_PRS_LU_MAC) ||
		    (priv->prs_shadow[tid].udf != udf_type))
			continue;

		pe->index = tid;
		mvpp2_prs_hw_read(priv, pe);
		entry_pmap = mvpp2_prs_tcam_port_map_get(pe);

		if (mvpp2_prs_mac_range_equals(pe, da, mask) &&
		    entry_pmap == pmap)
			return pe;
	}
	kfree(pe);

	return NULL;
}

/* Update parser's mac da entry */
static int mvpp2_prs_mac_da_accept(struct mvpp2 *priv, int port,
				   const u8 *da, bool add)
{
	struct mvpp2_prs_entry *pe;
	unsigned int pmap, len, ri;
	unsigned char mask[ETH_ALEN] = { 0xff, 0xff, 0xff, 0xff, 0xff, 0xff };
	int tid;

	/* Scan TCAM and see if entry with this <MAC DA, port> already exist */
	pe = mvpp2_prs_mac_da_range_find(priv, (1 << port), da, mask,
					 MVPP2_PRS_UDF_MAC_DEF);

	/* No such entry */
	if (!pe) {
		if (!add)
			return 0;

		/* Create new TCAM entry */
		/* Find first range mac entry*/
		for (tid = MVPP2_PE_FIRST_FREE_TID;
		     tid <= MVPP2_PE_LAST_FREE_TID; tid++)
			if (priv->prs_shadow[tid].valid &&
			    (priv->prs_shadow[tid].lu == MVPP2_PRS_LU_MAC) &&
			    (priv->prs_shadow[tid].udf ==
						       MVPP2_PRS_UDF_MAC_RANGE))
				break;

		/* Go through the all entries from first to last */
		tid = mvpp2_prs_tcam_first_free(priv, MVPP2_PE_FIRST_FREE_TID,
						tid - 1);
		if (tid < 0)
			return tid;

		pe = kzalloc(sizeof(*pe), GFP_KERNEL);
		if (!pe)
			return -ENOMEM;
		mvpp2_prs_tcam_lu_set(pe, MVPP2_PRS_LU_MAC);
		pe->index = tid;

		/* Mask all ports */
		mvpp2_prs_tcam_port_map_set(pe, 0);
	}

	/* Update port mask */
	mvpp2_prs_tcam_port_set(pe, port, add);

	/* Invalidate the entry if no ports are left enabled */
	pmap = mvpp2_prs_tcam_port_map_get(pe);
	if (pmap == 0) {
		if (add) {
			kfree(pe);
			return -EINVAL;
		}
		mvpp2_prs_hw_inv(priv, pe->index);
		priv->prs_shadow[pe->index].valid = false;
		kfree(pe);
		return 0;
	}

	/* Continue - set next lookup */
	mvpp2_prs_sram_next_lu_set(pe, MVPP2_PRS_LU_DSA);

	/* Set match on DA */
	len = ETH_ALEN;
	while (len--)
		mvpp2_prs_tcam_data_byte_set(pe, len, da[len], 0xff);

	/* Set result info bits */
	if (is_broadcast_ether_addr(da))
		ri = MVPP2_PRS_RI_L2_BCAST;
	else if (is_multicast_ether_addr(da))
		ri = MVPP2_PRS_RI_L2_MCAST;
	else
		ri = MVPP2_PRS_RI_L2_UCAST | MVPP2_PRS_RI_MAC_ME_MASK;

	mvpp2_prs_sram_ri_update(pe, ri, MVPP2_PRS_RI_L2_CAST_MASK |
				 MVPP2_PRS_RI_MAC_ME_MASK);
	mvpp2_prs_shadow_ri_set(priv, pe->index, ri, MVPP2_PRS_RI_L2_CAST_MASK |
				MVPP2_PRS_RI_MAC_ME_MASK);

	/* Shift to ethertype */
	mvpp2_prs_sram_shift_set(pe, 2 * ETH_ALEN,
				 MVPP2_PRS_SRAM_OP_SEL_SHIFT_ADD);

	/* Update shadow table and hw entry */
	priv->prs_shadow[pe->index].udf = MVPP2_PRS_UDF_MAC_DEF;
	mvpp2_prs_shadow_set(priv, pe->index, MVPP2_PRS_LU_MAC);
	mvpp2_prs_hw_write(priv, pe);

	kfree(pe);

	return 0;
}

static int mvpp2_prs_update_mac_da(struct net_device *dev, const u8 *da)
{
	struct mvpp2_port *port = netdev_priv(dev);
	int err;

	/* Remove old parser entry */
	err = mvpp2_prs_mac_da_accept(port->priv, port->id, dev->dev_addr,
				      false);
	if (err)
		return err;

	/* Add new parser entry */
	err = mvpp2_prs_mac_da_accept(port->priv, port->id, da, true);
	if (err)
		return err;

	/* Set addr in the device */
	ether_addr_copy(dev->dev_addr, da);

	return 0;
}

/* Delete all port's multicast simple (not range) entries */
static void mvpp2_prs_mcast_del_all(struct mvpp2 *priv, int port)
{
	struct mvpp2_prs_entry pe;
	int index, tid;

	for (tid = MVPP2_PE_FIRST_FREE_TID;
	     tid <= MVPP2_PE_LAST_FREE_TID; tid++) {
		unsigned char da[ETH_ALEN], da_mask[ETH_ALEN];

		if (!priv->prs_shadow[tid].valid ||
		    (priv->prs_shadow[tid].lu != MVPP2_PRS_LU_MAC) ||
		    (priv->prs_shadow[tid].udf != MVPP2_PRS_UDF_MAC_DEF))
			continue;

		/* Only simple mac entries */
		pe.index = tid;
		mvpp2_prs_hw_read(priv, &pe);

		/* Read mac addr from entry */
		for (index = 0; index < ETH_ALEN; index++)
			mvpp2_prs_tcam_data_byte_get(&pe, index, &da[index],
						     &da_mask[index]);

		if (is_multicast_ether_addr(da) && !is_broadcast_ether_addr(da))
			/* Delete this entry */
			mvpp2_prs_mac_da_accept(priv, port, da, false);
	}
}

static int mvpp2_prs_tag_mode_set(struct mvpp2 *priv, int port, int type)
{
	switch (type) {
	case MVPP2_TAG_TYPE_EDSA:
		/* Add port to EDSA entries */
		mvpp2_prs_dsa_tag_set(priv, port, true,
				      MVPP2_PRS_TAGGED, MVPP2_PRS_EDSA);
		mvpp2_prs_dsa_tag_set(priv, port, true,
				      MVPP2_PRS_UNTAGGED, MVPP2_PRS_EDSA);
		/* Remove port from DSA entries */
		mvpp2_prs_dsa_tag_set(priv, port, false,
				      MVPP2_PRS_TAGGED, MVPP2_PRS_DSA);
		mvpp2_prs_dsa_tag_set(priv, port, false,
				      MVPP2_PRS_UNTAGGED, MVPP2_PRS_DSA);
		break;

	case MVPP2_TAG_TYPE_DSA:
		/* Add port to DSA entries */
		mvpp2_prs_dsa_tag_set(priv, port, true,
				      MVPP2_PRS_TAGGED, MVPP2_PRS_DSA);
		mvpp2_prs_dsa_tag_set(priv, port, true,
				      MVPP2_PRS_UNTAGGED, MVPP2_PRS_DSA);
		/* Remove port from EDSA entries */
		mvpp2_prs_dsa_tag_set(priv, port, false,
				      MVPP2_PRS_TAGGED, MVPP2_PRS_EDSA);
		mvpp2_prs_dsa_tag_set(priv, port, false,
				      MVPP2_PRS_UNTAGGED, MVPP2_PRS_EDSA);
		break;

	case MVPP2_TAG_TYPE_MH:
	case MVPP2_TAG_TYPE_NONE:
		/* Remove port form EDSA and DSA entries */
		mvpp2_prs_dsa_tag_set(priv, port, false,
				      MVPP2_PRS_TAGGED, MVPP2_PRS_DSA);
		mvpp2_prs_dsa_tag_set(priv, port, false,
				      MVPP2_PRS_UNTAGGED, MVPP2_PRS_DSA);
		mvpp2_prs_dsa_tag_set(priv, port, false,
				      MVPP2_PRS_TAGGED, MVPP2_PRS_EDSA);
		mvpp2_prs_dsa_tag_set(priv, port, false,
				      MVPP2_PRS_UNTAGGED, MVPP2_PRS_EDSA);
		break;

	default:
		if ((type < 0) || (type > MVPP2_TAG_TYPE_EDSA))
			return -EINVAL;
	}

	return 0;
}

/* Set prs flow for the port */
static int mvpp2_prs_def_flow(struct mvpp2_port *port)
{
	struct mvpp2_prs_entry *pe;
	int tid;

	pe = mvpp2_prs_flow_find(port->priv, port->id);

	/* Such entry not exist */
	if (!pe) {
		/* Go through the all entires from last to first */
		tid = mvpp2_prs_tcam_first_free(port->priv,
						MVPP2_PE_LAST_FREE_TID,
					       MVPP2_PE_FIRST_FREE_TID);
		if (tid < 0)
			return tid;

		pe = kzalloc(sizeof(*pe), GFP_KERNEL);
		if (!pe)
			return -ENOMEM;

		mvpp2_prs_tcam_lu_set(pe, MVPP2_PRS_LU_FLOWS);
		pe->index = tid;

		/* Set flow ID*/
		mvpp2_prs_sram_ai_update(pe, port->id, MVPP2_PRS_FLOW_ID_MASK);
		mvpp2_prs_sram_bits_set(pe, MVPP2_PRS_SRAM_LU_DONE_BIT, 1);

		/* Update shadow table */
		mvpp2_prs_shadow_set(port->priv, pe->index, MVPP2_PRS_LU_FLOWS);
	}

	mvpp2_prs_tcam_port_map_set(pe, (1 << port->id));
	mvpp2_prs_hw_write(port->priv, pe);
	kfree(pe);

	return 0;
}

/* Classifier configuration routines */

/* Update classification flow table registers */
static void mvpp2_cls_flow_write(struct mvpp2 *priv,
				 struct mvpp2_cls_flow_entry *fe)
{
	mvpp2_write(priv, MVPP2_CLS_FLOW_INDEX_REG, fe->index);
	mvpp2_write(priv, MVPP2_CLS_FLOW_TBL0_REG,  fe->data[0]);
	mvpp2_write(priv, MVPP2_CLS_FLOW_TBL1_REG,  fe->data[1]);
	mvpp2_write(priv, MVPP2_CLS_FLOW_TBL2_REG,  fe->data[2]);
}

/* Update classification lookup table register */
static void mvpp2_cls_lookup_write(struct mvpp2 *priv,
				   struct mvpp2_cls_lookup_entry *le)
{
	u32 val;

	val = (le->way << MVPP2_CLS_LKP_INDEX_WAY_OFFS) | le->lkpid;
	mvpp2_write(priv, MVPP2_CLS_LKP_INDEX_REG, val);
	mvpp2_write(priv, MVPP2_CLS_LKP_TBL_REG, le->data);
}

/* Classifier default initialization */
static void mvpp2_cls_init(struct mvpp2 *priv)
{
	struct mvpp2_cls_lookup_entry le;
	struct mvpp2_cls_flow_entry fe;
	int index;

	/* Enable classifier */
	mvpp2_write(priv, MVPP2_CLS_MODE_REG, MVPP2_CLS_MODE_ACTIVE_MASK);

	/* Clear classifier flow table */
	memset(&fe.data, 0, sizeof(fe.data));
	for (index = 0; index < MVPP2_CLS_FLOWS_TBL_SIZE; index++) {
		fe.index = index;
		mvpp2_cls_flow_write(priv, &fe);
	}

	/* Clear classifier lookup table */
	le.data = 0;
	for (index = 0; index < MVPP2_CLS_LKP_TBL_SIZE; index++) {
		le.lkpid = index;
		le.way = 0;
		mvpp2_cls_lookup_write(priv, &le);

		le.way = 1;
		mvpp2_cls_lookup_write(priv, &le);
	}
}

static void mvpp2_cls_port_config(struct mvpp2_port *port)
{
	struct mvpp2_cls_lookup_entry le;
	u32 val;

	/* Set way for the port */
	val = mvpp2_read(port->priv, MVPP2_CLS_PORT_WAY_REG);
	val &= ~MVPP2_CLS_PORT_WAY_MASK(port->id);
	mvpp2_write(port->priv, MVPP2_CLS_PORT_WAY_REG, val);

	/* Pick the entry to be accessed in lookup ID decoding table
	 * according to the way and lkpid.
	 */
	le.lkpid = port->id;
	le.way = 0;
	le.data = 0;

	/* Set initial CPU queue for receiving packets */
	le.data &= ~MVPP2_CLS_LKP_TBL_RXQ_MASK;
	le.data |= port->first_rxq;

	/* Disable classification engines */
	le.data &= ~MVPP2_CLS_LKP_TBL_LOOKUP_EN_MASK;

	/* Update lookup ID table entry */
	mvpp2_cls_lookup_write(port->priv, &le);
}

/* Set CPU queue number for oversize packets */
static void mvpp2_cls_oversize_rxq_set(struct mvpp2_port *port)
{
	u32 val;

	mvpp2_write(port->priv, MVPP2_CLS_OVERSIZE_RXQ_LOW_REG(port->id),
		    port->first_rxq & MVPP2_CLS_OVERSIZE_RXQ_LOW_MASK);

	mvpp2_write(port->priv, MVPP2_CLS_SWFWD_P2HQ_REG(port->id),
		    (port->first_rxq >> MVPP2_CLS_OVERSIZE_RXQ_LOW_BITS));

	val = mvpp2_read(port->priv, MVPP2_CLS_SWFWD_PCTRL_REG);
	val |= MVPP2_CLS_SWFWD_PCTRL_MASK(port->id);
	mvpp2_write(port->priv, MVPP2_CLS_SWFWD_PCTRL_REG, val);
}

static void *mvpp2_frag_alloc(const struct mvpp2_bm_pool *pool)
{
	if (likely(pool->frag_size <= PAGE_SIZE))
		return netdev_alloc_frag(pool->frag_size);
	else
		return kmalloc(pool->frag_size, GFP_ATOMIC);
}

static void mvpp2_frag_free(const struct mvpp2_bm_pool *pool, void *data)
{
	if (likely(pool->frag_size <= PAGE_SIZE))
		skb_free_frag(data);
	else
		kfree(data);
}

/* Buffer Manager configuration routines */

/* Create pool */
static int mvpp2_bm_pool_create(struct platform_device *pdev,
				struct mvpp2 *priv,
				struct mvpp2_bm_pool *bm_pool, int size)
{
	u32 val;

	/* Number of buffer pointers must be a multiple of 16, as per
	 * hardware constraints
	 */
	if (!IS_ALIGNED(size, 16))
		return -EINVAL;

	/* PPv2.1 needs 8 bytes per buffer pointer, PPv2.2 needs 16
	 * bytes per buffer pointer
	 */
	if (priv->hw_version == MVPP21)
		bm_pool->size_bytes = 2 * sizeof(u32) * size;
	else
		bm_pool->size_bytes = 2 * sizeof(u64) * size;

	bm_pool->virt_addr = dma_alloc_coherent(&pdev->dev, bm_pool->size_bytes,
						&bm_pool->dma_addr,
						GFP_KERNEL);
	if (!bm_pool->virt_addr)
		return -ENOMEM;

	if (!IS_ALIGNED((unsigned long)bm_pool->virt_addr,
			MVPP2_BM_POOL_PTR_ALIGN)) {
		dma_free_coherent(&pdev->dev, bm_pool->size_bytes,
				  bm_pool->virt_addr, bm_pool->dma_addr);
		dev_err(&pdev->dev, "BM pool %d is not %d bytes aligned\n",
			bm_pool->id, MVPP2_BM_POOL_PTR_ALIGN);
		return -ENOMEM;
	}

	mvpp2_write(priv, MVPP2_BM_POOL_BASE_REG(bm_pool->id),
		    lower_32_bits(bm_pool->dma_addr));
	mvpp2_write(priv, MVPP2_BM_POOL_SIZE_REG(bm_pool->id), size);

	val = mvpp2_read(priv, MVPP2_BM_POOL_CTRL_REG(bm_pool->id));
	val |= MVPP2_BM_START_MASK;
	mvpp2_write(priv, MVPP2_BM_POOL_CTRL_REG(bm_pool->id), val);

	bm_pool->type = MVPP2_BM_FREE;
	bm_pool->size = size;
	bm_pool->pkt_size = 0;
	bm_pool->buf_num = 0;

	return 0;
}

/* Set pool buffer size */
static void mvpp2_bm_pool_bufsize_set(struct mvpp2 *priv,
				      struct mvpp2_bm_pool *bm_pool,
				      int buf_size)
{
	u32 val;

	bm_pool->buf_size = buf_size;

	val = ALIGN(buf_size, 1 << MVPP2_POOL_BUF_SIZE_OFFSET);
	mvpp2_write(priv, MVPP2_POOL_BUF_SIZE_REG(bm_pool->id), val);
}

static void mvpp2_bm_bufs_get_addrs(struct device *dev, struct mvpp2 *priv,
				    struct mvpp2_bm_pool *bm_pool,
				    dma_addr_t *dma_addr,
				    phys_addr_t *phys_addr)
{
	int cpu = get_cpu();

	*dma_addr = mvpp2_percpu_read(priv, cpu,
				      MVPP2_BM_PHY_ALLOC_REG(bm_pool->id));
	*phys_addr = mvpp2_percpu_read(priv, cpu, MVPP2_BM_VIRT_ALLOC_REG);

	if (priv->hw_version == MVPP22) {
		u32 val;
		u32 dma_addr_highbits, phys_addr_highbits;

		val = mvpp2_percpu_read(priv, cpu, MVPP22_BM_ADDR_HIGH_ALLOC);
		dma_addr_highbits = (val & MVPP22_BM_ADDR_HIGH_PHYS_MASK);
		phys_addr_highbits = (val & MVPP22_BM_ADDR_HIGH_VIRT_MASK) >>
			MVPP22_BM_ADDR_HIGH_VIRT_SHIFT;

		if (sizeof(dma_addr_t) == 8)
			*dma_addr |= (u64)dma_addr_highbits << 32;

		if (sizeof(phys_addr_t) == 8)
			*phys_addr |= (u64)phys_addr_highbits << 32;
	}

	put_cpu();
}

/* Free all buffers from the pool */
static void mvpp2_bm_bufs_free(struct device *dev, struct mvpp2 *priv,
			       struct mvpp2_bm_pool *bm_pool)
{
	int i;

	for (i = 0; i < bm_pool->buf_num; i++) {
		dma_addr_t buf_dma_addr;
		phys_addr_t buf_phys_addr;
		void *data;

		mvpp2_bm_bufs_get_addrs(dev, priv, bm_pool,
					&buf_dma_addr, &buf_phys_addr);

		dma_unmap_single(dev, buf_dma_addr,
				 bm_pool->buf_size, DMA_FROM_DEVICE);

		data = (void *)phys_to_virt(buf_phys_addr);
		if (!data)
			break;

		mvpp2_frag_free(bm_pool, data);
	}

	/* Update BM driver with number of buffers removed from pool */
	bm_pool->buf_num -= i;
}

/* Cleanup pool */
static int mvpp2_bm_pool_destroy(struct platform_device *pdev,
				 struct mvpp2 *priv,
				 struct mvpp2_bm_pool *bm_pool)
{
	u32 val;

	mvpp2_bm_bufs_free(&pdev->dev, priv, bm_pool);
	if (bm_pool->buf_num) {
		WARN(1, "cannot free all buffers in pool %d\n", bm_pool->id);
		return 0;
	}

	val = mvpp2_read(priv, MVPP2_BM_POOL_CTRL_REG(bm_pool->id));
	val |= MVPP2_BM_STOP_MASK;
	mvpp2_write(priv, MVPP2_BM_POOL_CTRL_REG(bm_pool->id), val);

	dma_free_coherent(&pdev->dev, bm_pool->size_bytes,
			  bm_pool->virt_addr,
			  bm_pool->dma_addr);
	return 0;
}

static int mvpp2_bm_pools_init(struct platform_device *pdev,
			       struct mvpp2 *priv)
{
	int i, err, size;
	struct mvpp2_bm_pool *bm_pool;

	/* Create all pools with maximum size */
	size = MVPP2_BM_POOL_SIZE_MAX;
	for (i = 0; i < MVPP2_BM_POOLS_NUM; i++) {
		bm_pool = &priv->bm_pools[i];
		bm_pool->id = i;
		err = mvpp2_bm_pool_create(pdev, priv, bm_pool, size);
		if (err)
			goto err_unroll_pools;
		mvpp2_bm_pool_bufsize_set(priv, bm_pool, 0);
	}
	return 0;

err_unroll_pools:
	dev_err(&pdev->dev, "failed to create BM pool %d, size %d\n", i, size);
	for (i = i - 1; i >= 0; i--)
		mvpp2_bm_pool_destroy(pdev, priv, &priv->bm_pools[i]);
	return err;
}

static int mvpp2_bm_init(struct platform_device *pdev, struct mvpp2 *priv)
{
	int i, err;

	for (i = 0; i < MVPP2_BM_POOLS_NUM; i++) {
		/* Mask BM all interrupts */
		mvpp2_write(priv, MVPP2_BM_INTR_MASK_REG(i), 0);
		/* Clear BM cause register */
		mvpp2_write(priv, MVPP2_BM_INTR_CAUSE_REG(i), 0);
	}

	/* Allocate and initialize BM pools */
	priv->bm_pools = devm_kcalloc(&pdev->dev, MVPP2_BM_POOLS_NUM,
				      sizeof(*priv->bm_pools), GFP_KERNEL);
	if (!priv->bm_pools)
		return -ENOMEM;

	err = mvpp2_bm_pools_init(pdev, priv);
	if (err < 0)
		return err;
	return 0;
}

/* Attach long pool to rxq */
static void mvpp2_rxq_long_pool_set(struct mvpp2_port *port,
				    int lrxq, int long_pool)
{
	u32 val, mask;
	int prxq;

	/* Get queue physical ID */
	prxq = port->rxqs[lrxq]->id;

	if (port->priv->hw_version == MVPP21)
		mask = MVPP21_RXQ_POOL_LONG_MASK;
	else
		mask = MVPP22_RXQ_POOL_LONG_MASK;

	val = mvpp2_read(port->priv, MVPP2_RXQ_CONFIG_REG(prxq));
	val &= ~mask;
	val |= (long_pool << MVPP2_RXQ_POOL_LONG_OFFS) & mask;
	mvpp2_write(port->priv, MVPP2_RXQ_CONFIG_REG(prxq), val);
}

/* Attach short pool to rxq */
static void mvpp2_rxq_short_pool_set(struct mvpp2_port *port,
				     int lrxq, int short_pool)
{
	u32 val, mask;
	int prxq;

	/* Get queue physical ID */
	prxq = port->rxqs[lrxq]->id;

	if (port->priv->hw_version == MVPP21)
		mask = MVPP21_RXQ_POOL_SHORT_MASK;
	else
		mask = MVPP22_RXQ_POOL_SHORT_MASK;

	val = mvpp2_read(port->priv, MVPP2_RXQ_CONFIG_REG(prxq));
	val &= ~mask;
	val |= (short_pool << MVPP2_RXQ_POOL_SHORT_OFFS) & mask;
	mvpp2_write(port->priv, MVPP2_RXQ_CONFIG_REG(prxq), val);
}

static void *mvpp2_buf_alloc(struct mvpp2_port *port,
			     struct mvpp2_bm_pool *bm_pool,
			     dma_addr_t *buf_dma_addr,
			     phys_addr_t *buf_phys_addr,
			     gfp_t gfp_mask)
{
	dma_addr_t dma_addr;
	void *data;

	data = mvpp2_frag_alloc(bm_pool);
	if (!data)
		return NULL;

	dma_addr = dma_map_single(port->dev->dev.parent, data,
				  MVPP2_RX_BUF_SIZE(bm_pool->pkt_size),
				  DMA_FROM_DEVICE);
	if (unlikely(dma_mapping_error(port->dev->dev.parent, dma_addr))) {
		mvpp2_frag_free(bm_pool, data);
		return NULL;
	}
	*buf_dma_addr = dma_addr;
	*buf_phys_addr = virt_to_phys(data);

	return data;
}

<<<<<<< HEAD
/* Set pool number in a BM cookie */
static inline u32 mvpp2_bm_cookie_pool_set(u32 cookie, int pool)
{
	u32 bm;

	bm = cookie & ~(0xFF << MVPP2_BM_COOKIE_POOL_OFFS);
	bm |= ((pool & 0xFF) << MVPP2_BM_COOKIE_POOL_OFFS);

	return bm;
}

=======
>>>>>>> a2054256
/* Release buffer to BM */
static inline void mvpp2_bm_pool_put(struct mvpp2_port *port, int pool,
				     dma_addr_t buf_dma_addr,
				     phys_addr_t buf_phys_addr)
{
	int cpu = get_cpu();

	if (port->priv->hw_version == MVPP22) {
		u32 val = 0;

		if (sizeof(dma_addr_t) == 8)
			val |= upper_32_bits(buf_dma_addr) &
				MVPP22_BM_ADDR_HIGH_PHYS_RLS_MASK;

		if (sizeof(phys_addr_t) == 8)
			val |= (upper_32_bits(buf_phys_addr)
				<< MVPP22_BM_ADDR_HIGH_VIRT_RLS_SHIFT) &
				MVPP22_BM_ADDR_HIGH_VIRT_RLS_MASK;

		mvpp2_percpu_write(port->priv, cpu,
				   MVPP22_BM_ADDR_HIGH_RLS_REG, val);
	}

	/* MVPP2_BM_VIRT_RLS_REG is not interpreted by HW, and simply
	 * returned in the "cookie" field of the RX
	 * descriptor. Instead of storing the virtual address, we
	 * store the physical address
	 */
	mvpp2_percpu_write(port->priv, cpu,
			   MVPP2_BM_VIRT_RLS_REG, buf_phys_addr);
	mvpp2_percpu_write(port->priv, cpu,
			   MVPP2_BM_PHY_RLS_REG(pool), buf_dma_addr);
<<<<<<< HEAD

	put_cpu();
}

/* Refill BM pool */
static void mvpp2_pool_refill(struct mvpp2_port *port, int pool,
			      dma_addr_t dma_addr,
			      phys_addr_t phys_addr)
{
	mvpp2_bm_pool_put(port, pool, dma_addr, phys_addr);
=======

	put_cpu();
>>>>>>> a2054256
}

/* Allocate buffers for the pool */
static int mvpp2_bm_bufs_add(struct mvpp2_port *port,
			     struct mvpp2_bm_pool *bm_pool, int buf_num)
{
	int i, buf_size, total_size;
	dma_addr_t dma_addr;
	phys_addr_t phys_addr;
	void *buf;

	buf_size = MVPP2_RX_BUF_SIZE(bm_pool->pkt_size);
	total_size = MVPP2_RX_TOTAL_SIZE(buf_size);

	if (buf_num < 0 ||
	    (buf_num + bm_pool->buf_num > bm_pool->size)) {
		netdev_err(port->dev,
			   "cannot allocate %d buffers for pool %d\n",
			   buf_num, bm_pool->id);
		return 0;
	}

	for (i = 0; i < buf_num; i++) {
		buf = mvpp2_buf_alloc(port, bm_pool, &dma_addr,
				      &phys_addr, GFP_KERNEL);
		if (!buf)
			break;

		mvpp2_bm_pool_put(port, bm_pool->id, dma_addr,
				  phys_addr);
	}

	/* Update BM driver with number of buffers added to pool */
	bm_pool->buf_num += i;

	netdev_dbg(port->dev,
		   "%s pool %d: pkt_size=%4d, buf_size=%4d, total_size=%4d\n",
		   bm_pool->type == MVPP2_BM_SWF_SHORT ? "short" : " long",
		   bm_pool->id, bm_pool->pkt_size, buf_size, total_size);

	netdev_dbg(port->dev,
		   "%s pool %d: %d of %d buffers added\n",
		   bm_pool->type == MVPP2_BM_SWF_SHORT ? "short" : " long",
		   bm_pool->id, i, buf_num);
	return i;
}

/* Notify the driver that BM pool is being used as specific type and return the
 * pool pointer on success
 */
static struct mvpp2_bm_pool *
mvpp2_bm_pool_use(struct mvpp2_port *port, int pool, enum mvpp2_bm_type type,
		  int pkt_size)
{
	struct mvpp2_bm_pool *new_pool = &port->priv->bm_pools[pool];
	int num;

	if (new_pool->type != MVPP2_BM_FREE && new_pool->type != type) {
		netdev_err(port->dev, "mixing pool types is forbidden\n");
		return NULL;
	}

	if (new_pool->type == MVPP2_BM_FREE)
		new_pool->type = type;

	/* Allocate buffers in case BM pool is used as long pool, but packet
	 * size doesn't match MTU or BM pool hasn't being used yet
	 */
	if (((type == MVPP2_BM_SWF_LONG) && (pkt_size > new_pool->pkt_size)) ||
	    (new_pool->pkt_size == 0)) {
		int pkts_num;

		/* Set default buffer number or free all the buffers in case
		 * the pool is not empty
		 */
		pkts_num = new_pool->buf_num;
		if (pkts_num == 0)
			pkts_num = type == MVPP2_BM_SWF_LONG ?
				   MVPP2_BM_LONG_BUF_NUM :
				   MVPP2_BM_SHORT_BUF_NUM;
		else
			mvpp2_bm_bufs_free(port->dev->dev.parent,
					   port->priv, new_pool);

		new_pool->pkt_size = pkt_size;
		new_pool->frag_size =
			SKB_DATA_ALIGN(MVPP2_RX_BUF_SIZE(pkt_size)) +
			MVPP2_SKB_SHINFO_SIZE;

		/* Allocate buffers for this pool */
		num = mvpp2_bm_bufs_add(port, new_pool, pkts_num);
		if (num != pkts_num) {
			WARN(1, "pool %d: %d of %d allocated\n",
			     new_pool->id, num, pkts_num);
			return NULL;
		}
	}

	mvpp2_bm_pool_bufsize_set(port->priv, new_pool,
				  MVPP2_RX_BUF_SIZE(new_pool->pkt_size));

	return new_pool;
}

/* Initialize pools for swf */
static int mvpp2_swf_bm_pool_init(struct mvpp2_port *port)
{
	int rxq;

	if (!port->pool_long) {
		port->pool_long =
		       mvpp2_bm_pool_use(port, MVPP2_BM_SWF_LONG_POOL(port->id),
					 MVPP2_BM_SWF_LONG,
					 port->pkt_size);
		if (!port->pool_long)
			return -ENOMEM;

		port->pool_long->port_map |= (1 << port->id);

		for (rxq = 0; rxq < rxq_number; rxq++)
			mvpp2_rxq_long_pool_set(port, rxq, port->pool_long->id);
	}

	if (!port->pool_short) {
		port->pool_short =
			mvpp2_bm_pool_use(port, MVPP2_BM_SWF_SHORT_POOL,
					  MVPP2_BM_SWF_SHORT,
					  MVPP2_BM_SHORT_PKT_SIZE);
		if (!port->pool_short)
			return -ENOMEM;

		port->pool_short->port_map |= (1 << port->id);

		for (rxq = 0; rxq < rxq_number; rxq++)
			mvpp2_rxq_short_pool_set(port, rxq,
						 port->pool_short->id);
	}

	return 0;
}

static int mvpp2_bm_update_mtu(struct net_device *dev, int mtu)
{
	struct mvpp2_port *port = netdev_priv(dev);
	struct mvpp2_bm_pool *port_pool = port->pool_long;
	int num, pkts_num = port_pool->buf_num;
	int pkt_size = MVPP2_RX_PKT_SIZE(mtu);

	/* Update BM pool with new buffer size */
	mvpp2_bm_bufs_free(dev->dev.parent, port->priv, port_pool);
	if (port_pool->buf_num) {
		WARN(1, "cannot free all buffers in pool %d\n", port_pool->id);
		return -EIO;
	}

	port_pool->pkt_size = pkt_size;
	port_pool->frag_size = SKB_DATA_ALIGN(MVPP2_RX_BUF_SIZE(pkt_size)) +
		MVPP2_SKB_SHINFO_SIZE;
	num = mvpp2_bm_bufs_add(port, port_pool, pkts_num);
	if (num != pkts_num) {
		WARN(1, "pool %d: %d of %d allocated\n",
		     port_pool->id, num, pkts_num);
		return -EIO;
	}

	mvpp2_bm_pool_bufsize_set(port->priv, port_pool,
				  MVPP2_RX_BUF_SIZE(port_pool->pkt_size));
	dev->mtu = mtu;
	netdev_update_features(dev);
	return 0;
}

static inline void mvpp2_interrupts_enable(struct mvpp2_port *port)
{
	int cpu, cpu_mask = 0;

	for_each_present_cpu(cpu)
		cpu_mask |= 1 << cpu;
	mvpp2_write(port->priv, MVPP2_ISR_ENABLE_REG(port->id),
		    MVPP2_ISR_ENABLE_INTERRUPT(cpu_mask));
}

static inline void mvpp2_interrupts_disable(struct mvpp2_port *port)
{
	int cpu, cpu_mask = 0;

	for_each_present_cpu(cpu)
		cpu_mask |= 1 << cpu;
	mvpp2_write(port->priv, MVPP2_ISR_ENABLE_REG(port->id),
		    MVPP2_ISR_DISABLE_INTERRUPT(cpu_mask));
}

/* Mask the current CPU's Rx/Tx interrupts
 * Called by on_each_cpu(), guaranteed to run with migration disabled,
 * using smp_processor_id() is OK.
 */
static void mvpp2_interrupts_mask(void *arg)
{
	struct mvpp2_port *port = arg;

	mvpp2_percpu_write(port->priv, smp_processor_id(),
			   MVPP2_ISR_RX_TX_MASK_REG(port->id), 0);
}

/* Unmask the current CPU's Rx/Tx interrupts.
 * Called by on_each_cpu(), guaranteed to run with migration disabled,
 * using smp_processor_id() is OK.
 */
static void mvpp2_interrupts_unmask(void *arg)
{
	struct mvpp2_port *port = arg;

	mvpp2_percpu_write(port->priv, smp_processor_id(),
			   MVPP2_ISR_RX_TX_MASK_REG(port->id),
			   (MVPP2_CAUSE_MISC_SUM_MASK |
			    MVPP2_CAUSE_RXQ_OCCUP_DESC_ALL_MASK));
}

/* Port configuration routines */

static void mvpp22_port_mii_set(struct mvpp2_port *port)
{
	u32 val;

	/* Only GOP port 0 has an XLG MAC */
	if (port->gop_id == 0) {
		val = readl(port->base + MVPP22_XLG_CTRL3_REG);
		val &= ~MVPP22_XLG_CTRL3_MACMODESELECT_MASK;

		if (port->phy_interface == PHY_INTERFACE_MODE_XAUI ||
		    port->phy_interface == PHY_INTERFACE_MODE_10GKR)
			val |= MVPP22_XLG_CTRL3_MACMODESELECT_10G;
		else
			val |= MVPP22_XLG_CTRL3_MACMODESELECT_GMAC;

		writel(val, port->base + MVPP22_XLG_CTRL3_REG);
	}

	val = readl(port->base + MVPP22_GMAC_CTRL_4_REG);
	if (port->phy_interface == PHY_INTERFACE_MODE_RGMII)
		val |= MVPP22_CTRL4_EXT_PIN_GMII_SEL;
	else
		val &= ~MVPP22_CTRL4_EXT_PIN_GMII_SEL;
	val &= ~MVPP22_CTRL4_DP_CLK_SEL;
	val |= MVPP22_CTRL4_SYNC_BYPASS;
	val |= MVPP22_CTRL4_QSGMII_BYPASS_ACTIVE;
	writel(val, port->base + MVPP22_GMAC_CTRL_4_REG);
}

static void mvpp2_port_mii_set(struct mvpp2_port *port)
{
	u32 val;

	if (port->priv->hw_version == MVPP22)
		mvpp22_port_mii_set(port);

	val = readl(port->base + MVPP2_GMAC_CTRL_2_REG);

	switch (port->phy_interface) {
	case PHY_INTERFACE_MODE_SGMII:
		val |= MVPP2_GMAC_INBAND_AN_MASK;
		break;
	case PHY_INTERFACE_MODE_RGMII:
		val |= MVPP2_GMAC_PORT_RGMII_MASK;
	default:
		val &= ~MVPP2_GMAC_PCS_ENABLE_MASK;
	}

	writel(val, port->base + MVPP2_GMAC_CTRL_2_REG);
}

static void mvpp2_port_fc_adv_enable(struct mvpp2_port *port)
{
	u32 val;

	val = readl(port->base + MVPP2_GMAC_AUTONEG_CONFIG);
	val |= MVPP2_GMAC_FC_ADV_EN;
	writel(val, port->base + MVPP2_GMAC_AUTONEG_CONFIG);
}

static void mvpp2_port_enable(struct mvpp2_port *port)
{
	u32 val;

	/* Only GOP port 0 has an XLG MAC */
	if (port->gop_id == 0 &&
	    (port->phy_interface == PHY_INTERFACE_MODE_XAUI ||
	     port->phy_interface == PHY_INTERFACE_MODE_10GKR)) {
		val = readl(port->base + MVPP22_XLG_CTRL0_REG);
		val |= MVPP22_XLG_CTRL0_PORT_EN |
		       MVPP22_XLG_CTRL0_MAC_RESET_DIS;
		val &= ~MVPP22_XLG_CTRL0_MIB_CNT_DIS;
		writel(val, port->base + MVPP22_XLG_CTRL0_REG);
	} else {
		val = readl(port->base + MVPP2_GMAC_CTRL_0_REG);
		val |= MVPP2_GMAC_PORT_EN_MASK;
		val |= MVPP2_GMAC_MIB_CNTR_EN_MASK;
		writel(val, port->base + MVPP2_GMAC_CTRL_0_REG);
	}
}

static void mvpp2_port_disable(struct mvpp2_port *port)
{
	u32 val;

	/* Only GOP port 0 has an XLG MAC */
	if (port->gop_id == 0 &&
	    (port->phy_interface == PHY_INTERFACE_MODE_XAUI ||
	     port->phy_interface == PHY_INTERFACE_MODE_10GKR)) {
		val = readl(port->base + MVPP22_XLG_CTRL0_REG);
		val &= ~(MVPP22_XLG_CTRL0_PORT_EN |
			 MVPP22_XLG_CTRL0_MAC_RESET_DIS);
		writel(val, port->base + MVPP22_XLG_CTRL0_REG);
	} else {
		val = readl(port->base + MVPP2_GMAC_CTRL_0_REG);
		val &= ~(MVPP2_GMAC_PORT_EN_MASK);
		writel(val, port->base + MVPP2_GMAC_CTRL_0_REG);
	}
}

/* Set IEEE 802.3x Flow Control Xon Packet Transmission Mode */
static void mvpp2_port_periodic_xon_disable(struct mvpp2_port *port)
{
	u32 val;

	val = readl(port->base + MVPP2_GMAC_CTRL_1_REG) &
		    ~MVPP2_GMAC_PERIODIC_XON_EN_MASK;
	writel(val, port->base + MVPP2_GMAC_CTRL_1_REG);
}

/* Configure loopback port */
static void mvpp2_port_loopback_set(struct mvpp2_port *port)
{
	u32 val;

	val = readl(port->base + MVPP2_GMAC_CTRL_1_REG);

	if (port->speed == 1000)
		val |= MVPP2_GMAC_GMII_LB_EN_MASK;
	else
		val &= ~MVPP2_GMAC_GMII_LB_EN_MASK;

	if (port->phy_interface == PHY_INTERFACE_MODE_SGMII)
		val |= MVPP2_GMAC_PCS_LB_EN_MASK;
	else
		val &= ~MVPP2_GMAC_PCS_LB_EN_MASK;

	writel(val, port->base + MVPP2_GMAC_CTRL_1_REG);
}

static void mvpp2_port_reset(struct mvpp2_port *port)
{
	u32 val;

	val = readl(port->base + MVPP2_GMAC_CTRL_2_REG) &
		    ~MVPP2_GMAC_PORT_RESET_MASK;
	writel(val, port->base + MVPP2_GMAC_CTRL_2_REG);

	while (readl(port->base + MVPP2_GMAC_CTRL_2_REG) &
	       MVPP2_GMAC_PORT_RESET_MASK)
		continue;
}

/* Change maximum receive size of the port */
static inline void mvpp2_gmac_max_rx_size_set(struct mvpp2_port *port)
{
	u32 val;

	val = readl(port->base + MVPP2_GMAC_CTRL_0_REG);
	val &= ~MVPP2_GMAC_MAX_RX_SIZE_MASK;
	val |= (((port->pkt_size - MVPP2_MH_SIZE) / 2) <<
		    MVPP2_GMAC_MAX_RX_SIZE_OFFS);
	writel(val, port->base + MVPP2_GMAC_CTRL_0_REG);
}

/* Set defaults to the MVPP2 port */
static void mvpp2_defaults_set(struct mvpp2_port *port)
{
	int tx_port_num, val, queue, ptxq, lrxq;

	if (port->priv->hw_version == MVPP21) {
		/* Configure port to loopback if needed */
		if (port->flags & MVPP2_F_LOOPBACK)
			mvpp2_port_loopback_set(port);

		/* Update TX FIFO MIN Threshold */
		val = readl(port->base + MVPP2_GMAC_PORT_FIFO_CFG_1_REG);
		val &= ~MVPP2_GMAC_TX_FIFO_MIN_TH_ALL_MASK;
		/* Min. TX threshold must be less than minimal packet length */
		val |= MVPP2_GMAC_TX_FIFO_MIN_TH_MASK(64 - 4 - 2);
		writel(val, port->base + MVPP2_GMAC_PORT_FIFO_CFG_1_REG);
	}

	/* Disable Legacy WRR, Disable EJP, Release from reset */
	tx_port_num = mvpp2_egress_port(port);
	mvpp2_write(port->priv, MVPP2_TXP_SCHED_PORT_INDEX_REG,
		    tx_port_num);
	mvpp2_write(port->priv, MVPP2_TXP_SCHED_CMD_1_REG, 0);

	/* Close bandwidth for all queues */
	for (queue = 0; queue < MVPP2_MAX_TXQ; queue++) {
		ptxq = mvpp2_txq_phys(port->id, queue);
		mvpp2_write(port->priv,
			    MVPP2_TXQ_SCHED_TOKEN_CNTR_REG(ptxq), 0);
	}

	/* Set refill period to 1 usec, refill tokens
	 * and bucket size to maximum
	 */
	mvpp2_write(port->priv, MVPP2_TXP_SCHED_PERIOD_REG,
		    port->priv->tclk / USEC_PER_SEC);
	val = mvpp2_read(port->priv, MVPP2_TXP_SCHED_REFILL_REG);
	val &= ~MVPP2_TXP_REFILL_PERIOD_ALL_MASK;
	val |= MVPP2_TXP_REFILL_PERIOD_MASK(1);
	val |= MVPP2_TXP_REFILL_TOKENS_ALL_MASK;
	mvpp2_write(port->priv, MVPP2_TXP_SCHED_REFILL_REG, val);
	val = MVPP2_TXP_TOKEN_SIZE_MAX;
	mvpp2_write(port->priv, MVPP2_TXP_SCHED_TOKEN_SIZE_REG, val);

	/* Set MaximumLowLatencyPacketSize value to 256 */
	mvpp2_write(port->priv, MVPP2_RX_CTRL_REG(port->id),
		    MVPP2_RX_USE_PSEUDO_FOR_CSUM_MASK |
		    MVPP2_RX_LOW_LATENCY_PKT_SIZE(256));

	/* Enable Rx cache snoop */
	for (lrxq = 0; lrxq < rxq_number; lrxq++) {
		queue = port->rxqs[lrxq]->id;
		val = mvpp2_read(port->priv, MVPP2_RXQ_CONFIG_REG(queue));
		val |= MVPP2_SNOOP_PKT_SIZE_MASK |
			   MVPP2_SNOOP_BUF_HDR_MASK;
		mvpp2_write(port->priv, MVPP2_RXQ_CONFIG_REG(queue), val);
	}

	/* At default, mask all interrupts to all present cpus */
	mvpp2_interrupts_disable(port);
}

/* Enable/disable receiving packets */
static void mvpp2_ingress_enable(struct mvpp2_port *port)
{
	u32 val;
	int lrxq, queue;

	for (lrxq = 0; lrxq < rxq_number; lrxq++) {
		queue = port->rxqs[lrxq]->id;
		val = mvpp2_read(port->priv, MVPP2_RXQ_CONFIG_REG(queue));
		val &= ~MVPP2_RXQ_DISABLE_MASK;
		mvpp2_write(port->priv, MVPP2_RXQ_CONFIG_REG(queue), val);
	}
}

static void mvpp2_ingress_disable(struct mvpp2_port *port)
{
	u32 val;
	int lrxq, queue;

	for (lrxq = 0; lrxq < rxq_number; lrxq++) {
		queue = port->rxqs[lrxq]->id;
		val = mvpp2_read(port->priv, MVPP2_RXQ_CONFIG_REG(queue));
		val |= MVPP2_RXQ_DISABLE_MASK;
		mvpp2_write(port->priv, MVPP2_RXQ_CONFIG_REG(queue), val);
	}
}

/* Enable transmit via physical egress queue
 * - HW starts take descriptors from DRAM
 */
static void mvpp2_egress_enable(struct mvpp2_port *port)
{
	u32 qmap;
	int queue;
	int tx_port_num = mvpp2_egress_port(port);

	/* Enable all initialized TXs. */
	qmap = 0;
	for (queue = 0; queue < txq_number; queue++) {
		struct mvpp2_tx_queue *txq = port->txqs[queue];

		if (txq->descs)
			qmap |= (1 << queue);
	}

	mvpp2_write(port->priv, MVPP2_TXP_SCHED_PORT_INDEX_REG, tx_port_num);
	mvpp2_write(port->priv, MVPP2_TXP_SCHED_Q_CMD_REG, qmap);
}

/* Disable transmit via physical egress queue
 * - HW doesn't take descriptors from DRAM
 */
static void mvpp2_egress_disable(struct mvpp2_port *port)
{
	u32 reg_data;
	int delay;
	int tx_port_num = mvpp2_egress_port(port);

	/* Issue stop command for active channels only */
	mvpp2_write(port->priv, MVPP2_TXP_SCHED_PORT_INDEX_REG, tx_port_num);
	reg_data = (mvpp2_read(port->priv, MVPP2_TXP_SCHED_Q_CMD_REG)) &
		    MVPP2_TXP_SCHED_ENQ_MASK;
	if (reg_data != 0)
		mvpp2_write(port->priv, MVPP2_TXP_SCHED_Q_CMD_REG,
			    (reg_data << MVPP2_TXP_SCHED_DISQ_OFFSET));

	/* Wait for all Tx activity to terminate. */
	delay = 0;
	do {
		if (delay >= MVPP2_TX_DISABLE_TIMEOUT_MSEC) {
			netdev_warn(port->dev,
				    "Tx stop timed out, status=0x%08x\n",
				    reg_data);
			break;
		}
		mdelay(1);
		delay++;

		/* Check port TX Command register that all
		 * Tx queues are stopped
		 */
		reg_data = mvpp2_read(port->priv, MVPP2_TXP_SCHED_Q_CMD_REG);
	} while (reg_data & MVPP2_TXP_SCHED_ENQ_MASK);
}

/* Rx descriptors helper methods */

/* Get number of Rx descriptors occupied by received packets */
static inline int
mvpp2_rxq_received(struct mvpp2_port *port, int rxq_id)
{
	u32 val = mvpp2_read(port->priv, MVPP2_RXQ_STATUS_REG(rxq_id));

	return val & MVPP2_RXQ_OCCUPIED_MASK;
}

/* Update Rx queue status with the number of occupied and available
 * Rx descriptor slots.
 */
static inline void
mvpp2_rxq_status_update(struct mvpp2_port *port, int rxq_id,
			int used_count, int free_count)
{
	/* Decrement the number of used descriptors and increment count
	 * increment the number of free descriptors.
	 */
	u32 val = used_count | (free_count << MVPP2_RXQ_NUM_NEW_OFFSET);

	mvpp2_write(port->priv, MVPP2_RXQ_STATUS_UPDATE_REG(rxq_id), val);
}

/* Get pointer to next RX descriptor to be processed by SW */
static inline struct mvpp2_rx_desc *
mvpp2_rxq_next_desc_get(struct mvpp2_rx_queue *rxq)
{
	int rx_desc = rxq->next_desc_to_proc;

	rxq->next_desc_to_proc = MVPP2_QUEUE_NEXT_DESC(rxq, rx_desc);
	prefetch(rxq->descs + rxq->next_desc_to_proc);
	return rxq->descs + rx_desc;
}

/* Set rx queue offset */
static void mvpp2_rxq_offset_set(struct mvpp2_port *port,
				 int prxq, int offset)
{
	u32 val;

	/* Convert offset from bytes to units of 32 bytes */
	offset = offset >> 5;

	val = mvpp2_read(port->priv, MVPP2_RXQ_CONFIG_REG(prxq));
	val &= ~MVPP2_RXQ_PACKET_OFFSET_MASK;

	/* Offset is in */
	val |= ((offset << MVPP2_RXQ_PACKET_OFFSET_OFFS) &
		    MVPP2_RXQ_PACKET_OFFSET_MASK);

	mvpp2_write(port->priv, MVPP2_RXQ_CONFIG_REG(prxq), val);
}

/* Tx descriptors helper methods */

/* Get pointer to next Tx descriptor to be processed (send) by HW */
static struct mvpp2_tx_desc *
mvpp2_txq_next_desc_get(struct mvpp2_tx_queue *txq)
{
	int tx_desc = txq->next_desc_to_proc;

	txq->next_desc_to_proc = MVPP2_QUEUE_NEXT_DESC(txq, tx_desc);
	return txq->descs + tx_desc;
}

/* Update HW with number of aggregated Tx descriptors to be sent
 *
 * Called only from mvpp2_tx(), so migration is disabled, using
 * smp_processor_id() is OK.
 */
static void mvpp2_aggr_txq_pend_desc_add(struct mvpp2_port *port, int pending)
{
	/* aggregated access - relevant TXQ number is written in TX desc */
	mvpp2_percpu_write(port->priv, smp_processor_id(),
			   MVPP2_AGGR_TXQ_UPDATE_REG, pending);
}


/* Check if there are enough free descriptors in aggregated txq.
 * If not, update the number of occupied descriptors and repeat the check.
 *
 * Called only from mvpp2_tx(), so migration is disabled, using
 * smp_processor_id() is OK.
 */
static int mvpp2_aggr_desc_num_check(struct mvpp2 *priv,
				     struct mvpp2_tx_queue *aggr_txq, int num)
{
	if ((aggr_txq->count + num) > aggr_txq->size) {
		/* Update number of occupied aggregated Tx descriptors */
		int cpu = smp_processor_id();
		u32 val = mvpp2_read(priv, MVPP2_AGGR_TXQ_STATUS_REG(cpu));

		aggr_txq->count = val & MVPP2_AGGR_TXQ_PENDING_MASK;
	}

	if ((aggr_txq->count + num) > aggr_txq->size)
		return -ENOMEM;

	return 0;
}

/* Reserved Tx descriptors allocation request
 *
 * Called only from mvpp2_txq_reserved_desc_num_proc(), itself called
 * only by mvpp2_tx(), so migration is disabled, using
 * smp_processor_id() is OK.
 */
static int mvpp2_txq_alloc_reserved_desc(struct mvpp2 *priv,
					 struct mvpp2_tx_queue *txq, int num)
{
	u32 val;
	int cpu = smp_processor_id();

	val = (txq->id << MVPP2_TXQ_RSVD_REQ_Q_OFFSET) | num;
	mvpp2_percpu_write(priv, cpu, MVPP2_TXQ_RSVD_REQ_REG, val);

	val = mvpp2_percpu_read(priv, cpu, MVPP2_TXQ_RSVD_RSLT_REG);

	return val & MVPP2_TXQ_RSVD_RSLT_MASK;
}

/* Check if there are enough reserved descriptors for transmission.
 * If not, request chunk of reserved descriptors and check again.
 */
static int mvpp2_txq_reserved_desc_num_proc(struct mvpp2 *priv,
					    struct mvpp2_tx_queue *txq,
					    struct mvpp2_txq_pcpu *txq_pcpu,
					    int num)
{
	int req, cpu, desc_count;

	if (txq_pcpu->reserved_num >= num)
		return 0;

	/* Not enough descriptors reserved! Update the reserved descriptor
	 * count and check again.
	 */

	desc_count = 0;
	/* Compute total of used descriptors */
	for_each_present_cpu(cpu) {
		struct mvpp2_txq_pcpu *txq_pcpu_aux;

		txq_pcpu_aux = per_cpu_ptr(txq->pcpu, cpu);
		desc_count += txq_pcpu_aux->count;
		desc_count += txq_pcpu_aux->reserved_num;
	}

	req = max(MVPP2_CPU_DESC_CHUNK, num - txq_pcpu->reserved_num);
	desc_count += req;

	if (desc_count >
	   (txq->size - (num_present_cpus() * MVPP2_CPU_DESC_CHUNK)))
		return -ENOMEM;

	txq_pcpu->reserved_num += mvpp2_txq_alloc_reserved_desc(priv, txq, req);

	/* OK, the descriptor cound has been updated: check again. */
	if (txq_pcpu->reserved_num < num)
		return -ENOMEM;
	return 0;
}

/* Release the last allocated Tx descriptor. Useful to handle DMA
 * mapping failures in the Tx path.
 */
static void mvpp2_txq_desc_put(struct mvpp2_tx_queue *txq)
{
	if (txq->next_desc_to_proc == 0)
		txq->next_desc_to_proc = txq->last_desc - 1;
	else
		txq->next_desc_to_proc--;
}

/* Set Tx descriptors fields relevant for CSUM calculation */
static u32 mvpp2_txq_desc_csum(int l3_offs, int l3_proto,
			       int ip_hdr_len, int l4_proto)
{
	u32 command;

	/* fields: L3_offset, IP_hdrlen, L3_type, G_IPv4_chk,
	 * G_L4_chk, L4_type required only for checksum calculation
	 */
	command = (l3_offs << MVPP2_TXD_L3_OFF_SHIFT);
	command |= (ip_hdr_len << MVPP2_TXD_IP_HLEN_SHIFT);
	command |= MVPP2_TXD_IP_CSUM_DISABLE;

	if (l3_proto == swab16(ETH_P_IP)) {
		command &= ~MVPP2_TXD_IP_CSUM_DISABLE;	/* enable IPv4 csum */
		command &= ~MVPP2_TXD_L3_IP6;		/* enable IPv4 */
	} else {
		command |= MVPP2_TXD_L3_IP6;		/* enable IPv6 */
	}

	if (l4_proto == IPPROTO_TCP) {
		command &= ~MVPP2_TXD_L4_UDP;		/* enable TCP */
		command &= ~MVPP2_TXD_L4_CSUM_FRAG;	/* generate L4 csum */
	} else if (l4_proto == IPPROTO_UDP) {
		command |= MVPP2_TXD_L4_UDP;		/* enable UDP */
		command &= ~MVPP2_TXD_L4_CSUM_FRAG;	/* generate L4 csum */
	} else {
		command |= MVPP2_TXD_L4_CSUM_NOT;
	}

	return command;
}

/* Get number of sent descriptors and decrement counter.
 * The number of sent descriptors is returned.
 * Per-CPU access
 *
 * Called only from mvpp2_txq_done(), called from mvpp2_tx()
 * (migration disabled) and from the TX completion tasklet (migration
 * disabled) so using smp_processor_id() is OK.
 */
static inline int mvpp2_txq_sent_desc_proc(struct mvpp2_port *port,
					   struct mvpp2_tx_queue *txq)
{
	u32 val;

	/* Reading status reg resets transmitted descriptor counter */
	val = mvpp2_percpu_read(port->priv, smp_processor_id(),
				MVPP2_TXQ_SENT_REG(txq->id));

	return (val & MVPP2_TRANSMITTED_COUNT_MASK) >>
		MVPP2_TRANSMITTED_COUNT_OFFSET;
}

/* Called through on_each_cpu(), so runs on all CPUs, with migration
 * disabled, therefore using smp_processor_id() is OK.
 */
static void mvpp2_txq_sent_counter_clear(void *arg)
{
	struct mvpp2_port *port = arg;
	int queue;

	for (queue = 0; queue < txq_number; queue++) {
		int id = port->txqs[queue]->id;

		mvpp2_percpu_read(port->priv, smp_processor_id(),
				  MVPP2_TXQ_SENT_REG(id));
	}
}

/* Set max sizes for Tx queues */
static void mvpp2_txp_max_tx_size_set(struct mvpp2_port *port)
{
	u32	val, size, mtu;
	int	txq, tx_port_num;

	mtu = port->pkt_size * 8;
	if (mtu > MVPP2_TXP_MTU_MAX)
		mtu = MVPP2_TXP_MTU_MAX;

	/* WA for wrong Token bucket update: Set MTU value = 3*real MTU value */
	mtu = 3 * mtu;

	/* Indirect access to registers */
	tx_port_num = mvpp2_egress_port(port);
	mvpp2_write(port->priv, MVPP2_TXP_SCHED_PORT_INDEX_REG, tx_port_num);

	/* Set MTU */
	val = mvpp2_read(port->priv, MVPP2_TXP_SCHED_MTU_REG);
	val &= ~MVPP2_TXP_MTU_MAX;
	val |= mtu;
	mvpp2_write(port->priv, MVPP2_TXP_SCHED_MTU_REG, val);

	/* TXP token size and all TXQs token size must be larger that MTU */
	val = mvpp2_read(port->priv, MVPP2_TXP_SCHED_TOKEN_SIZE_REG);
	size = val & MVPP2_TXP_TOKEN_SIZE_MAX;
	if (size < mtu) {
		size = mtu;
		val &= ~MVPP2_TXP_TOKEN_SIZE_MAX;
		val |= size;
		mvpp2_write(port->priv, MVPP2_TXP_SCHED_TOKEN_SIZE_REG, val);
	}

	for (txq = 0; txq < txq_number; txq++) {
		val = mvpp2_read(port->priv,
				 MVPP2_TXQ_SCHED_TOKEN_SIZE_REG(txq));
		size = val & MVPP2_TXQ_TOKEN_SIZE_MAX;

		if (size < mtu) {
			size = mtu;
			val &= ~MVPP2_TXQ_TOKEN_SIZE_MAX;
			val |= size;
			mvpp2_write(port->priv,
				    MVPP2_TXQ_SCHED_TOKEN_SIZE_REG(txq),
				    val);
		}
	}
}

/* Set the number of packets that will be received before Rx interrupt
 * will be generated by HW.
 */
static void mvpp2_rx_pkts_coal_set(struct mvpp2_port *port,
				   struct mvpp2_rx_queue *rxq)
{
	int cpu = get_cpu();

	if (rxq->pkts_coal > MVPP2_OCCUPIED_THRESH_MASK)
		rxq->pkts_coal = MVPP2_OCCUPIED_THRESH_MASK;

	mvpp2_percpu_write(port->priv, cpu, MVPP2_RXQ_NUM_REG, rxq->id);
	mvpp2_percpu_write(port->priv, cpu, MVPP2_RXQ_THRESH_REG,
			   rxq->pkts_coal);

	put_cpu();
}

static u32 mvpp2_usec_to_cycles(u32 usec, unsigned long clk_hz)
{
	u64 tmp = (u64)clk_hz * usec;

	do_div(tmp, USEC_PER_SEC);

	return tmp > U32_MAX ? U32_MAX : tmp;
}

static u32 mvpp2_cycles_to_usec(u32 cycles, unsigned long clk_hz)
{
	u64 tmp = (u64)cycles * USEC_PER_SEC;

	do_div(tmp, clk_hz);

	return tmp > U32_MAX ? U32_MAX : tmp;
}

/* Set the time delay in usec before Rx interrupt */
static void mvpp2_rx_time_coal_set(struct mvpp2_port *port,
				   struct mvpp2_rx_queue *rxq)
{
	unsigned long freq = port->priv->tclk;
	u32 val = mvpp2_usec_to_cycles(rxq->time_coal, freq);

	if (val > MVPP2_MAX_ISR_RX_THRESHOLD) {
		rxq->time_coal =
			mvpp2_cycles_to_usec(MVPP2_MAX_ISR_RX_THRESHOLD, freq);

		/* re-evaluate to get actual register value */
		val = mvpp2_usec_to_cycles(rxq->time_coal, freq);
	}

	mvpp2_write(port->priv, MVPP2_ISR_RX_THRESHOLD_REG(rxq->id), val);
}

/* Free Tx queue skbuffs */
static void mvpp2_txq_bufs_free(struct mvpp2_port *port,
				struct mvpp2_tx_queue *txq,
				struct mvpp2_txq_pcpu *txq_pcpu, int num)
{
	int i;

	for (i = 0; i < num; i++) {
		struct mvpp2_txq_pcpu_buf *tx_buf =
			txq_pcpu->buffs + txq_pcpu->txq_get_index;

		dma_unmap_single(port->dev->dev.parent, tx_buf->dma,
				 tx_buf->size, DMA_TO_DEVICE);
		if (tx_buf->skb)
			dev_kfree_skb_any(tx_buf->skb);

		mvpp2_txq_inc_get(txq_pcpu);
	}
}

static inline struct mvpp2_rx_queue *mvpp2_get_rx_queue(struct mvpp2_port *port,
							u32 cause)
{
	int queue = fls(cause) - 1;

	return port->rxqs[queue];
}

static inline struct mvpp2_tx_queue *mvpp2_get_tx_queue(struct mvpp2_port *port,
							u32 cause)
{
	int queue = fls(cause) - 1;

	return port->txqs[queue];
}

/* Handle end of transmission */
static void mvpp2_txq_done(struct mvpp2_port *port, struct mvpp2_tx_queue *txq,
			   struct mvpp2_txq_pcpu *txq_pcpu)
{
	struct netdev_queue *nq = netdev_get_tx_queue(port->dev, txq->log_id);
	int tx_done;

	if (txq_pcpu->cpu != smp_processor_id())
		netdev_err(port->dev, "wrong cpu on the end of Tx processing\n");

	tx_done = mvpp2_txq_sent_desc_proc(port, txq);
	if (!tx_done)
		return;
	mvpp2_txq_bufs_free(port, txq, txq_pcpu, tx_done);

	txq_pcpu->count -= tx_done;

	if (netif_tx_queue_stopped(nq))
		if (txq_pcpu->size - txq_pcpu->count >= MAX_SKB_FRAGS + 1)
			netif_tx_wake_queue(nq);
}

static unsigned int mvpp2_tx_done(struct mvpp2_port *port, u32 cause)
{
	struct mvpp2_tx_queue *txq;
	struct mvpp2_txq_pcpu *txq_pcpu;
	unsigned int tx_todo = 0;

	while (cause) {
		txq = mvpp2_get_tx_queue(port, cause);
		if (!txq)
			break;

		txq_pcpu = this_cpu_ptr(txq->pcpu);

		if (txq_pcpu->count) {
			mvpp2_txq_done(port, txq, txq_pcpu);
			tx_todo += txq_pcpu->count;
		}

		cause &= ~(1 << txq->log_id);
	}
	return tx_todo;
}

/* Rx/Tx queue initialization/cleanup methods */

/* Allocate and initialize descriptors for aggr TXQ */
static int mvpp2_aggr_txq_init(struct platform_device *pdev,
			       struct mvpp2_tx_queue *aggr_txq,
			       int desc_num, int cpu,
			       struct mvpp2 *priv)
{
	u32 txq_dma;

	/* Allocate memory for TX descriptors */
	aggr_txq->descs = dma_alloc_coherent(&pdev->dev,
				desc_num * MVPP2_DESC_ALIGNED_SIZE,
				&aggr_txq->descs_dma, GFP_KERNEL);
	if (!aggr_txq->descs)
		return -ENOMEM;

	aggr_txq->last_desc = aggr_txq->size - 1;

	/* Aggr TXQ no reset WA */
	aggr_txq->next_desc_to_proc = mvpp2_read(priv,
						 MVPP2_AGGR_TXQ_INDEX_REG(cpu));

	/* Set Tx descriptors queue starting address indirect
	 * access
	 */
	if (priv->hw_version == MVPP21)
		txq_dma = aggr_txq->descs_dma;
	else
		txq_dma = aggr_txq->descs_dma >>
			MVPP22_AGGR_TXQ_DESC_ADDR_OFFS;

	mvpp2_write(priv, MVPP2_AGGR_TXQ_DESC_ADDR_REG(cpu), txq_dma);
	mvpp2_write(priv, MVPP2_AGGR_TXQ_DESC_SIZE_REG(cpu), desc_num);

	return 0;
}

/* Create a specified Rx queue */
static int mvpp2_rxq_init(struct mvpp2_port *port,
			  struct mvpp2_rx_queue *rxq)

{
	u32 rxq_dma;
	int cpu;

	rxq->size = port->rx_ring_size;

	/* Allocate memory for RX descriptors */
	rxq->descs = dma_alloc_coherent(port->dev->dev.parent,
					rxq->size * MVPP2_DESC_ALIGNED_SIZE,
					&rxq->descs_dma, GFP_KERNEL);
	if (!rxq->descs)
		return -ENOMEM;

	rxq->last_desc = rxq->size - 1;

	/* Zero occupied and non-occupied counters - direct access */
	mvpp2_write(port->priv, MVPP2_RXQ_STATUS_REG(rxq->id), 0);

	/* Set Rx descriptors queue starting address - indirect access */
	cpu = get_cpu();
	mvpp2_percpu_write(port->priv, cpu, MVPP2_RXQ_NUM_REG, rxq->id);
	if (port->priv->hw_version == MVPP21)
		rxq_dma = rxq->descs_dma;
	else
		rxq_dma = rxq->descs_dma >> MVPP22_DESC_ADDR_OFFS;
	mvpp2_percpu_write(port->priv, cpu, MVPP2_RXQ_DESC_ADDR_REG, rxq_dma);
	mvpp2_percpu_write(port->priv, cpu, MVPP2_RXQ_DESC_SIZE_REG, rxq->size);
	mvpp2_percpu_write(port->priv, cpu, MVPP2_RXQ_INDEX_REG, 0);
	put_cpu();

	/* Set Offset */
	mvpp2_rxq_offset_set(port, rxq->id, NET_SKB_PAD);

	/* Set coalescing pkts and time */
	mvpp2_rx_pkts_coal_set(port, rxq);
	mvpp2_rx_time_coal_set(port, rxq);

	/* Add number of descriptors ready for receiving packets */
	mvpp2_rxq_status_update(port, rxq->id, 0, rxq->size);

	return 0;
}

/* Push packets received by the RXQ to BM pool */
static void mvpp2_rxq_drop_pkts(struct mvpp2_port *port,
				struct mvpp2_rx_queue *rxq)
{
	int rx_received, i;

	rx_received = mvpp2_rxq_received(port, rxq->id);
	if (!rx_received)
		return;

	for (i = 0; i < rx_received; i++) {
		struct mvpp2_rx_desc *rx_desc = mvpp2_rxq_next_desc_get(rxq);
		u32 status = mvpp2_rxdesc_status_get(port, rx_desc);
		int pool;

		pool = (status & MVPP2_RXD_BM_POOL_ID_MASK) >>
			MVPP2_RXD_BM_POOL_ID_OFFS;

<<<<<<< HEAD
		mvpp2_pool_refill(port, pool,
=======
		mvpp2_bm_pool_put(port, pool,
>>>>>>> a2054256
				  mvpp2_rxdesc_dma_addr_get(port, rx_desc),
				  mvpp2_rxdesc_cookie_get(port, rx_desc));
	}
	mvpp2_rxq_status_update(port, rxq->id, rx_received, rx_received);
}

/* Cleanup Rx queue */
static void mvpp2_rxq_deinit(struct mvpp2_port *port,
			     struct mvpp2_rx_queue *rxq)
{
	int cpu;

	mvpp2_rxq_drop_pkts(port, rxq);

	if (rxq->descs)
		dma_free_coherent(port->dev->dev.parent,
				  rxq->size * MVPP2_DESC_ALIGNED_SIZE,
				  rxq->descs,
				  rxq->descs_dma);

	rxq->descs             = NULL;
	rxq->last_desc         = 0;
	rxq->next_desc_to_proc = 0;
	rxq->descs_dma         = 0;

	/* Clear Rx descriptors queue starting address and size;
	 * free descriptor number
	 */
	mvpp2_write(port->priv, MVPP2_RXQ_STATUS_REG(rxq->id), 0);
	cpu = get_cpu();
	mvpp2_percpu_write(port->priv, cpu, MVPP2_RXQ_NUM_REG, rxq->id);
	mvpp2_percpu_write(port->priv, cpu, MVPP2_RXQ_DESC_ADDR_REG, 0);
	mvpp2_percpu_write(port->priv, cpu, MVPP2_RXQ_DESC_SIZE_REG, 0);
	put_cpu();
}

/* Create and initialize a Tx queue */
static int mvpp2_txq_init(struct mvpp2_port *port,
			  struct mvpp2_tx_queue *txq)
{
	u32 val;
	int cpu, desc, desc_per_txq, tx_port_num;
	struct mvpp2_txq_pcpu *txq_pcpu;

	txq->size = port->tx_ring_size;

	/* Allocate memory for Tx descriptors */
	txq->descs = dma_alloc_coherent(port->dev->dev.parent,
				txq->size * MVPP2_DESC_ALIGNED_SIZE,
				&txq->descs_dma, GFP_KERNEL);
	if (!txq->descs)
		return -ENOMEM;

	txq->last_desc = txq->size - 1;

	/* Set Tx descriptors queue starting address - indirect access */
	cpu = get_cpu();
	mvpp2_percpu_write(port->priv, cpu, MVPP2_TXQ_NUM_REG, txq->id);
	mvpp2_percpu_write(port->priv, cpu, MVPP2_TXQ_DESC_ADDR_REG,
			   txq->descs_dma);
	mvpp2_percpu_write(port->priv, cpu, MVPP2_TXQ_DESC_SIZE_REG,
			   txq->size & MVPP2_TXQ_DESC_SIZE_MASK);
	mvpp2_percpu_write(port->priv, cpu, MVPP2_TXQ_INDEX_REG, 0);
	mvpp2_percpu_write(port->priv, cpu, MVPP2_TXQ_RSVD_CLR_REG,
			   txq->id << MVPP2_TXQ_RSVD_CLR_OFFSET);
	val = mvpp2_percpu_read(port->priv, cpu, MVPP2_TXQ_PENDING_REG);
	val &= ~MVPP2_TXQ_PENDING_MASK;
	mvpp2_percpu_write(port->priv, cpu, MVPP2_TXQ_PENDING_REG, val);

	/* Calculate base address in prefetch buffer. We reserve 16 descriptors
	 * for each existing TXQ.
	 * TCONTS for PON port must be continuous from 0 to MVPP2_MAX_TCONT
	 * GBE ports assumed to be continious from 0 to MVPP2_MAX_PORTS
	 */
	desc_per_txq = 16;
	desc = (port->id * MVPP2_MAX_TXQ * desc_per_txq) +
	       (txq->log_id * desc_per_txq);

	mvpp2_percpu_write(port->priv, cpu, MVPP2_TXQ_PREF_BUF_REG,
			   MVPP2_PREF_BUF_PTR(desc) | MVPP2_PREF_BUF_SIZE_16 |
			   MVPP2_PREF_BUF_THRESH(desc_per_txq / 2));
	put_cpu();

	/* WRR / EJP configuration - indirect access */
	tx_port_num = mvpp2_egress_port(port);
	mvpp2_write(port->priv, MVPP2_TXP_SCHED_PORT_INDEX_REG, tx_port_num);

	val = mvpp2_read(port->priv, MVPP2_TXQ_SCHED_REFILL_REG(txq->log_id));
	val &= ~MVPP2_TXQ_REFILL_PERIOD_ALL_MASK;
	val |= MVPP2_TXQ_REFILL_PERIOD_MASK(1);
	val |= MVPP2_TXQ_REFILL_TOKENS_ALL_MASK;
	mvpp2_write(port->priv, MVPP2_TXQ_SCHED_REFILL_REG(txq->log_id), val);

	val = MVPP2_TXQ_TOKEN_SIZE_MAX;
	mvpp2_write(port->priv, MVPP2_TXQ_SCHED_TOKEN_SIZE_REG(txq->log_id),
		    val);

	for_each_present_cpu(cpu) {
		txq_pcpu = per_cpu_ptr(txq->pcpu, cpu);
		txq_pcpu->size = txq->size;
		txq_pcpu->buffs = kmalloc_array(txq_pcpu->size,
						sizeof(*txq_pcpu->buffs),
						GFP_KERNEL);
		if (!txq_pcpu->buffs)
			goto cleanup;

		txq_pcpu->count = 0;
		txq_pcpu->reserved_num = 0;
		txq_pcpu->txq_put_index = 0;
		txq_pcpu->txq_get_index = 0;
	}

	return 0;
cleanup:
	for_each_present_cpu(cpu) {
		txq_pcpu = per_cpu_ptr(txq->pcpu, cpu);
		kfree(txq_pcpu->buffs);
	}

	dma_free_coherent(port->dev->dev.parent,
			  txq->size * MVPP2_DESC_ALIGNED_SIZE,
			  txq->descs, txq->descs_dma);

	return -ENOMEM;
}

/* Free allocated TXQ resources */
static void mvpp2_txq_deinit(struct mvpp2_port *port,
			     struct mvpp2_tx_queue *txq)
{
	struct mvpp2_txq_pcpu *txq_pcpu;
	int cpu;

	for_each_present_cpu(cpu) {
		txq_pcpu = per_cpu_ptr(txq->pcpu, cpu);
		kfree(txq_pcpu->buffs);
	}

	if (txq->descs)
		dma_free_coherent(port->dev->dev.parent,
				  txq->size * MVPP2_DESC_ALIGNED_SIZE,
				  txq->descs, txq->descs_dma);

	txq->descs             = NULL;
	txq->last_desc         = 0;
	txq->next_desc_to_proc = 0;
	txq->descs_dma         = 0;

	/* Set minimum bandwidth for disabled TXQs */
	mvpp2_write(port->priv, MVPP2_TXQ_SCHED_TOKEN_CNTR_REG(txq->id), 0);

	/* Set Tx descriptors queue starting address and size */
	cpu = get_cpu();
	mvpp2_percpu_write(port->priv, cpu, MVPP2_TXQ_NUM_REG, txq->id);
	mvpp2_percpu_write(port->priv, cpu, MVPP2_TXQ_DESC_ADDR_REG, 0);
	mvpp2_percpu_write(port->priv, cpu, MVPP2_TXQ_DESC_SIZE_REG, 0);
	put_cpu();
}

/* Cleanup Tx ports */
static void mvpp2_txq_clean(struct mvpp2_port *port, struct mvpp2_tx_queue *txq)
{
	struct mvpp2_txq_pcpu *txq_pcpu;
	int delay, pending, cpu;
	u32 val;

	cpu = get_cpu();
	mvpp2_percpu_write(port->priv, cpu, MVPP2_TXQ_NUM_REG, txq->id);
	val = mvpp2_percpu_read(port->priv, cpu, MVPP2_TXQ_PREF_BUF_REG);
	val |= MVPP2_TXQ_DRAIN_EN_MASK;
	mvpp2_percpu_write(port->priv, cpu, MVPP2_TXQ_PREF_BUF_REG, val);

	/* The napi queue has been stopped so wait for all packets
	 * to be transmitted.
	 */
	delay = 0;
	do {
		if (delay >= MVPP2_TX_PENDING_TIMEOUT_MSEC) {
			netdev_warn(port->dev,
				    "port %d: cleaning queue %d timed out\n",
				    port->id, txq->log_id);
			break;
		}
		mdelay(1);
		delay++;

		pending = mvpp2_percpu_read(port->priv, cpu,
					    MVPP2_TXQ_PENDING_REG);
		pending &= MVPP2_TXQ_PENDING_MASK;
	} while (pending);

	val &= ~MVPP2_TXQ_DRAIN_EN_MASK;
	mvpp2_percpu_write(port->priv, cpu, MVPP2_TXQ_PREF_BUF_REG, val);
	put_cpu();

	for_each_present_cpu(cpu) {
		txq_pcpu = per_cpu_ptr(txq->pcpu, cpu);

		/* Release all packets */
		mvpp2_txq_bufs_free(port, txq, txq_pcpu, txq_pcpu->count);

		/* Reset queue */
		txq_pcpu->count = 0;
		txq_pcpu->txq_put_index = 0;
		txq_pcpu->txq_get_index = 0;
	}
}

/* Cleanup all Tx queues */
static void mvpp2_cleanup_txqs(struct mvpp2_port *port)
{
	struct mvpp2_tx_queue *txq;
	int queue;
	u32 val;

	val = mvpp2_read(port->priv, MVPP2_TX_PORT_FLUSH_REG);

	/* Reset Tx ports and delete Tx queues */
	val |= MVPP2_TX_PORT_FLUSH_MASK(port->id);
	mvpp2_write(port->priv, MVPP2_TX_PORT_FLUSH_REG, val);

	for (queue = 0; queue < txq_number; queue++) {
		txq = port->txqs[queue];
		mvpp2_txq_clean(port, txq);
		mvpp2_txq_deinit(port, txq);
	}

	on_each_cpu(mvpp2_txq_sent_counter_clear, port, 1);

	val &= ~MVPP2_TX_PORT_FLUSH_MASK(port->id);
	mvpp2_write(port->priv, MVPP2_TX_PORT_FLUSH_REG, val);
}

/* Cleanup all Rx queues */
static void mvpp2_cleanup_rxqs(struct mvpp2_port *port)
{
	int queue;

	for (queue = 0; queue < rxq_number; queue++)
		mvpp2_rxq_deinit(port, port->rxqs[queue]);
}

/* Init all Rx queues for port */
static int mvpp2_setup_rxqs(struct mvpp2_port *port)
{
	int queue, err;

	for (queue = 0; queue < rxq_number; queue++) {
		err = mvpp2_rxq_init(port, port->rxqs[queue]);
		if (err)
			goto err_cleanup;
	}
	return 0;

err_cleanup:
	mvpp2_cleanup_rxqs(port);
	return err;
}

/* Init all tx queues for port */
static int mvpp2_setup_txqs(struct mvpp2_port *port)
{
	struct mvpp2_tx_queue *txq;
	int queue, err;

	for (queue = 0; queue < txq_number; queue++) {
		txq = port->txqs[queue];
		err = mvpp2_txq_init(port, txq);
		if (err)
			goto err_cleanup;
	}

	on_each_cpu(mvpp2_txq_sent_counter_clear, port, 1);
	return 0;

err_cleanup:
	mvpp2_cleanup_txqs(port);
	return err;
}

/* The callback for per-port interrupt */
static irqreturn_t mvpp2_isr(int irq, void *dev_id)
{
	struct mvpp2_port *port = (struct mvpp2_port *)dev_id;

	mvpp2_interrupts_disable(port);

	napi_schedule(&port->napi);

	return IRQ_HANDLED;
}

/* Adjust link */
static void mvpp2_link_event(struct net_device *dev)
{
	struct mvpp2_port *port = netdev_priv(dev);
	struct phy_device *phydev = dev->phydev;
	int status_change = 0;
	u32 val;

	if (phydev->link) {
		if ((port->speed != phydev->speed) ||
		    (port->duplex != phydev->duplex)) {
			u32 val;

			val = readl(port->base + MVPP2_GMAC_AUTONEG_CONFIG);
			val &= ~(MVPP2_GMAC_CONFIG_MII_SPEED |
				 MVPP2_GMAC_CONFIG_GMII_SPEED |
				 MVPP2_GMAC_CONFIG_FULL_DUPLEX |
				 MVPP2_GMAC_AN_SPEED_EN |
				 MVPP2_GMAC_AN_DUPLEX_EN);

			if (phydev->duplex)
				val |= MVPP2_GMAC_CONFIG_FULL_DUPLEX;

			if (phydev->speed == SPEED_1000)
				val |= MVPP2_GMAC_CONFIG_GMII_SPEED;
			else if (phydev->speed == SPEED_100)
				val |= MVPP2_GMAC_CONFIG_MII_SPEED;

			writel(val, port->base + MVPP2_GMAC_AUTONEG_CONFIG);

			port->duplex = phydev->duplex;
			port->speed  = phydev->speed;
		}
	}

	if (phydev->link != port->link) {
		if (!phydev->link) {
			port->duplex = -1;
			port->speed = 0;
		}

		port->link = phydev->link;
		status_change = 1;
	}

	if (status_change) {
		if (phydev->link) {
			val = readl(port->base + MVPP2_GMAC_AUTONEG_CONFIG);
			val |= (MVPP2_GMAC_FORCE_LINK_PASS |
				MVPP2_GMAC_FORCE_LINK_DOWN);
			writel(val, port->base + MVPP2_GMAC_AUTONEG_CONFIG);
			mvpp2_egress_enable(port);
			mvpp2_ingress_enable(port);
		} else {
			mvpp2_ingress_disable(port);
			mvpp2_egress_disable(port);
		}
		phy_print_status(phydev);
	}
}

static void mvpp2_timer_set(struct mvpp2_port_pcpu *port_pcpu)
{
	ktime_t interval;

	if (!port_pcpu->timer_scheduled) {
		port_pcpu->timer_scheduled = true;
		interval = MVPP2_TXDONE_HRTIMER_PERIOD_NS;
		hrtimer_start(&port_pcpu->tx_done_timer, interval,
			      HRTIMER_MODE_REL_PINNED);
	}
}

static void mvpp2_tx_proc_cb(unsigned long data)
{
	struct net_device *dev = (struct net_device *)data;
	struct mvpp2_port *port = netdev_priv(dev);
	struct mvpp2_port_pcpu *port_pcpu = this_cpu_ptr(port->pcpu);
	unsigned int tx_todo, cause;

	if (!netif_running(dev))
		return;
	port_pcpu->timer_scheduled = false;

	/* Process all the Tx queues */
	cause = (1 << txq_number) - 1;
	tx_todo = mvpp2_tx_done(port, cause);

	/* Set the timer in case not all the packets were processed */
	if (tx_todo)
		mvpp2_timer_set(port_pcpu);
}

static enum hrtimer_restart mvpp2_hr_timer_cb(struct hrtimer *timer)
{
	struct mvpp2_port_pcpu *port_pcpu = container_of(timer,
							 struct mvpp2_port_pcpu,
							 tx_done_timer);

	tasklet_schedule(&port_pcpu->tx_done_tasklet);

	return HRTIMER_NORESTART;
}

/* Main RX/TX processing routines */

/* Display more error info */
static void mvpp2_rx_error(struct mvpp2_port *port,
			   struct mvpp2_rx_desc *rx_desc)
{
	u32 status = mvpp2_rxdesc_status_get(port, rx_desc);
	size_t sz = mvpp2_rxdesc_size_get(port, rx_desc);

	switch (status & MVPP2_RXD_ERR_CODE_MASK) {
	case MVPP2_RXD_ERR_CRC:
		netdev_err(port->dev, "bad rx status %08x (crc error), size=%zu\n",
			   status, sz);
		break;
	case MVPP2_RXD_ERR_OVERRUN:
		netdev_err(port->dev, "bad rx status %08x (overrun error), size=%zu\n",
			   status, sz);
		break;
	case MVPP2_RXD_ERR_RESOURCE:
		netdev_err(port->dev, "bad rx status %08x (resource error), size=%zu\n",
			   status, sz);
		break;
	}
}

/* Handle RX checksum offload */
static void mvpp2_rx_csum(struct mvpp2_port *port, u32 status,
			  struct sk_buff *skb)
{
	if (((status & MVPP2_RXD_L3_IP4) &&
	     !(status & MVPP2_RXD_IP4_HEADER_ERR)) ||
	    (status & MVPP2_RXD_L3_IP6))
		if (((status & MVPP2_RXD_L4_UDP) ||
		     (status & MVPP2_RXD_L4_TCP)) &&
		     (status & MVPP2_RXD_L4_CSUM_OK)) {
			skb->csum = 0;
			skb->ip_summed = CHECKSUM_UNNECESSARY;
			return;
		}

	skb->ip_summed = CHECKSUM_NONE;
}

/* Reuse skb if possible, or allocate a new skb and add it to BM pool */
static int mvpp2_rx_refill(struct mvpp2_port *port,
			   struct mvpp2_bm_pool *bm_pool, int pool)
{
	dma_addr_t dma_addr;
	phys_addr_t phys_addr;
	void *buf;

	/* No recycle or too many buffers are in use, so allocate a new skb */
	buf = mvpp2_buf_alloc(port, bm_pool, &dma_addr, &phys_addr,
			      GFP_ATOMIC);
	if (!buf)
		return -ENOMEM;

<<<<<<< HEAD
	mvpp2_pool_refill(port, pool, dma_addr, phys_addr);
=======
	mvpp2_bm_pool_put(port, pool, dma_addr, phys_addr);
>>>>>>> a2054256

	return 0;
}

/* Handle tx checksum */
static u32 mvpp2_skb_tx_csum(struct mvpp2_port *port, struct sk_buff *skb)
{
	if (skb->ip_summed == CHECKSUM_PARTIAL) {
		int ip_hdr_len = 0;
		u8 l4_proto;

		if (skb->protocol == htons(ETH_P_IP)) {
			struct iphdr *ip4h = ip_hdr(skb);

			/* Calculate IPv4 checksum and L4 checksum */
			ip_hdr_len = ip4h->ihl;
			l4_proto = ip4h->protocol;
		} else if (skb->protocol == htons(ETH_P_IPV6)) {
			struct ipv6hdr *ip6h = ipv6_hdr(skb);

			/* Read l4_protocol from one of IPv6 extra headers */
			if (skb_network_header_len(skb) > 0)
				ip_hdr_len = (skb_network_header_len(skb) >> 2);
			l4_proto = ip6h->nexthdr;
		} else {
			return MVPP2_TXD_L4_CSUM_NOT;
		}

		return mvpp2_txq_desc_csum(skb_network_offset(skb),
				skb->protocol, ip_hdr_len, l4_proto);
	}

	return MVPP2_TXD_L4_CSUM_NOT | MVPP2_TXD_IP_CSUM_DISABLE;
}

/* Main rx processing */
static int mvpp2_rx(struct mvpp2_port *port, int rx_todo,
		    struct mvpp2_rx_queue *rxq)
{
	struct net_device *dev = port->dev;
	int rx_received;
	int rx_done = 0;
	u32 rcvd_pkts = 0;
	u32 rcvd_bytes = 0;

	/* Get number of received packets and clamp the to-do */
	rx_received = mvpp2_rxq_received(port, rxq->id);
	if (rx_todo > rx_received)
		rx_todo = rx_received;

	while (rx_done < rx_todo) {
		struct mvpp2_rx_desc *rx_desc = mvpp2_rxq_next_desc_get(rxq);
		struct mvpp2_bm_pool *bm_pool;
		struct sk_buff *skb;
		unsigned int frag_size;
		dma_addr_t dma_addr;
		phys_addr_t phys_addr;
		u32 rx_status;
		int pool, rx_bytes, err;
		void *data;

		rx_done++;
		rx_status = mvpp2_rxdesc_status_get(port, rx_desc);
		rx_bytes = mvpp2_rxdesc_size_get(port, rx_desc);
		rx_bytes -= MVPP2_MH_SIZE;
		dma_addr = mvpp2_rxdesc_dma_addr_get(port, rx_desc);
		phys_addr = mvpp2_rxdesc_cookie_get(port, rx_desc);
		data = (void *)phys_to_virt(phys_addr);

		pool = (rx_status & MVPP2_RXD_BM_POOL_ID_MASK) >>
			MVPP2_RXD_BM_POOL_ID_OFFS;
		bm_pool = &port->priv->bm_pools[pool];

		/* In case of an error, release the requested buffer pointer
		 * to the Buffer Manager. This request process is controlled
		 * by the hardware, and the information about the buffer is
		 * comprised by the RX descriptor.
		 */
		if (rx_status & MVPP2_RXD_ERR_SUMMARY) {
err_drop_frame:
			dev->stats.rx_errors++;
			mvpp2_rx_error(port, rx_desc);
			/* Return the buffer to the pool */
<<<<<<< HEAD
			mvpp2_pool_refill(port, pool, dma_addr, phys_addr);
=======
			mvpp2_bm_pool_put(port, pool, dma_addr, phys_addr);
>>>>>>> a2054256
			continue;
		}

		if (bm_pool->frag_size > PAGE_SIZE)
			frag_size = 0;
		else
			frag_size = bm_pool->frag_size;

		skb = build_skb(data, frag_size);
		if (!skb) {
			netdev_warn(port->dev, "skb build failed\n");
			goto err_drop_frame;
		}

		err = mvpp2_rx_refill(port, bm_pool, pool);
		if (err) {
			netdev_err(port->dev, "failed to refill BM pools\n");
			goto err_drop_frame;
		}

		dma_unmap_single(dev->dev.parent, dma_addr,
				 bm_pool->buf_size, DMA_FROM_DEVICE);

		rcvd_pkts++;
		rcvd_bytes += rx_bytes;

		skb_reserve(skb, MVPP2_MH_SIZE + NET_SKB_PAD);
		skb_put(skb, rx_bytes);
		skb->protocol = eth_type_trans(skb, dev);
		mvpp2_rx_csum(port, rx_status, skb);

		napi_gro_receive(&port->napi, skb);
	}

	if (rcvd_pkts) {
		struct mvpp2_pcpu_stats *stats = this_cpu_ptr(port->stats);

		u64_stats_update_begin(&stats->syncp);
		stats->rx_packets += rcvd_pkts;
		stats->rx_bytes   += rcvd_bytes;
		u64_stats_update_end(&stats->syncp);
	}

	/* Update Rx queue management counters */
	wmb();
	mvpp2_rxq_status_update(port, rxq->id, rx_done, rx_done);

	return rx_todo;
}

static inline void
tx_desc_unmap_put(struct mvpp2_port *port, struct mvpp2_tx_queue *txq,
		  struct mvpp2_tx_desc *desc)
{
	dma_addr_t buf_dma_addr =
		mvpp2_txdesc_dma_addr_get(port, desc);
	size_t buf_sz =
		mvpp2_txdesc_size_get(port, desc);
	dma_unmap_single(port->dev->dev.parent, buf_dma_addr,
			 buf_sz, DMA_TO_DEVICE);
	mvpp2_txq_desc_put(txq);
}

/* Handle tx fragmentation processing */
static int mvpp2_tx_frag_process(struct mvpp2_port *port, struct sk_buff *skb,
				 struct mvpp2_tx_queue *aggr_txq,
				 struct mvpp2_tx_queue *txq)
{
	struct mvpp2_txq_pcpu *txq_pcpu = this_cpu_ptr(txq->pcpu);
	struct mvpp2_tx_desc *tx_desc;
	int i;
	dma_addr_t buf_dma_addr;

	for (i = 0; i < skb_shinfo(skb)->nr_frags; i++) {
		skb_frag_t *frag = &skb_shinfo(skb)->frags[i];
		void *addr = page_address(frag->page.p) + frag->page_offset;

		tx_desc = mvpp2_txq_next_desc_get(aggr_txq);
		mvpp2_txdesc_txq_set(port, tx_desc, txq->id);
		mvpp2_txdesc_size_set(port, tx_desc, frag->size);

		buf_dma_addr = dma_map_single(port->dev->dev.parent, addr,
					       frag->size,
					       DMA_TO_DEVICE);
		if (dma_mapping_error(port->dev->dev.parent, buf_dma_addr)) {
			mvpp2_txq_desc_put(txq);
			goto cleanup;
		}

		mvpp2_txdesc_offset_set(port, tx_desc,
					buf_dma_addr & MVPP2_TX_DESC_ALIGN);
		mvpp2_txdesc_dma_addr_set(port, tx_desc,
					  buf_dma_addr & ~MVPP2_TX_DESC_ALIGN);

		if (i == (skb_shinfo(skb)->nr_frags - 1)) {
			/* Last descriptor */
			mvpp2_txdesc_cmd_set(port, tx_desc,
					     MVPP2_TXD_L_DESC);
			mvpp2_txq_inc_put(port, txq_pcpu, skb, tx_desc);
		} else {
			/* Descriptor in the middle: Not First, Not Last */
			mvpp2_txdesc_cmd_set(port, tx_desc, 0);
			mvpp2_txq_inc_put(port, txq_pcpu, NULL, tx_desc);
		}
	}

	return 0;
cleanup:
	/* Release all descriptors that were used to map fragments of
	 * this packet, as well as the corresponding DMA mappings
	 */
	for (i = i - 1; i >= 0; i--) {
		tx_desc = txq->descs + i;
		tx_desc_unmap_put(port, txq, tx_desc);
	}

	return -ENOMEM;
}

/* Main tx processing */
static int mvpp2_tx(struct sk_buff *skb, struct net_device *dev)
{
	struct mvpp2_port *port = netdev_priv(dev);
	struct mvpp2_tx_queue *txq, *aggr_txq;
	struct mvpp2_txq_pcpu *txq_pcpu;
	struct mvpp2_tx_desc *tx_desc;
	dma_addr_t buf_dma_addr;
	int frags = 0;
	u16 txq_id;
	u32 tx_cmd;

	txq_id = skb_get_queue_mapping(skb);
	txq = port->txqs[txq_id];
	txq_pcpu = this_cpu_ptr(txq->pcpu);
	aggr_txq = &port->priv->aggr_txqs[smp_processor_id()];

	frags = skb_shinfo(skb)->nr_frags + 1;

	/* Check number of available descriptors */
	if (mvpp2_aggr_desc_num_check(port->priv, aggr_txq, frags) ||
	    mvpp2_txq_reserved_desc_num_proc(port->priv, txq,
					     txq_pcpu, frags)) {
		frags = 0;
		goto out;
	}

	/* Get a descriptor for the first part of the packet */
	tx_desc = mvpp2_txq_next_desc_get(aggr_txq);
	mvpp2_txdesc_txq_set(port, tx_desc, txq->id);
	mvpp2_txdesc_size_set(port, tx_desc, skb_headlen(skb));

	buf_dma_addr = dma_map_single(dev->dev.parent, skb->data,
				      skb_headlen(skb), DMA_TO_DEVICE);
	if (unlikely(dma_mapping_error(dev->dev.parent, buf_dma_addr))) {
		mvpp2_txq_desc_put(txq);
		frags = 0;
		goto out;
	}

	mvpp2_txdesc_offset_set(port, tx_desc,
				buf_dma_addr & MVPP2_TX_DESC_ALIGN);
	mvpp2_txdesc_dma_addr_set(port, tx_desc,
				  buf_dma_addr & ~MVPP2_TX_DESC_ALIGN);

	tx_cmd = mvpp2_skb_tx_csum(port, skb);

	if (frags == 1) {
		/* First and Last descriptor */
		tx_cmd |= MVPP2_TXD_F_DESC | MVPP2_TXD_L_DESC;
		mvpp2_txdesc_cmd_set(port, tx_desc, tx_cmd);
		mvpp2_txq_inc_put(port, txq_pcpu, skb, tx_desc);
	} else {
		/* First but not Last */
		tx_cmd |= MVPP2_TXD_F_DESC | MVPP2_TXD_PADDING_DISABLE;
		mvpp2_txdesc_cmd_set(port, tx_desc, tx_cmd);
		mvpp2_txq_inc_put(port, txq_pcpu, NULL, tx_desc);

		/* Continue with other skb fragments */
		if (mvpp2_tx_frag_process(port, skb, aggr_txq, txq)) {
			tx_desc_unmap_put(port, txq, tx_desc);
			frags = 0;
			goto out;
		}
	}

	txq_pcpu->reserved_num -= frags;
	txq_pcpu->count += frags;
	aggr_txq->count += frags;

	/* Enable transmit */
	wmb();
	mvpp2_aggr_txq_pend_desc_add(port, frags);

	if (txq_pcpu->size - txq_pcpu->count < MAX_SKB_FRAGS + 1) {
		struct netdev_queue *nq = netdev_get_tx_queue(dev, txq_id);

		netif_tx_stop_queue(nq);
	}
out:
	if (frags > 0) {
		struct mvpp2_pcpu_stats *stats = this_cpu_ptr(port->stats);

		u64_stats_update_begin(&stats->syncp);
		stats->tx_packets++;
		stats->tx_bytes += skb->len;
		u64_stats_update_end(&stats->syncp);
	} else {
		dev->stats.tx_dropped++;
		dev_kfree_skb_any(skb);
	}

	/* Finalize TX processing */
	if (txq_pcpu->count >= txq->done_pkts_coal)
		mvpp2_txq_done(port, txq, txq_pcpu);

	/* Set the timer in case not all frags were processed */
	if (txq_pcpu->count <= frags && txq_pcpu->count > 0) {
		struct mvpp2_port_pcpu *port_pcpu = this_cpu_ptr(port->pcpu);

		mvpp2_timer_set(port_pcpu);
	}

	return NETDEV_TX_OK;
}

static inline void mvpp2_cause_error(struct net_device *dev, int cause)
{
	if (cause & MVPP2_CAUSE_FCS_ERR_MASK)
		netdev_err(dev, "FCS error\n");
	if (cause & MVPP2_CAUSE_RX_FIFO_OVERRUN_MASK)
		netdev_err(dev, "rx fifo overrun error\n");
	if (cause & MVPP2_CAUSE_TX_FIFO_UNDERRUN_MASK)
		netdev_err(dev, "tx fifo underrun error\n");
}

static int mvpp2_poll(struct napi_struct *napi, int budget)
{
	u32 cause_rx_tx, cause_rx, cause_misc;
	int rx_done = 0;
	struct mvpp2_port *port = netdev_priv(napi->dev);
	int cpu = smp_processor_id();

	/* Rx/Tx cause register
	 *
	 * Bits 0-15: each bit indicates received packets on the Rx queue
	 * (bit 0 is for Rx queue 0).
	 *
	 * Bits 16-23: each bit indicates transmitted packets on the Tx queue
	 * (bit 16 is for Tx queue 0).
	 *
	 * Each CPU has its own Rx/Tx cause register
	 */
	cause_rx_tx = mvpp2_percpu_read(port->priv, cpu,
					MVPP2_ISR_RX_TX_CAUSE_REG(port->id));
	cause_rx_tx &= ~MVPP2_CAUSE_TXQ_OCCUP_DESC_ALL_MASK;
	cause_misc = cause_rx_tx & MVPP2_CAUSE_MISC_SUM_MASK;

	if (cause_misc) {
		mvpp2_cause_error(port->dev, cause_misc);

		/* Clear the cause register */
		mvpp2_write(port->priv, MVPP2_ISR_MISC_CAUSE_REG, 0);
		mvpp2_percpu_write(port->priv, cpu,
				   MVPP2_ISR_RX_TX_CAUSE_REG(port->id),
				   cause_rx_tx & ~MVPP2_CAUSE_MISC_SUM_MASK);
	}

	cause_rx = cause_rx_tx & MVPP2_CAUSE_RXQ_OCCUP_DESC_ALL_MASK;

	/* Process RX packets */
	cause_rx |= port->pending_cause_rx;
	while (cause_rx && budget > 0) {
		int count;
		struct mvpp2_rx_queue *rxq;

		rxq = mvpp2_get_rx_queue(port, cause_rx);
		if (!rxq)
			break;

		count = mvpp2_rx(port, budget, rxq);
		rx_done += count;
		budget -= count;
		if (budget > 0) {
			/* Clear the bit associated to this Rx queue
			 * so that next iteration will continue from
			 * the next Rx queue.
			 */
			cause_rx &= ~(1 << rxq->logic_rxq);
		}
	}

	if (budget > 0) {
		cause_rx = 0;
		napi_complete_done(napi, rx_done);

		mvpp2_interrupts_enable(port);
	}
	port->pending_cause_rx = cause_rx;
	return rx_done;
}

/* Set hw internals when starting port */
static void mvpp2_start_dev(struct mvpp2_port *port)
{
	struct net_device *ndev = port->dev;

	mvpp2_gmac_max_rx_size_set(port);
	mvpp2_txp_max_tx_size_set(port);

	napi_enable(&port->napi);

	/* Enable interrupts on all CPUs */
	mvpp2_interrupts_enable(port);

	mvpp2_port_enable(port);
	phy_start(ndev->phydev);
	netif_tx_start_all_queues(port->dev);
}

/* Set hw internals when stopping port */
static void mvpp2_stop_dev(struct mvpp2_port *port)
{
	struct net_device *ndev = port->dev;

	/* Stop new packets from arriving to RXQs */
	mvpp2_ingress_disable(port);

	mdelay(10);

	/* Disable interrupts on all CPUs */
	mvpp2_interrupts_disable(port);

	napi_disable(&port->napi);

	netif_carrier_off(port->dev);
	netif_tx_stop_all_queues(port->dev);

	mvpp2_egress_disable(port);
	mvpp2_port_disable(port);
	phy_stop(ndev->phydev);
}

static int mvpp2_check_ringparam_valid(struct net_device *dev,
				       struct ethtool_ringparam *ring)
{
	u16 new_rx_pending = ring->rx_pending;
	u16 new_tx_pending = ring->tx_pending;

	if (ring->rx_pending == 0 || ring->tx_pending == 0)
		return -EINVAL;

	if (ring->rx_pending > MVPP2_MAX_RXD)
		new_rx_pending = MVPP2_MAX_RXD;
	else if (!IS_ALIGNED(ring->rx_pending, 16))
		new_rx_pending = ALIGN(ring->rx_pending, 16);

	if (ring->tx_pending > MVPP2_MAX_TXD)
		new_tx_pending = MVPP2_MAX_TXD;
	else if (!IS_ALIGNED(ring->tx_pending, 32))
		new_tx_pending = ALIGN(ring->tx_pending, 32);

	if (ring->rx_pending != new_rx_pending) {
		netdev_info(dev, "illegal Rx ring size value %d, round to %d\n",
			    ring->rx_pending, new_rx_pending);
		ring->rx_pending = new_rx_pending;
	}

	if (ring->tx_pending != new_tx_pending) {
		netdev_info(dev, "illegal Tx ring size value %d, round to %d\n",
			    ring->tx_pending, new_tx_pending);
		ring->tx_pending = new_tx_pending;
	}

	return 0;
}

static void mvpp21_get_mac_address(struct mvpp2_port *port, unsigned char *addr)
{
	u32 mac_addr_l, mac_addr_m, mac_addr_h;

	mac_addr_l = readl(port->base + MVPP2_GMAC_CTRL_1_REG);
	mac_addr_m = readl(port->priv->lms_base + MVPP2_SRC_ADDR_MIDDLE);
	mac_addr_h = readl(port->priv->lms_base + MVPP2_SRC_ADDR_HIGH);
	addr[0] = (mac_addr_h >> 24) & 0xFF;
	addr[1] = (mac_addr_h >> 16) & 0xFF;
	addr[2] = (mac_addr_h >> 8) & 0xFF;
	addr[3] = mac_addr_h & 0xFF;
	addr[4] = mac_addr_m & 0xFF;
	addr[5] = (mac_addr_l >> MVPP2_GMAC_SA_LOW_OFFS) & 0xFF;
}

static int mvpp2_phy_connect(struct mvpp2_port *port)
{
	struct phy_device *phy_dev;

	phy_dev = of_phy_connect(port->dev, port->phy_node, mvpp2_link_event, 0,
				 port->phy_interface);
	if (!phy_dev) {
		netdev_err(port->dev, "cannot connect to phy\n");
		return -ENODEV;
	}
	phy_dev->supported &= PHY_GBIT_FEATURES;
	phy_dev->advertising = phy_dev->supported;

	port->link    = 0;
	port->duplex  = 0;
	port->speed   = 0;

	return 0;
}

static void mvpp2_phy_disconnect(struct mvpp2_port *port)
{
	struct net_device *ndev = port->dev;

	phy_disconnect(ndev->phydev);
}

static int mvpp2_open(struct net_device *dev)
{
	struct mvpp2_port *port = netdev_priv(dev);
	unsigned char mac_bcast[ETH_ALEN] = {
			0xff, 0xff, 0xff, 0xff, 0xff, 0xff };
	int err;

	err = mvpp2_prs_mac_da_accept(port->priv, port->id, mac_bcast, true);
	if (err) {
		netdev_err(dev, "mvpp2_prs_mac_da_accept BC failed\n");
		return err;
	}
	err = mvpp2_prs_mac_da_accept(port->priv, port->id,
				      dev->dev_addr, true);
	if (err) {
		netdev_err(dev, "mvpp2_prs_mac_da_accept MC failed\n");
		return err;
	}
	err = mvpp2_prs_tag_mode_set(port->priv, port->id, MVPP2_TAG_TYPE_MH);
	if (err) {
		netdev_err(dev, "mvpp2_prs_tag_mode_set failed\n");
		return err;
	}
	err = mvpp2_prs_def_flow(port);
	if (err) {
		netdev_err(dev, "mvpp2_prs_def_flow failed\n");
		return err;
	}

	/* Allocate the Rx/Tx queues */
	err = mvpp2_setup_rxqs(port);
	if (err) {
		netdev_err(port->dev, "cannot allocate Rx queues\n");
		return err;
	}

	err = mvpp2_setup_txqs(port);
	if (err) {
		netdev_err(port->dev, "cannot allocate Tx queues\n");
		goto err_cleanup_rxqs;
	}

	err = request_irq(port->irq, mvpp2_isr, 0, dev->name, port);
	if (err) {
		netdev_err(port->dev, "cannot request IRQ %d\n", port->irq);
		goto err_cleanup_txqs;
	}

	/* In default link is down */
	netif_carrier_off(port->dev);

	err = mvpp2_phy_connect(port);
	if (err < 0)
		goto err_free_irq;

	/* Unmask interrupts on all CPUs */
	on_each_cpu(mvpp2_interrupts_unmask, port, 1);

	mvpp2_start_dev(port);

	return 0;

err_free_irq:
	free_irq(port->irq, port);
err_cleanup_txqs:
	mvpp2_cleanup_txqs(port);
err_cleanup_rxqs:
	mvpp2_cleanup_rxqs(port);
	return err;
}

static int mvpp2_stop(struct net_device *dev)
{
	struct mvpp2_port *port = netdev_priv(dev);
	struct mvpp2_port_pcpu *port_pcpu;
	int cpu;

	mvpp2_stop_dev(port);
	mvpp2_phy_disconnect(port);

	/* Mask interrupts on all CPUs */
	on_each_cpu(mvpp2_interrupts_mask, port, 1);

	free_irq(port->irq, port);
	for_each_present_cpu(cpu) {
		port_pcpu = per_cpu_ptr(port->pcpu, cpu);

		hrtimer_cancel(&port_pcpu->tx_done_timer);
		port_pcpu->timer_scheduled = false;
		tasklet_kill(&port_pcpu->tx_done_tasklet);
	}
	mvpp2_cleanup_rxqs(port);
	mvpp2_cleanup_txqs(port);

	return 0;
}

static void mvpp2_set_rx_mode(struct net_device *dev)
{
	struct mvpp2_port *port = netdev_priv(dev);
	struct mvpp2 *priv = port->priv;
	struct netdev_hw_addr *ha;
	int id = port->id;
	bool allmulti = dev->flags & IFF_ALLMULTI;

	mvpp2_prs_mac_promisc_set(priv, id, dev->flags & IFF_PROMISC);
	mvpp2_prs_mac_multi_set(priv, id, MVPP2_PE_MAC_MC_ALL, allmulti);
	mvpp2_prs_mac_multi_set(priv, id, MVPP2_PE_MAC_MC_IP6, allmulti);

	/* Remove all port->id's mcast enries */
	mvpp2_prs_mcast_del_all(priv, id);

	if (allmulti && !netdev_mc_empty(dev)) {
		netdev_for_each_mc_addr(ha, dev)
			mvpp2_prs_mac_da_accept(priv, id, ha->addr, true);
	}
}

static int mvpp2_set_mac_address(struct net_device *dev, void *p)
{
	struct mvpp2_port *port = netdev_priv(dev);
	const struct sockaddr *addr = p;
	int err;

	if (!is_valid_ether_addr(addr->sa_data)) {
		err = -EADDRNOTAVAIL;
		goto log_error;
	}

	if (!netif_running(dev)) {
		err = mvpp2_prs_update_mac_da(dev, addr->sa_data);
		if (!err)
			return 0;
		/* Reconfigure parser to accept the original MAC address */
		err = mvpp2_prs_update_mac_da(dev, dev->dev_addr);
		if (err)
			goto log_error;
	}

	mvpp2_stop_dev(port);

	err = mvpp2_prs_update_mac_da(dev, addr->sa_data);
	if (!err)
		goto out_start;

	/* Reconfigure parser accept the original MAC address */
	err = mvpp2_prs_update_mac_da(dev, dev->dev_addr);
	if (err)
		goto log_error;
out_start:
	mvpp2_start_dev(port);
	mvpp2_egress_enable(port);
	mvpp2_ingress_enable(port);
	return 0;
log_error:
	netdev_err(dev, "failed to change MAC address\n");
	return err;
}

static int mvpp2_change_mtu(struct net_device *dev, int mtu)
{
	struct mvpp2_port *port = netdev_priv(dev);
	int err;

	if (!IS_ALIGNED(MVPP2_RX_PKT_SIZE(mtu), 8)) {
		netdev_info(dev, "illegal MTU value %d, round to %d\n", mtu,
			    ALIGN(MVPP2_RX_PKT_SIZE(mtu), 8));
		mtu = ALIGN(MVPP2_RX_PKT_SIZE(mtu), 8);
	}

	if (!netif_running(dev)) {
		err = mvpp2_bm_update_mtu(dev, mtu);
		if (!err) {
			port->pkt_size =  MVPP2_RX_PKT_SIZE(mtu);
			return 0;
		}

		/* Reconfigure BM to the original MTU */
		err = mvpp2_bm_update_mtu(dev, dev->mtu);
		if (err)
			goto log_error;
	}

	mvpp2_stop_dev(port);

	err = mvpp2_bm_update_mtu(dev, mtu);
	if (!err) {
		port->pkt_size =  MVPP2_RX_PKT_SIZE(mtu);
		goto out_start;
	}

	/* Reconfigure BM to the original MTU */
	err = mvpp2_bm_update_mtu(dev, dev->mtu);
	if (err)
		goto log_error;

out_start:
	mvpp2_start_dev(port);
	mvpp2_egress_enable(port);
	mvpp2_ingress_enable(port);

	return 0;
log_error:
	netdev_err(dev, "failed to change MTU\n");
	return err;
}

static void
mvpp2_get_stats64(struct net_device *dev, struct rtnl_link_stats64 *stats)
{
	struct mvpp2_port *port = netdev_priv(dev);
	unsigned int start;
	int cpu;

	for_each_possible_cpu(cpu) {
		struct mvpp2_pcpu_stats *cpu_stats;
		u64 rx_packets;
		u64 rx_bytes;
		u64 tx_packets;
		u64 tx_bytes;

		cpu_stats = per_cpu_ptr(port->stats, cpu);
		do {
			start = u64_stats_fetch_begin_irq(&cpu_stats->syncp);
			rx_packets = cpu_stats->rx_packets;
			rx_bytes   = cpu_stats->rx_bytes;
			tx_packets = cpu_stats->tx_packets;
			tx_bytes   = cpu_stats->tx_bytes;
		} while (u64_stats_fetch_retry_irq(&cpu_stats->syncp, start));

		stats->rx_packets += rx_packets;
		stats->rx_bytes   += rx_bytes;
		stats->tx_packets += tx_packets;
		stats->tx_bytes   += tx_bytes;
	}

	stats->rx_errors	= dev->stats.rx_errors;
	stats->rx_dropped	= dev->stats.rx_dropped;
	stats->tx_dropped	= dev->stats.tx_dropped;
}

static int mvpp2_ioctl(struct net_device *dev, struct ifreq *ifr, int cmd)
{
	int ret;

	if (!dev->phydev)
		return -ENOTSUPP;

	ret = phy_mii_ioctl(dev->phydev, ifr, cmd);
	if (!ret)
		mvpp2_link_event(dev);

	return ret;
}

/* Ethtool methods */

/* Set interrupt coalescing for ethtools */
static int mvpp2_ethtool_set_coalesce(struct net_device *dev,
				      struct ethtool_coalesce *c)
{
	struct mvpp2_port *port = netdev_priv(dev);
	int queue;

	for (queue = 0; queue < rxq_number; queue++) {
		struct mvpp2_rx_queue *rxq = port->rxqs[queue];

		rxq->time_coal = c->rx_coalesce_usecs;
		rxq->pkts_coal = c->rx_max_coalesced_frames;
		mvpp2_rx_pkts_coal_set(port, rxq);
		mvpp2_rx_time_coal_set(port, rxq);
	}

	for (queue = 0; queue < txq_number; queue++) {
		struct mvpp2_tx_queue *txq = port->txqs[queue];

		txq->done_pkts_coal = c->tx_max_coalesced_frames;
	}

	return 0;
}

/* get coalescing for ethtools */
static int mvpp2_ethtool_get_coalesce(struct net_device *dev,
				      struct ethtool_coalesce *c)
{
	struct mvpp2_port *port = netdev_priv(dev);

	c->rx_coalesce_usecs        = port->rxqs[0]->time_coal;
	c->rx_max_coalesced_frames  = port->rxqs[0]->pkts_coal;
	c->tx_max_coalesced_frames =  port->txqs[0]->done_pkts_coal;
	return 0;
}

static void mvpp2_ethtool_get_drvinfo(struct net_device *dev,
				      struct ethtool_drvinfo *drvinfo)
{
	strlcpy(drvinfo->driver, MVPP2_DRIVER_NAME,
		sizeof(drvinfo->driver));
	strlcpy(drvinfo->version, MVPP2_DRIVER_VERSION,
		sizeof(drvinfo->version));
	strlcpy(drvinfo->bus_info, dev_name(&dev->dev),
		sizeof(drvinfo->bus_info));
}

static void mvpp2_ethtool_get_ringparam(struct net_device *dev,
					struct ethtool_ringparam *ring)
{
	struct mvpp2_port *port = netdev_priv(dev);

	ring->rx_max_pending = MVPP2_MAX_RXD;
	ring->tx_max_pending = MVPP2_MAX_TXD;
	ring->rx_pending = port->rx_ring_size;
	ring->tx_pending = port->tx_ring_size;
}

static int mvpp2_ethtool_set_ringparam(struct net_device *dev,
				       struct ethtool_ringparam *ring)
{
	struct mvpp2_port *port = netdev_priv(dev);
	u16 prev_rx_ring_size = port->rx_ring_size;
	u16 prev_tx_ring_size = port->tx_ring_size;
	int err;

	err = mvpp2_check_ringparam_valid(dev, ring);
	if (err)
		return err;

	if (!netif_running(dev)) {
		port->rx_ring_size = ring->rx_pending;
		port->tx_ring_size = ring->tx_pending;
		return 0;
	}

	/* The interface is running, so we have to force a
	 * reallocation of the queues
	 */
	mvpp2_stop_dev(port);
	mvpp2_cleanup_rxqs(port);
	mvpp2_cleanup_txqs(port);

	port->rx_ring_size = ring->rx_pending;
	port->tx_ring_size = ring->tx_pending;

	err = mvpp2_setup_rxqs(port);
	if (err) {
		/* Reallocate Rx queues with the original ring size */
		port->rx_ring_size = prev_rx_ring_size;
		ring->rx_pending = prev_rx_ring_size;
		err = mvpp2_setup_rxqs(port);
		if (err)
			goto err_out;
	}
	err = mvpp2_setup_txqs(port);
	if (err) {
		/* Reallocate Tx queues with the original ring size */
		port->tx_ring_size = prev_tx_ring_size;
		ring->tx_pending = prev_tx_ring_size;
		err = mvpp2_setup_txqs(port);
		if (err)
			goto err_clean_rxqs;
	}

	mvpp2_start_dev(port);
	mvpp2_egress_enable(port);
	mvpp2_ingress_enable(port);

	return 0;

err_clean_rxqs:
	mvpp2_cleanup_rxqs(port);
err_out:
	netdev_err(dev, "failed to change ring parameters");
	return err;
}

/* Device ops */

static const struct net_device_ops mvpp2_netdev_ops = {
	.ndo_open		= mvpp2_open,
	.ndo_stop		= mvpp2_stop,
	.ndo_start_xmit		= mvpp2_tx,
	.ndo_set_rx_mode	= mvpp2_set_rx_mode,
	.ndo_set_mac_address	= mvpp2_set_mac_address,
	.ndo_change_mtu		= mvpp2_change_mtu,
	.ndo_get_stats64	= mvpp2_get_stats64,
	.ndo_do_ioctl		= mvpp2_ioctl,
};

static const struct ethtool_ops mvpp2_eth_tool_ops = {
	.nway_reset	= phy_ethtool_nway_reset,
	.get_link	= ethtool_op_get_link,
	.set_coalesce	= mvpp2_ethtool_set_coalesce,
	.get_coalesce	= mvpp2_ethtool_get_coalesce,
	.get_drvinfo	= mvpp2_ethtool_get_drvinfo,
	.get_ringparam	= mvpp2_ethtool_get_ringparam,
	.set_ringparam	= mvpp2_ethtool_set_ringparam,
	.get_link_ksettings = phy_ethtool_get_link_ksettings,
	.set_link_ksettings = phy_ethtool_set_link_ksettings,
};

/* Initialize port HW */
static int mvpp2_port_init(struct mvpp2_port *port)
{
	struct device *dev = port->dev->dev.parent;
	struct mvpp2 *priv = port->priv;
	struct mvpp2_txq_pcpu *txq_pcpu;
	int queue, cpu, err;

	if (port->first_rxq + rxq_number >
	    MVPP2_MAX_PORTS * priv->max_port_rxqs)
		return -EINVAL;

	/* Disable port */
	mvpp2_egress_disable(port);
	mvpp2_port_disable(port);

	port->txqs = devm_kcalloc(dev, txq_number, sizeof(*port->txqs),
				  GFP_KERNEL);
	if (!port->txqs)
		return -ENOMEM;

	/* Associate physical Tx queues to this port and initialize.
	 * The mapping is predefined.
	 */
	for (queue = 0; queue < txq_number; queue++) {
		int queue_phy_id = mvpp2_txq_phys(port->id, queue);
		struct mvpp2_tx_queue *txq;

		txq = devm_kzalloc(dev, sizeof(*txq), GFP_KERNEL);
		if (!txq) {
			err = -ENOMEM;
			goto err_free_percpu;
		}

		txq->pcpu = alloc_percpu(struct mvpp2_txq_pcpu);
		if (!txq->pcpu) {
			err = -ENOMEM;
			goto err_free_percpu;
		}

		txq->id = queue_phy_id;
		txq->log_id = queue;
		txq->done_pkts_coal = MVPP2_TXDONE_COAL_PKTS_THRESH;
		for_each_present_cpu(cpu) {
			txq_pcpu = per_cpu_ptr(txq->pcpu, cpu);
			txq_pcpu->cpu = cpu;
		}

		port->txqs[queue] = txq;
	}

	port->rxqs = devm_kcalloc(dev, rxq_number, sizeof(*port->rxqs),
				  GFP_KERNEL);
	if (!port->rxqs) {
		err = -ENOMEM;
		goto err_free_percpu;
	}

	/* Allocate and initialize Rx queue for this port */
	for (queue = 0; queue < rxq_number; queue++) {
		struct mvpp2_rx_queue *rxq;

		/* Map physical Rx queue to port's logical Rx queue */
		rxq = devm_kzalloc(dev, sizeof(*rxq), GFP_KERNEL);
		if (!rxq) {
			err = -ENOMEM;
			goto err_free_percpu;
		}
		/* Map this Rx queue to a physical queue */
		rxq->id = port->first_rxq + queue;
		rxq->port = port->id;
		rxq->logic_rxq = queue;

		port->rxqs[queue] = rxq;
	}

	/* Configure Rx queue group interrupt for this port */
	if (priv->hw_version == MVPP21) {
		mvpp2_write(priv, MVPP21_ISR_RXQ_GROUP_REG(port->id),
			    rxq_number);
	} else {
		u32 val;

		val = (port->id << MVPP22_ISR_RXQ_GROUP_INDEX_GROUP_OFFSET);
		mvpp2_write(priv, MVPP22_ISR_RXQ_GROUP_INDEX_REG, val);

		val = (rxq_number << MVPP22_ISR_RXQ_SUB_GROUP_SIZE_OFFSET);
		mvpp2_write(priv, MVPP22_ISR_RXQ_SUB_GROUP_CONFIG_REG, val);
	}

	/* Create Rx descriptor rings */
	for (queue = 0; queue < rxq_number; queue++) {
		struct mvpp2_rx_queue *rxq = port->rxqs[queue];

		rxq->size = port->rx_ring_size;
		rxq->pkts_coal = MVPP2_RX_COAL_PKTS;
		rxq->time_coal = MVPP2_RX_COAL_USEC;
	}

	mvpp2_ingress_disable(port);

	/* Port default configuration */
	mvpp2_defaults_set(port);

	/* Port's classifier configuration */
	mvpp2_cls_oversize_rxq_set(port);
	mvpp2_cls_port_config(port);

	/* Provide an initial Rx packet size */
	port->pkt_size = MVPP2_RX_PKT_SIZE(port->dev->mtu);

	/* Initialize pools for swf */
	err = mvpp2_swf_bm_pool_init(port);
	if (err)
		goto err_free_percpu;

	return 0;

err_free_percpu:
	for (queue = 0; queue < txq_number; queue++) {
		if (!port->txqs[queue])
			continue;
		free_percpu(port->txqs[queue]->pcpu);
	}
	return err;
}

/* Ports initialization */
static int mvpp2_port_probe(struct platform_device *pdev,
			    struct device_node *port_node,
			    struct mvpp2 *priv)
{
	struct device_node *phy_node;
	struct mvpp2_port *port;
	struct mvpp2_port_pcpu *port_pcpu;
	struct net_device *dev;
	struct resource *res;
	const char *dt_mac_addr;
	const char *mac_from;
	char hw_mac_addr[ETH_ALEN] = {0};
	u32 id;
	int features;
	int phy_mode;
	int err, i, cpu;

	dev = alloc_etherdev_mqs(sizeof(*port), txq_number, rxq_number);
	if (!dev)
		return -ENOMEM;

	phy_node = of_parse_phandle(port_node, "phy", 0);
	if (!phy_node) {
		dev_err(&pdev->dev, "missing phy\n");
		err = -ENODEV;
		goto err_free_netdev;
	}

	phy_mode = of_get_phy_mode(port_node);
	if (phy_mode < 0) {
		dev_err(&pdev->dev, "incorrect phy mode\n");
		err = phy_mode;
		goto err_free_netdev;
	}

	if (of_property_read_u32(port_node, "port-id", &id)) {
		err = -EINVAL;
		dev_err(&pdev->dev, "missing port-id value\n");
		goto err_free_netdev;
	}

	dev->tx_queue_len = MVPP2_MAX_TXD;
	dev->watchdog_timeo = 5 * HZ;
	dev->netdev_ops = &mvpp2_netdev_ops;
	dev->ethtool_ops = &mvpp2_eth_tool_ops;

	port = netdev_priv(dev);

	port->irq = irq_of_parse_and_map(port_node, 0);
	if (port->irq <= 0) {
		err = -EINVAL;
		goto err_free_netdev;
	}

	if (of_property_read_bool(port_node, "marvell,loopback"))
		port->flags |= MVPP2_F_LOOPBACK;

	port->priv = priv;
	port->id = id;
	if (priv->hw_version == MVPP21)
		port->first_rxq = port->id * rxq_number;
	else
		port->first_rxq = port->id * priv->max_port_rxqs;

	port->phy_node = phy_node;
	port->phy_interface = phy_mode;

	if (priv->hw_version == MVPP21) {
		res = platform_get_resource(pdev, IORESOURCE_MEM, 2 + id);
		port->base = devm_ioremap_resource(&pdev->dev, res);
		if (IS_ERR(port->base)) {
			err = PTR_ERR(port->base);
			goto err_free_irq;
		}
	} else {
		if (of_property_read_u32(port_node, "gop-port-id",
					 &port->gop_id)) {
			err = -EINVAL;
			dev_err(&pdev->dev, "missing gop-port-id value\n");
			goto err_free_irq;
		}

		port->base = priv->iface_base + MVPP22_GMAC_BASE(port->gop_id);
	}

	/* Alloc per-cpu stats */
	port->stats = netdev_alloc_pcpu_stats(struct mvpp2_pcpu_stats);
	if (!port->stats) {
		err = -ENOMEM;
		goto err_free_irq;
	}

	dt_mac_addr = of_get_mac_address(port_node);
	if (dt_mac_addr && is_valid_ether_addr(dt_mac_addr)) {
		mac_from = "device tree";
		ether_addr_copy(dev->dev_addr, dt_mac_addr);
	} else {
		if (priv->hw_version == MVPP21)
			mvpp21_get_mac_address(port, hw_mac_addr);
		if (is_valid_ether_addr(hw_mac_addr)) {
			mac_from = "hardware";
			ether_addr_copy(dev->dev_addr, hw_mac_addr);
		} else {
			mac_from = "random";
			eth_hw_addr_random(dev);
		}
	}

	port->tx_ring_size = MVPP2_MAX_TXD;
	port->rx_ring_size = MVPP2_MAX_RXD;
	port->dev = dev;
	SET_NETDEV_DEV(dev, &pdev->dev);

	err = mvpp2_port_init(port);
	if (err < 0) {
		dev_err(&pdev->dev, "failed to init port %d\n", id);
		goto err_free_stats;
	}

	mvpp2_port_mii_set(port);
	mvpp2_port_periodic_xon_disable(port);

	if (priv->hw_version == MVPP21)
		mvpp2_port_fc_adv_enable(port);

	mvpp2_port_reset(port);

	port->pcpu = alloc_percpu(struct mvpp2_port_pcpu);
	if (!port->pcpu) {
		err = -ENOMEM;
		goto err_free_txq_pcpu;
	}

	for_each_present_cpu(cpu) {
		port_pcpu = per_cpu_ptr(port->pcpu, cpu);

		hrtimer_init(&port_pcpu->tx_done_timer, CLOCK_MONOTONIC,
			     HRTIMER_MODE_REL_PINNED);
		port_pcpu->tx_done_timer.function = mvpp2_hr_timer_cb;
		port_pcpu->timer_scheduled = false;

		tasklet_init(&port_pcpu->tx_done_tasklet, mvpp2_tx_proc_cb,
			     (unsigned long)dev);
	}

	netif_napi_add(dev, &port->napi, mvpp2_poll, NAPI_POLL_WEIGHT);
	features = NETIF_F_SG | NETIF_F_IP_CSUM;
	dev->features = features | NETIF_F_RXCSUM;
	dev->hw_features |= features | NETIF_F_RXCSUM | NETIF_F_GRO;
	dev->vlan_features |= features;

	/* MTU range: 68 - 9676 */
	dev->min_mtu = ETH_MIN_MTU;
	/* 9676 == 9700 - 20 and rounding to 8 */
	dev->max_mtu = 9676;

	err = register_netdev(dev);
	if (err < 0) {
		dev_err(&pdev->dev, "failed to register netdev\n");
		goto err_free_port_pcpu;
	}
	netdev_info(dev, "Using %s mac address %pM\n", mac_from, dev->dev_addr);

	priv->port_list[id] = port;
	return 0;

err_free_port_pcpu:
	free_percpu(port->pcpu);
err_free_txq_pcpu:
	for (i = 0; i < txq_number; i++)
		free_percpu(port->txqs[i]->pcpu);
err_free_stats:
	free_percpu(port->stats);
err_free_irq:
	irq_dispose_mapping(port->irq);
err_free_netdev:
	of_node_put(phy_node);
	free_netdev(dev);
	return err;
}

/* Ports removal routine */
static void mvpp2_port_remove(struct mvpp2_port *port)
{
	int i;

	unregister_netdev(port->dev);
	of_node_put(port->phy_node);
	free_percpu(port->pcpu);
	free_percpu(port->stats);
	for (i = 0; i < txq_number; i++)
		free_percpu(port->txqs[i]->pcpu);
	irq_dispose_mapping(port->irq);
	free_netdev(port->dev);
}

/* Initialize decoding windows */
static void mvpp2_conf_mbus_windows(const struct mbus_dram_target_info *dram,
				    struct mvpp2 *priv)
{
	u32 win_enable;
	int i;

	for (i = 0; i < 6; i++) {
		mvpp2_write(priv, MVPP2_WIN_BASE(i), 0);
		mvpp2_write(priv, MVPP2_WIN_SIZE(i), 0);

		if (i < 4)
			mvpp2_write(priv, MVPP2_WIN_REMAP(i), 0);
	}

	win_enable = 0;

	for (i = 0; i < dram->num_cs; i++) {
		const struct mbus_dram_window *cs = dram->cs + i;

		mvpp2_write(priv, MVPP2_WIN_BASE(i),
			    (cs->base & 0xffff0000) | (cs->mbus_attr << 8) |
			    dram->mbus_dram_target_id);

		mvpp2_write(priv, MVPP2_WIN_SIZE(i),
			    (cs->size - 1) & 0xffff0000);

		win_enable |= (1 << i);
	}

	mvpp2_write(priv, MVPP2_BASE_ADDR_ENABLE, win_enable);
}

/* Initialize Rx FIFO's */
static void mvpp2_rx_fifo_init(struct mvpp2 *priv)
{
	int port;

	for (port = 0; port < MVPP2_MAX_PORTS; port++) {
		mvpp2_write(priv, MVPP2_RX_DATA_FIFO_SIZE_REG(port),
			    MVPP2_RX_FIFO_PORT_DATA_SIZE);
		mvpp2_write(priv, MVPP2_RX_ATTR_FIFO_SIZE_REG(port),
			    MVPP2_RX_FIFO_PORT_ATTR_SIZE);
	}

	mvpp2_write(priv, MVPP2_RX_MIN_PKT_SIZE_REG,
		    MVPP2_RX_FIFO_PORT_MIN_PKT);
	mvpp2_write(priv, MVPP2_RX_FIFO_INIT_REG, 0x1);
}

static void mvpp2_axi_init(struct mvpp2 *priv)
{
	u32 val, rdval, wrval;

	mvpp2_write(priv, MVPP22_BM_ADDR_HIGH_RLS_REG, 0x0);

	/* AXI Bridge Configuration */

	rdval = MVPP22_AXI_CODE_CACHE_RD_CACHE
		<< MVPP22_AXI_ATTR_CACHE_OFFS;
	rdval |= MVPP22_AXI_CODE_DOMAIN_OUTER_DOM
		<< MVPP22_AXI_ATTR_DOMAIN_OFFS;

	wrval = MVPP22_AXI_CODE_CACHE_WR_CACHE
		<< MVPP22_AXI_ATTR_CACHE_OFFS;
	wrval |= MVPP22_AXI_CODE_DOMAIN_OUTER_DOM
		<< MVPP22_AXI_ATTR_DOMAIN_OFFS;

	/* BM */
	mvpp2_write(priv, MVPP22_AXI_BM_WR_ATTR_REG, wrval);
	mvpp2_write(priv, MVPP22_AXI_BM_RD_ATTR_REG, rdval);

	/* Descriptors */
	mvpp2_write(priv, MVPP22_AXI_AGGRQ_DESCR_RD_ATTR_REG, rdval);
	mvpp2_write(priv, MVPP22_AXI_TXQ_DESCR_WR_ATTR_REG, wrval);
	mvpp2_write(priv, MVPP22_AXI_TXQ_DESCR_RD_ATTR_REG, rdval);
	mvpp2_write(priv, MVPP22_AXI_RXQ_DESCR_WR_ATTR_REG, wrval);

	/* Buffer Data */
	mvpp2_write(priv, MVPP22_AXI_TX_DATA_RD_ATTR_REG, rdval);
	mvpp2_write(priv, MVPP22_AXI_RX_DATA_WR_ATTR_REG, wrval);

	val = MVPP22_AXI_CODE_CACHE_NON_CACHE
		<< MVPP22_AXI_CODE_CACHE_OFFS;
	val |= MVPP22_AXI_CODE_DOMAIN_SYSTEM
		<< MVPP22_AXI_CODE_DOMAIN_OFFS;
	mvpp2_write(priv, MVPP22_AXI_RD_NORMAL_CODE_REG, val);
	mvpp2_write(priv, MVPP22_AXI_WR_NORMAL_CODE_REG, val);

	val = MVPP22_AXI_CODE_CACHE_RD_CACHE
		<< MVPP22_AXI_CODE_CACHE_OFFS;
	val |= MVPP22_AXI_CODE_DOMAIN_OUTER_DOM
		<< MVPP22_AXI_CODE_DOMAIN_OFFS;

	mvpp2_write(priv, MVPP22_AXI_RD_SNOOP_CODE_REG, val);

	val = MVPP22_AXI_CODE_CACHE_WR_CACHE
		<< MVPP22_AXI_CODE_CACHE_OFFS;
	val |= MVPP22_AXI_CODE_DOMAIN_OUTER_DOM
		<< MVPP22_AXI_CODE_DOMAIN_OFFS;

	mvpp2_write(priv, MVPP22_AXI_WR_SNOOP_CODE_REG, val);
}

/* Initialize network controller common part HW */
static int mvpp2_init(struct platform_device *pdev, struct mvpp2 *priv)
{
	const struct mbus_dram_target_info *dram_target_info;
	int err, i;
	u32 val;

	/* Checks for hardware constraints */
	if (rxq_number % 4 || (rxq_number > priv->max_port_rxqs) ||
	    (txq_number > MVPP2_MAX_TXQ)) {
		dev_err(&pdev->dev, "invalid queue size parameter\n");
		return -EINVAL;
	}

	/* MBUS windows configuration */
	dram_target_info = mv_mbus_dram_info();
	if (dram_target_info)
		mvpp2_conf_mbus_windows(dram_target_info, priv);

	if (priv->hw_version == MVPP22)
		mvpp2_axi_init(priv);

	/* Disable HW PHY polling */
	if (priv->hw_version == MVPP21) {
		val = readl(priv->lms_base + MVPP2_PHY_AN_CFG0_REG);
		val |= MVPP2_PHY_AN_STOP_SMI0_MASK;
		writel(val, priv->lms_base + MVPP2_PHY_AN_CFG0_REG);
	} else {
		val = readl(priv->iface_base + MVPP22_SMI_MISC_CFG_REG);
		val &= ~MVPP22_SMI_POLLING_EN;
		writel(val, priv->iface_base + MVPP22_SMI_MISC_CFG_REG);
	}

	/* Allocate and initialize aggregated TXQs */
	priv->aggr_txqs = devm_kcalloc(&pdev->dev, num_present_cpus(),
				       sizeof(*priv->aggr_txqs),
				       GFP_KERNEL);
	if (!priv->aggr_txqs)
		return -ENOMEM;

	for_each_present_cpu(i) {
		priv->aggr_txqs[i].id = i;
		priv->aggr_txqs[i].size = MVPP2_AGGR_TXQ_SIZE;
		err = mvpp2_aggr_txq_init(pdev, &priv->aggr_txqs[i],
					  MVPP2_AGGR_TXQ_SIZE, i, priv);
		if (err < 0)
			return err;
	}

	/* Rx Fifo Init */
	mvpp2_rx_fifo_init(priv);

	/* Reset Rx queue group interrupt configuration */
	for (i = 0; i < MVPP2_MAX_PORTS; i++) {
		if (priv->hw_version == MVPP21) {
			mvpp2_write(priv, MVPP21_ISR_RXQ_GROUP_REG(i),
				    rxq_number);
			continue;
		} else {
			u32 val;

			val = (i << MVPP22_ISR_RXQ_GROUP_INDEX_GROUP_OFFSET);
			mvpp2_write(priv, MVPP22_ISR_RXQ_GROUP_INDEX_REG, val);

			val = (rxq_number << MVPP22_ISR_RXQ_SUB_GROUP_SIZE_OFFSET);
			mvpp2_write(priv, MVPP22_ISR_RXQ_SUB_GROUP_CONFIG_REG, val);
		}
	}

	if (priv->hw_version == MVPP21)
		writel(MVPP2_EXT_GLOBAL_CTRL_DEFAULT,
		       priv->lms_base + MVPP2_MNG_EXTENDED_GLOBAL_CTRL_REG);

	/* Allow cache snoop when transmiting packets */
	mvpp2_write(priv, MVPP2_TX_SNOOP_REG, 0x1);

	/* Buffer Manager initialization */
	err = mvpp2_bm_init(pdev, priv);
	if (err < 0)
		return err;

	/* Parser default initialization */
	err = mvpp2_prs_default_init(pdev, priv);
	if (err < 0)
		return err;

	/* Classifier default initialization */
	mvpp2_cls_init(priv);

	return 0;
}

static int mvpp2_probe(struct platform_device *pdev)
{
	struct device_node *dn = pdev->dev.of_node;
	struct device_node *port_node;
	struct mvpp2 *priv;
	struct resource *res;
	void __iomem *base;
	int port_count, cpu;
	int err;

	priv = devm_kzalloc(&pdev->dev, sizeof(*priv), GFP_KERNEL);
	if (!priv)
		return -ENOMEM;

	priv->hw_version =
		(unsigned long)of_device_get_match_data(&pdev->dev);

	res = platform_get_resource(pdev, IORESOURCE_MEM, 0);
	base = devm_ioremap_resource(&pdev->dev, res);
	if (IS_ERR(base))
		return PTR_ERR(base);

	if (priv->hw_version == MVPP21) {
		res = platform_get_resource(pdev, IORESOURCE_MEM, 1);
		priv->lms_base = devm_ioremap_resource(&pdev->dev, res);
		if (IS_ERR(priv->lms_base))
			return PTR_ERR(priv->lms_base);
	} else {
		res = platform_get_resource(pdev, IORESOURCE_MEM, 1);
		priv->iface_base = devm_ioremap_resource(&pdev->dev, res);
		if (IS_ERR(priv->iface_base))
			return PTR_ERR(priv->iface_base);
	}

	for_each_present_cpu(cpu) {
		u32 addr_space_sz;

		addr_space_sz = (priv->hw_version == MVPP21 ?
				 MVPP21_ADDR_SPACE_SZ : MVPP22_ADDR_SPACE_SZ);
		priv->cpu_base[cpu] = base + cpu * addr_space_sz;
	}

	if (priv->hw_version == MVPP21)
		priv->max_port_rxqs = 8;
	else
		priv->max_port_rxqs = 32;

	priv->pp_clk = devm_clk_get(&pdev->dev, "pp_clk");
	if (IS_ERR(priv->pp_clk))
		return PTR_ERR(priv->pp_clk);
	err = clk_prepare_enable(priv->pp_clk);
	if (err < 0)
		return err;

	priv->gop_clk = devm_clk_get(&pdev->dev, "gop_clk");
	if (IS_ERR(priv->gop_clk)) {
		err = PTR_ERR(priv->gop_clk);
		goto err_pp_clk;
	}
	err = clk_prepare_enable(priv->gop_clk);
	if (err < 0)
		goto err_pp_clk;

	if (priv->hw_version == MVPP22) {
		priv->mg_clk = devm_clk_get(&pdev->dev, "mg_clk");
		if (IS_ERR(priv->mg_clk)) {
			err = PTR_ERR(priv->mg_clk);
			goto err_gop_clk;
		}

		err = clk_prepare_enable(priv->mg_clk);
		if (err < 0)
			goto err_gop_clk;
	}

	/* Get system's tclk rate */
	priv->tclk = clk_get_rate(priv->pp_clk);

	if (priv->hw_version == MVPP22) {
		err = dma_set_mask(&pdev->dev, DMA_BIT_MASK(40));
		if (err)
			goto err_mg_clk;
		/* Sadly, the BM pools all share the same register to
		 * store the high 32 bits of their address. So they
		 * must all have the same high 32 bits, which forces
		 * us to restrict coherent memory to DMA_BIT_MASK(32).
		 */
		err = dma_set_coherent_mask(&pdev->dev, DMA_BIT_MASK(32));
		if (err)
			goto err_mg_clk;
	}

	/* Initialize network controller */
	err = mvpp2_init(pdev, priv);
	if (err < 0) {
		dev_err(&pdev->dev, "failed to initialize controller\n");
		goto err_mg_clk;
	}

	port_count = of_get_available_child_count(dn);
	if (port_count == 0) {
		dev_err(&pdev->dev, "no ports enabled\n");
		err = -ENODEV;
		goto err_mg_clk;
	}

	priv->port_list = devm_kcalloc(&pdev->dev, port_count,
				       sizeof(*priv->port_list),
				       GFP_KERNEL);
	if (!priv->port_list) {
		err = -ENOMEM;
		goto err_mg_clk;
	}

	/* Initialize ports */
	for_each_available_child_of_node(dn, port_node) {
		err = mvpp2_port_probe(pdev, port_node, priv);
		if (err < 0)
			goto err_mg_clk;
	}

	platform_set_drvdata(pdev, priv);
	return 0;

err_mg_clk:
	if (priv->hw_version == MVPP22)
		clk_disable_unprepare(priv->mg_clk);
err_gop_clk:
	clk_disable_unprepare(priv->gop_clk);
err_pp_clk:
	clk_disable_unprepare(priv->pp_clk);
	return err;
}

static int mvpp2_remove(struct platform_device *pdev)
{
	struct mvpp2 *priv = platform_get_drvdata(pdev);
	struct device_node *dn = pdev->dev.of_node;
	struct device_node *port_node;
	int i = 0;

	for_each_available_child_of_node(dn, port_node) {
		if (priv->port_list[i])
			mvpp2_port_remove(priv->port_list[i]);
		i++;
	}

	for (i = 0; i < MVPP2_BM_POOLS_NUM; i++) {
		struct mvpp2_bm_pool *bm_pool = &priv->bm_pools[i];

		mvpp2_bm_pool_destroy(pdev, priv, bm_pool);
	}

	for_each_present_cpu(i) {
		struct mvpp2_tx_queue *aggr_txq = &priv->aggr_txqs[i];

		dma_free_coherent(&pdev->dev,
				  MVPP2_AGGR_TXQ_SIZE * MVPP2_DESC_ALIGNED_SIZE,
				  aggr_txq->descs,
				  aggr_txq->descs_dma);
	}

	clk_disable_unprepare(priv->mg_clk);
	clk_disable_unprepare(priv->pp_clk);
	clk_disable_unprepare(priv->gop_clk);

	return 0;
}

static const struct of_device_id mvpp2_match[] = {
	{
		.compatible = "marvell,armada-375-pp2",
		.data = (void *)MVPP21,
	},
	{
		.compatible = "marvell,armada-7k-pp22",
		.data = (void *)MVPP22,
	},
	{ }
};
MODULE_DEVICE_TABLE(of, mvpp2_match);

static struct platform_driver mvpp2_driver = {
	.probe = mvpp2_probe,
	.remove = mvpp2_remove,
	.driver = {
		.name = MVPP2_DRIVER_NAME,
		.of_match_table = mvpp2_match,
	},
};

module_platform_driver(mvpp2_driver);

MODULE_DESCRIPTION("Marvell PPv2 Ethernet Driver - www.marvell.com");
MODULE_AUTHOR("Marcin Wojtas <mw@semihalf.com>");
MODULE_LICENSE("GPL v2");<|MERGE_RESOLUTION|>--- conflicted
+++ resolved
@@ -3917,20 +3917,6 @@
 	return data;
 }
 
-<<<<<<< HEAD
-/* Set pool number in a BM cookie */
-static inline u32 mvpp2_bm_cookie_pool_set(u32 cookie, int pool)
-{
-	u32 bm;
-
-	bm = cookie & ~(0xFF << MVPP2_BM_COOKIE_POOL_OFFS);
-	bm |= ((pool & 0xFF) << MVPP2_BM_COOKIE_POOL_OFFS);
-
-	return bm;
-}
-
-=======
->>>>>>> a2054256
 /* Release buffer to BM */
 static inline void mvpp2_bm_pool_put(struct mvpp2_port *port, int pool,
 				     dma_addr_t buf_dma_addr,
@@ -3963,21 +3949,8 @@
 			   MVPP2_BM_VIRT_RLS_REG, buf_phys_addr);
 	mvpp2_percpu_write(port->priv, cpu,
 			   MVPP2_BM_PHY_RLS_REG(pool), buf_dma_addr);
-<<<<<<< HEAD
 
 	put_cpu();
-}
-
-/* Refill BM pool */
-static void mvpp2_pool_refill(struct mvpp2_port *port, int pool,
-			      dma_addr_t dma_addr,
-			      phys_addr_t phys_addr)
-{
-	mvpp2_bm_pool_put(port, pool, dma_addr, phys_addr);
-=======
-
-	put_cpu();
->>>>>>> a2054256
 }
 
 /* Allocate buffers for the pool */
@@ -5034,11 +5007,7 @@
 		pool = (status & MVPP2_RXD_BM_POOL_ID_MASK) >>
 			MVPP2_RXD_BM_POOL_ID_OFFS;
 
-<<<<<<< HEAD
-		mvpp2_pool_refill(port, pool,
-=======
 		mvpp2_bm_pool_put(port, pool,
->>>>>>> a2054256
 				  mvpp2_rxdesc_dma_addr_get(port, rx_desc),
 				  mvpp2_rxdesc_cookie_get(port, rx_desc));
 	}
@@ -5492,11 +5461,7 @@
 	if (!buf)
 		return -ENOMEM;
 
-<<<<<<< HEAD
-	mvpp2_pool_refill(port, pool, dma_addr, phys_addr);
-=======
 	mvpp2_bm_pool_put(port, pool, dma_addr, phys_addr);
->>>>>>> a2054256
 
 	return 0;
 }
@@ -5580,11 +5545,7 @@
 			dev->stats.rx_errors++;
 			mvpp2_rx_error(port, rx_desc);
 			/* Return the buffer to the pool */
-<<<<<<< HEAD
-			mvpp2_pool_refill(port, pool, dma_addr, phys_addr);
-=======
 			mvpp2_bm_pool_put(port, pool, dma_addr, phys_addr);
->>>>>>> a2054256
 			continue;
 		}
 
