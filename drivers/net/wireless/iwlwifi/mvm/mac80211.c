--- conflicted
+++ resolved
@@ -329,19 +329,9 @@
 		hw->uapsd_max_sp_len = IWL_UAPSD_MAX_SP;
 	}
 
-<<<<<<< HEAD
-	if (mvm->fw->ucode_capa.flags & IWL_UCODE_TLV_FLAGS_UAPSD_SUPPORT &&
-	    !iwlwifi_mod_params.uapsd_disable) {
-		hw->flags |= IEEE80211_HW_SUPPORTS_UAPSD;
-		hw->uapsd_queues = IWL_UAPSD_AC_INFO;
-		hw->uapsd_max_sp_len = IWL_UAPSD_MAX_SP;
-	}
-
 	if (mvm->fw->ucode_capa.api[0] & IWL_UCODE_TLV_API_LMAC_SCAN)
 		hw->flags |= IEEE80211_SINGLE_HW_SCAN_ON_ALL_BANDS;
 
-=======
->>>>>>> 46018794
 	hw->sta_data_size = sizeof(struct iwl_mvm_sta);
 	hw->vif_data_size = sizeof(struct iwl_mvm_vif);
 	hw->chanctx_data_size = sizeof(u16);
