/*
 * Copyright (c) 2012 Samsung Electronics Co., Ltd.
 *		http://www.samsung.com
 *
 * Copyright (C) 2010 Samsung Electronics Co. Ltd.
 *	Jaswinder Singh <jassi.brar@samsung.com>
 *
 * This program is free software; you can redistribute it and/or modify
 * it under the terms of the GNU General Public License as published by
 * the Free Software Foundation; either version 2 of the License, or
 * (at your option) any later version.
 */

#include <linux/kernel.h>
#include <linux/io.h>
#include <linux/init.h>
#include <linux/slab.h>
#include <linux/module.h>
#include <linux/string.h>
#include <linux/delay.h>
#include <linux/interrupt.h>
#include <linux/dma-mapping.h>
#include <linux/dmaengine.h>
#include <linux/interrupt.h>
#include <linux/amba/bus.h>
#include <linux/amba/pl330.h>
#include <linux/pm_runtime.h>
#include <linux/scatterlist.h>
#include <linux/of.h>

<<<<<<< HEAD
#define PL330_MAX_CHAN		8
#define PL330_MAX_IRQS		32
#define PL330_MAX_PERI		32

enum pl330_srccachectrl {
	SCCTRL0,	/* Noncacheable and nonbufferable */
	SCCTRL1,	/* Bufferable only */
	SCCTRL2,	/* Cacheable, but do not allocate */
	SCCTRL3,	/* Cacheable and bufferable, but do not allocate */
	SINVALID1,
	SINVALID2,
	SCCTRL6,	/* Cacheable write-through, allocate on reads only */
	SCCTRL7,	/* Cacheable write-back, allocate on reads only */
};

enum pl330_dstcachectrl {
	DCCTRL0,	/* Noncacheable and nonbufferable */
	DCCTRL1,	/* Bufferable only */
	DCCTRL2,	/* Cacheable, but do not allocate */
	DCCTRL3,	/* Cacheable and bufferable, but do not allocate */
	DINVALID1 = 8,
	DINVALID2,
	DCCTRL6,	/* Cacheable write-through, allocate on writes only */
	DCCTRL7,	/* Cacheable write-back, allocate on writes only */
};

enum pl330_byteswap {
	SWAP_NO,
	SWAP_2,
	SWAP_4,
	SWAP_8,
	SWAP_16,
};

enum pl330_reqtype {
	MEMTOMEM,
	MEMTODEV,
	DEVTOMEM,
	DEVTODEV,
};

/* Register and Bit field Definitions */
#define DS			0x0
#define DS_ST_STOP		0x0
#define DS_ST_EXEC		0x1
#define DS_ST_CMISS		0x2
#define DS_ST_UPDTPC		0x3
#define DS_ST_WFE		0x4
#define DS_ST_ATBRR		0x5
#define DS_ST_QBUSY		0x6
#define DS_ST_WFP		0x7
#define DS_ST_KILL		0x8
#define DS_ST_CMPLT		0x9
#define DS_ST_FLTCMP		0xe
#define DS_ST_FAULT		0xf

#define DPC			0x4
#define INTEN			0x20
#define ES			0x24
#define INTSTATUS		0x28
#define INTCLR			0x2c
#define FSM			0x30
#define FSC			0x34
#define FTM			0x38

#define _FTC			0x40
#define FTC(n)			(_FTC + (n)*0x4)

#define _CS			0x100
#define CS(n)			(_CS + (n)*0x8)
#define CS_CNS			(1 << 21)

#define _CPC			0x104
#define CPC(n)			(_CPC + (n)*0x8)

#define _SA			0x400
#define SA(n)			(_SA + (n)*0x20)

#define _DA			0x404
#define DA(n)			(_DA + (n)*0x20)

#define _CC			0x408
#define CC(n)			(_CC + (n)*0x20)

#define CC_SRCINC		(1 << 0)
#define CC_DSTINC		(1 << 14)
#define CC_SRCPRI		(1 << 8)
#define CC_DSTPRI		(1 << 22)
#define CC_SRCNS		(1 << 9)
#define CC_DSTNS		(1 << 23)
#define CC_SRCIA		(1 << 10)
#define CC_DSTIA		(1 << 24)
#define CC_SRCBRSTLEN_SHFT	4
#define CC_DSTBRSTLEN_SHFT	18
#define CC_SRCBRSTSIZE_SHFT	1
#define CC_DSTBRSTSIZE_SHFT	15
#define CC_SRCCCTRL_SHFT	11
#define CC_SRCCCTRL_MASK	0x7
#define CC_DSTCCTRL_SHFT	25
#define CC_DRCCCTRL_MASK	0x7
#define CC_SWAP_SHFT		28

#define _LC0			0x40c
#define LC0(n)			(_LC0 + (n)*0x20)

#define _LC1			0x410
#define LC1(n)			(_LC1 + (n)*0x20)

#define DBGSTATUS		0xd00
#define DBG_BUSY		(1 << 0)

#define DBGCMD			0xd04
#define DBGINST0		0xd08
#define DBGINST1		0xd0c

#define CR0			0xe00
#define CR1			0xe04
#define CR2			0xe08
#define CR3			0xe0c
#define CR4			0xe10
#define CRD			0xe14

#define PERIPH_ID		0xfe0
#define PERIPH_REV_SHIFT	20
#define PERIPH_REV_MASK		0xf
#define PERIPH_REV_R0P0		0
#define PERIPH_REV_R1P0		1
#define PERIPH_REV_R1P1		2
#define PCELL_ID		0xff0

#define CR0_PERIPH_REQ_SET	(1 << 0)
#define CR0_BOOT_EN_SET		(1 << 1)
#define CR0_BOOT_MAN_NS		(1 << 2)
#define CR0_NUM_CHANS_SHIFT	4
#define CR0_NUM_CHANS_MASK	0x7
#define CR0_NUM_PERIPH_SHIFT	12
#define CR0_NUM_PERIPH_MASK	0x1f
#define CR0_NUM_EVENTS_SHIFT	17
#define CR0_NUM_EVENTS_MASK	0x1f

#define CR1_ICACHE_LEN_SHIFT	0
#define CR1_ICACHE_LEN_MASK	0x7
#define CR1_NUM_ICACHELINES_SHIFT	4
#define CR1_NUM_ICACHELINES_MASK	0xf

#define CRD_DATA_WIDTH_SHIFT	0
#define CRD_DATA_WIDTH_MASK	0x7
#define CRD_WR_CAP_SHIFT	4
#define CRD_WR_CAP_MASK		0x7
#define CRD_WR_Q_DEP_SHIFT	8
#define CRD_WR_Q_DEP_MASK	0xf
#define CRD_RD_CAP_SHIFT	12
#define CRD_RD_CAP_MASK		0x7
#define CRD_RD_Q_DEP_SHIFT	16
#define CRD_RD_Q_DEP_MASK	0xf
#define CRD_DATA_BUFF_SHIFT	20
#define CRD_DATA_BUFF_MASK	0x3ff

#define PART			0x330
#define DESIGNER		0x41
#define REVISION		0x0
#define INTEG_CFG		0x0
#define PERIPH_ID_VAL		((PART << 0) | (DESIGNER << 12))

#define PCELL_ID_VAL		0xb105f00d

#define PL330_STATE_STOPPED		(1 << 0)
#define PL330_STATE_EXECUTING		(1 << 1)
#define PL330_STATE_WFE			(1 << 2)
#define PL330_STATE_FAULTING		(1 << 3)
#define PL330_STATE_COMPLETING		(1 << 4)
#define PL330_STATE_WFP			(1 << 5)
#define PL330_STATE_KILLING		(1 << 6)
#define PL330_STATE_FAULT_COMPLETING	(1 << 7)
#define PL330_STATE_CACHEMISS		(1 << 8)
#define PL330_STATE_UPDTPC		(1 << 9)
#define PL330_STATE_ATBARRIER		(1 << 10)
#define PL330_STATE_QUEUEBUSY		(1 << 11)
#define PL330_STATE_INVALID		(1 << 15)

#define PL330_STABLE_STATES (PL330_STATE_STOPPED | PL330_STATE_EXECUTING \
				| PL330_STATE_WFE | PL330_STATE_FAULTING)

#define CMD_DMAADDH		0x54
#define CMD_DMAEND		0x00
#define CMD_DMAFLUSHP		0x35
#define CMD_DMAGO		0xa0
#define CMD_DMALD		0x04
#define CMD_DMALDP		0x25
#define CMD_DMALP		0x20
#define CMD_DMALPEND		0x28
#define CMD_DMAKILL		0x01
#define CMD_DMAMOV		0xbc
#define CMD_DMANOP		0x18
#define CMD_DMARMB		0x12
#define CMD_DMASEV		0x34
#define CMD_DMAST		0x08
#define CMD_DMASTP		0x29
#define CMD_DMASTZ		0x0c
#define CMD_DMAWFE		0x36
#define CMD_DMAWFP		0x30
#define CMD_DMAWMB		0x13

#define SZ_DMAADDH		3
#define SZ_DMAEND		1
#define SZ_DMAFLUSHP		2
#define SZ_DMALD		1
#define SZ_DMALDP		2
#define SZ_DMALP		2
#define SZ_DMALPEND		2
#define SZ_DMAKILL		1
#define SZ_DMAMOV		6
#define SZ_DMANOP		1
#define SZ_DMARMB		1
#define SZ_DMASEV		2
#define SZ_DMAST		1
#define SZ_DMASTP		2
#define SZ_DMASTZ		1
#define SZ_DMAWFE		2
#define SZ_DMAWFP		2
#define SZ_DMAWMB		1
#define SZ_DMAGO		6

#define BRST_LEN(ccr)		((((ccr) >> CC_SRCBRSTLEN_SHFT) & 0xf) + 1)
#define BRST_SIZE(ccr)		(1 << (((ccr) >> CC_SRCBRSTSIZE_SHFT) & 0x7))

#define BYTE_TO_BURST(b, ccr)	((b) / BRST_SIZE(ccr) / BRST_LEN(ccr))
#define BURST_TO_BYTE(c, ccr)	((c) * BRST_SIZE(ccr) * BRST_LEN(ccr))

/*
 * With 256 bytes, we can do more than 2.5MB and 5MB xfers per req
 * at 1byte/burst for P<->M and M<->M respectively.
 * For typical scenario, at 1word/burst, 10MB and 20MB xfers per req
 * should be enough for P<->M and M<->M respectively.
 */
#define MCODE_BUFF_PER_REQ	256

/* If the _pl330_req is available to the client */
#define IS_FREE(req)	(*((u8 *)((req)->mc_cpu)) == CMD_DMAEND)

/* Use this _only_ to wait on transient states */
#define UNTIL(t, s)	while (!(_state(t) & (s))) cpu_relax();

#ifdef PL330_DEBUG_MCGEN
static unsigned cmd_line;
#define PL330_DBGCMD_DUMP(off, x...)	do { \
						printk("%x:", cmd_line); \
						printk(x); \
						cmd_line += off; \
					} while (0)
#define PL330_DBGMC_START(addr)		(cmd_line = addr)
#else
#define PL330_DBGCMD_DUMP(off, x...)	do {} while (0)
#define PL330_DBGMC_START(addr)		do {} while (0)
#endif

/* The number of default descriptors */
=======
#include "dmaengine.h"

>>>>>>> 949ff5b8
#define NR_DEFAULT_DESC	16

/* Populated by the PL330 core driver for DMA API driver's info */
struct pl330_config {
	u32	periph_id;
	u32	pcell_id;
#define DMAC_MODE_NS	(1 << 0)
	unsigned int	mode;
	unsigned int	data_bus_width:10; /* In number of bits */
	unsigned int	data_buf_dep:10;
	unsigned int	num_chan:4;
	unsigned int	num_peri:6;
	u32		peri_ns;
	unsigned int	num_events:6;
	u32		irq_ns;
};

/* Handle to the DMAC provided to the PL330 core */
struct pl330_info {
	/* Owning device */
	struct device *dev;
	/* Size of MicroCode buffers for each channel. */
	unsigned mcbufsz;
	/* ioremap'ed address of PL330 registers. */
	void __iomem	*base;
	/* Client can freely use it. */
	void	*client_data;
	/* PL330 core data, Client must not touch it. */
	void	*pl330_data;
	/* Populated by the PL330 core driver during pl330_add */
	struct pl330_config	pcfg;
	/*
	 * If the DMAC has some reset mechanism, then the
	 * client may want to provide pointer to the method.
	 */
	void (*dmac_reset)(struct pl330_info *pi);
};

/**
 * Request Configuration.
 * The PL330 core does not modify this and uses the last
 * working configuration if the request doesn't provide any.
 *
 * The Client may want to provide this info only for the
 * first request and a request with new settings.
 */
struct pl330_reqcfg {
	/* Address Incrementing */
	unsigned dst_inc:1;
	unsigned src_inc:1;

	/*
	 * For now, the SRC & DST protection levels
	 * and burst size/length are assumed same.
	 */
	bool nonsecure;
	bool privileged;
	bool insnaccess;
	unsigned brst_len:5;
	unsigned brst_size:3; /* in power of 2 */

	enum pl330_dstcachectrl dcctl;
	enum pl330_srccachectrl scctl;
	enum pl330_byteswap swap;
	struct pl330_config *pcfg;
};

/*
 * One cycle of DMAC operation.
 * There may be more than one xfer in a request.
 */
struct pl330_xfer {
	u32 src_addr;
	u32 dst_addr;
	/* Size to xfer */
	u32 bytes;
	/*
	 * Pointer to next xfer in the list.
	 * The last xfer in the req must point to NULL.
	 */
	struct pl330_xfer *next;
};

/* The xfer callbacks are made with one of these arguments. */
enum pl330_op_err {
	/* The all xfers in the request were success. */
	PL330_ERR_NONE,
	/* If req aborted due to global error. */
	PL330_ERR_ABORT,
	/* If req failed due to problem with Channel. */
	PL330_ERR_FAIL,
};

/* A request defining Scatter-Gather List ending with NULL xfer. */
struct pl330_req {
	enum pl330_reqtype rqtype;
	/* Index of peripheral for the xfer. */
	unsigned peri:5;
	/* Unique token for this xfer, set by the client. */
	void *token;
	/* Callback to be called after xfer. */
	void (*xfer_cb)(void *token, enum pl330_op_err err);
	/* If NULL, req will be done at last set parameters. */
	struct pl330_reqcfg *cfg;
	/* Pointer to first xfer in the request. */
	struct pl330_xfer *x;
};

/*
 * To know the status of the channel and DMAC, the client
 * provides a pointer to this structure. The PL330 core
 * fills it with current information.
 */
struct pl330_chanstatus {
	/*
	 * If the DMAC engine halted due to some error,
	 * the client should remove-add DMAC.
	 */
	bool dmac_halted;
	/*
	 * If channel is halted due to some error,
	 * the client should ABORT/FLUSH and START the channel.
	 */
	bool faulting;
	/* Location of last load */
	u32 src_addr;
	/* Location of last store */
	u32 dst_addr;
	/*
	 * Pointer to the currently active req, NULL if channel is
	 * inactive, even though the requests may be present.
	 */
	struct pl330_req *top_req;
	/* Pointer to req waiting second in the queue if any. */
	struct pl330_req *wait_req;
};

enum pl330_chan_op {
	/* Start the channel */
	PL330_OP_START,
	/* Abort the active xfer */
	PL330_OP_ABORT,
	/* Stop xfer and flush queue */
	PL330_OP_FLUSH,
};

struct _xfer_spec {
	u32 ccr;
	struct pl330_req *r;
	struct pl330_xfer *x;
};

enum dmamov_dst {
	SAR = 0,
	CCR,
	DAR,
};

enum pl330_dst {
	SRC = 0,
	DST,
};

enum pl330_cond {
	SINGLE,
	BURST,
	ALWAYS,
};

struct _pl330_req {
	u32 mc_bus;
	void *mc_cpu;
	/* Number of bytes taken to setup MC for the req */
	u32 mc_len;
	struct pl330_req *r;
	/* Hook to attach to DMAC's list of reqs with due callback */
	struct list_head rqd;
};

/* ToBeDone for tasklet */
struct _pl330_tbd {
	bool reset_dmac;
	bool reset_mngr;
	u8 reset_chan;
};

/* A DMAC Thread */
struct pl330_thread {
	u8 id;
	int ev;
	/* If the channel is not yet acquired by any client */
	bool free;
	/* Parent DMAC */
	struct pl330_dmac *dmac;
	/* Only two at a time */
	struct _pl330_req req[2];
	/* Index of the last enqueued request */
	unsigned lstenq;
	/* Index of the last submitted request or -1 if the DMA is stopped */
	int req_running;
};

enum pl330_dmac_state {
	UNINIT,
	INIT,
	DYING,
};

/* A DMAC */
struct pl330_dmac {
	spinlock_t		lock;
	/* Holds list of reqs with due callbacks */
	struct list_head	req_done;
	/* Pointer to platform specific stuff */
	struct pl330_info	*pinfo;
	/* Maximum possible events/irqs */
	int			events[32];
	/* BUS address of MicroCode buffer */
	u32			mcode_bus;
	/* CPU address of MicroCode buffer */
	void			*mcode_cpu;
	/* List of all Channel threads */
	struct pl330_thread	*channels;
	/* Pointer to the MANAGER thread */
	struct pl330_thread	*manager;
	/* To handle bad news in interrupt */
	struct tasklet_struct	tasks;
	struct _pl330_tbd	dmac_tbd;
	/* State of DMAC operation */
	enum pl330_dmac_state	state;
};

enum desc_status {
	/* In the DMAC pool */
	FREE,
	/*
	 * Allocted to some channel during prep_xxx
	 * Also may be sitting on the work_list.
	 */
	PREP,
	/*
	 * Sitting on the work_list and already submitted
	 * to the PL330 core. Not more than two descriptors
	 * of a channel can be BUSY at any time.
	 */
	BUSY,
	/*
	 * Sitting on the channel work_list but xfer done
	 * by PL330 core
	 */
	DONE,
};

struct dma_pl330_chan {
	/* Schedule desc completion */
	struct tasklet_struct task;

	/* DMA-Engine Channel */
	struct dma_chan chan;

	/* List of to be xfered descriptors */
	struct list_head work_list;

	/* Pointer to the DMAC that manages this channel,
	 * NULL if the channel is available to be acquired.
	 * As the parent, this DMAC also provides descriptors
	 * to the channel.
	 */
	struct dma_pl330_dmac *dmac;

	/* To protect channel manipulation */
	spinlock_t lock;

	/* Token of a hardware channel thread of PL330 DMAC
	 * NULL if the channel is available to be acquired.
	 */
	void *pl330_chid;

	/* For D-to-M and M-to-D channels */
	int burst_sz; /* the peripheral fifo width */
	int burst_len; /* the number of burst */
	dma_addr_t fifo_addr;

	/* for cyclic capability */
	bool cyclic;
};

struct dma_pl330_dmac {
	struct pl330_info pif;

	/* DMA-Engine Device */
	struct dma_device ddma;

	/* Pool of descriptors available for the DMAC's channels */
	struct list_head desc_pool;
	/* To protect desc_pool manipulation */
	spinlock_t pool_lock;

	/* Peripheral channels connected to this DMAC */
	struct dma_pl330_chan *peripherals; /* keep at end */

	struct clk *clk;
};

struct dma_pl330_desc {
	/* To attach to a queue as child */
	struct list_head node;

	/* Descriptor for the DMA Engine API */
	struct dma_async_tx_descriptor txd;

	/* Xfer for PL330 core */
	struct pl330_xfer px;

	struct pl330_reqcfg rqcfg;
	struct pl330_req req;

	enum desc_status status;

	/* The channel which currently holds this desc */
	struct dma_pl330_chan *pchan;
};

static inline void _callback(struct pl330_req *r, enum pl330_op_err err)
{
	if (r && r->xfer_cb)
		r->xfer_cb(r->token, err);
}

static inline bool _queue_empty(struct pl330_thread *thrd)
{
	return (IS_FREE(&thrd->req[0]) && IS_FREE(&thrd->req[1]))
		? true : false;
}

static inline bool _queue_full(struct pl330_thread *thrd)
{
	return (IS_FREE(&thrd->req[0]) || IS_FREE(&thrd->req[1]))
		? false : true;
}

static inline bool is_manager(struct pl330_thread *thrd)
{
	struct pl330_dmac *pl330 = thrd->dmac;

	/* MANAGER is indexed at the end */
	if (thrd->id == pl330->pinfo->pcfg.num_chan)
		return true;
	else
		return false;
}

/* If manager of the thread is in Non-Secure mode */
static inline bool _manager_ns(struct pl330_thread *thrd)
{
	struct pl330_dmac *pl330 = thrd->dmac;

	return (pl330->pinfo->pcfg.mode & DMAC_MODE_NS) ? true : false;
}

static inline u32 get_id(struct pl330_info *pi, u32 off)
{
	void __iomem *regs = pi->base;
	u32 id = 0;

	id |= (readb(regs + off + 0x0) << 0);
	id |= (readb(regs + off + 0x4) << 8);
	id |= (readb(regs + off + 0x8) << 16);
	id |= (readb(regs + off + 0xc) << 24);

	return id;
}

static inline u32 get_revision(u32 periph_id)
{
	return (periph_id >> PERIPH_REV_SHIFT) & PERIPH_REV_MASK;
}

static inline u32 _emit_ADDH(unsigned dry_run, u8 buf[],
		enum pl330_dst da, u16 val)
{
	if (dry_run)
		return SZ_DMAADDH;

	buf[0] = CMD_DMAADDH;
	buf[0] |= (da << 1);
	*((u16 *)&buf[1]) = val;

	PL330_DBGCMD_DUMP(SZ_DMAADDH, "\tDMAADDH %s %u\n",
		da == 1 ? "DA" : "SA", val);

	return SZ_DMAADDH;
}

static inline u32 _emit_END(unsigned dry_run, u8 buf[])
{
	if (dry_run)
		return SZ_DMAEND;

	buf[0] = CMD_DMAEND;

	PL330_DBGCMD_DUMP(SZ_DMAEND, "\tDMAEND\n");

	return SZ_DMAEND;
}

static inline u32 _emit_FLUSHP(unsigned dry_run, u8 buf[], u8 peri)
{
	if (dry_run)
		return SZ_DMAFLUSHP;

	buf[0] = CMD_DMAFLUSHP;

	peri &= 0x1f;
	peri <<= 3;
	buf[1] = peri;

	PL330_DBGCMD_DUMP(SZ_DMAFLUSHP, "\tDMAFLUSHP %u\n", peri >> 3);

	return SZ_DMAFLUSHP;
}

static inline u32 _emit_LD(unsigned dry_run, u8 buf[],	enum pl330_cond cond)
{
	if (dry_run)
		return SZ_DMALD;

	buf[0] = CMD_DMALD;

	if (cond == SINGLE)
		buf[0] |= (0 << 1) | (1 << 0);
	else if (cond == BURST)
		buf[0] |= (1 << 1) | (1 << 0);

	PL330_DBGCMD_DUMP(SZ_DMALD, "\tDMALD%c\n",
		cond == SINGLE ? 'S' : (cond == BURST ? 'B' : 'A'));

	return SZ_DMALD;
}

static inline u32 _emit_LDP(unsigned dry_run, u8 buf[],
		enum pl330_cond cond, u8 peri)
{
	if (dry_run)
		return SZ_DMALDP;

	buf[0] = CMD_DMALDP;

	if (cond == BURST)
		buf[0] |= (1 << 1);

	peri &= 0x1f;
	peri <<= 3;
	buf[1] = peri;

	PL330_DBGCMD_DUMP(SZ_DMALDP, "\tDMALDP%c %u\n",
		cond == SINGLE ? 'S' : 'B', peri >> 3);

	return SZ_DMALDP;
}

static inline u32 _emit_LP(unsigned dry_run, u8 buf[],
		unsigned loop, u8 cnt)
{
	if (dry_run)
		return SZ_DMALP;

	buf[0] = CMD_DMALP;

	if (loop)
		buf[0] |= (1 << 1);

	cnt--; /* DMAC increments by 1 internally */
	buf[1] = cnt;

	PL330_DBGCMD_DUMP(SZ_DMALP, "\tDMALP_%c %u\n", loop ? '1' : '0', cnt);

	return SZ_DMALP;
}

struct _arg_LPEND {
	enum pl330_cond cond;
	bool forever;
	unsigned loop;
	u8 bjump;
};

static inline u32 _emit_LPEND(unsigned dry_run, u8 buf[],
		const struct _arg_LPEND *arg)
{
	enum pl330_cond cond = arg->cond;
	bool forever = arg->forever;
	unsigned loop = arg->loop;
	u8 bjump = arg->bjump;

	if (dry_run)
		return SZ_DMALPEND;

	buf[0] = CMD_DMALPEND;

	if (loop)
		buf[0] |= (1 << 2);

	if (!forever)
		buf[0] |= (1 << 4);

	if (cond == SINGLE)
		buf[0] |= (0 << 1) | (1 << 0);
	else if (cond == BURST)
		buf[0] |= (1 << 1) | (1 << 0);

	buf[1] = bjump;

	PL330_DBGCMD_DUMP(SZ_DMALPEND, "\tDMALP%s%c_%c bjmpto_%x\n",
			forever ? "FE" : "END",
			cond == SINGLE ? 'S' : (cond == BURST ? 'B' : 'A'),
			loop ? '1' : '0',
			bjump);

	return SZ_DMALPEND;
}

static inline u32 _emit_KILL(unsigned dry_run, u8 buf[])
{
	if (dry_run)
		return SZ_DMAKILL;

	buf[0] = CMD_DMAKILL;

	return SZ_DMAKILL;
}

static inline u32 _emit_MOV(unsigned dry_run, u8 buf[],
		enum dmamov_dst dst, u32 val)
{
	if (dry_run)
		return SZ_DMAMOV;

	buf[0] = CMD_DMAMOV;
	buf[1] = dst;
	*((u32 *)&buf[2]) = val;

	PL330_DBGCMD_DUMP(SZ_DMAMOV, "\tDMAMOV %s 0x%x\n",
		dst == SAR ? "SAR" : (dst == DAR ? "DAR" : "CCR"), val);

	return SZ_DMAMOV;
}

static inline u32 _emit_NOP(unsigned dry_run, u8 buf[])
{
	if (dry_run)
		return SZ_DMANOP;

	buf[0] = CMD_DMANOP;

	PL330_DBGCMD_DUMP(SZ_DMANOP, "\tDMANOP\n");

	return SZ_DMANOP;
}

static inline u32 _emit_RMB(unsigned dry_run, u8 buf[])
{
	if (dry_run)
		return SZ_DMARMB;

	buf[0] = CMD_DMARMB;

	PL330_DBGCMD_DUMP(SZ_DMARMB, "\tDMARMB\n");

	return SZ_DMARMB;
}

static inline u32 _emit_SEV(unsigned dry_run, u8 buf[], u8 ev)
{
	if (dry_run)
		return SZ_DMASEV;

	buf[0] = CMD_DMASEV;

	ev &= 0x1f;
	ev <<= 3;
	buf[1] = ev;

	PL330_DBGCMD_DUMP(SZ_DMASEV, "\tDMASEV %u\n", ev >> 3);

	return SZ_DMASEV;
}

static inline u32 _emit_ST(unsigned dry_run, u8 buf[], enum pl330_cond cond)
{
	if (dry_run)
		return SZ_DMAST;

	buf[0] = CMD_DMAST;

	if (cond == SINGLE)
		buf[0] |= (0 << 1) | (1 << 0);
	else if (cond == BURST)
		buf[0] |= (1 << 1) | (1 << 0);

	PL330_DBGCMD_DUMP(SZ_DMAST, "\tDMAST%c\n",
		cond == SINGLE ? 'S' : (cond == BURST ? 'B' : 'A'));

	return SZ_DMAST;
}

static inline u32 _emit_STP(unsigned dry_run, u8 buf[],
		enum pl330_cond cond, u8 peri)
{
	if (dry_run)
		return SZ_DMASTP;

	buf[0] = CMD_DMASTP;

	if (cond == BURST)
		buf[0] |= (1 << 1);

	peri &= 0x1f;
	peri <<= 3;
	buf[1] = peri;

	PL330_DBGCMD_DUMP(SZ_DMASTP, "\tDMASTP%c %u\n",
		cond == SINGLE ? 'S' : 'B', peri >> 3);

	return SZ_DMASTP;
}

static inline u32 _emit_STZ(unsigned dry_run, u8 buf[])
{
	if (dry_run)
		return SZ_DMASTZ;

	buf[0] = CMD_DMASTZ;

	PL330_DBGCMD_DUMP(SZ_DMASTZ, "\tDMASTZ\n");

	return SZ_DMASTZ;
}

static inline u32 _emit_WFE(unsigned dry_run, u8 buf[], u8 ev,
		unsigned invalidate)
{
	if (dry_run)
		return SZ_DMAWFE;

	buf[0] = CMD_DMAWFE;

	ev &= 0x1f;
	ev <<= 3;
	buf[1] = ev;

	if (invalidate)
		buf[1] |= (1 << 1);

	PL330_DBGCMD_DUMP(SZ_DMAWFE, "\tDMAWFE %u%s\n",
		ev >> 3, invalidate ? ", I" : "");

	return SZ_DMAWFE;
}

static inline u32 _emit_WFP(unsigned dry_run, u8 buf[],
		enum pl330_cond cond, u8 peri)
{
	if (dry_run)
		return SZ_DMAWFP;

	buf[0] = CMD_DMAWFP;

	if (cond == SINGLE)
		buf[0] |= (0 << 1) | (0 << 0);
	else if (cond == BURST)
		buf[0] |= (1 << 1) | (0 << 0);
	else
		buf[0] |= (0 << 1) | (1 << 0);

	peri &= 0x1f;
	peri <<= 3;
	buf[1] = peri;

	PL330_DBGCMD_DUMP(SZ_DMAWFP, "\tDMAWFP%c %u\n",
		cond == SINGLE ? 'S' : (cond == BURST ? 'B' : 'P'), peri >> 3);

	return SZ_DMAWFP;
}

static inline u32 _emit_WMB(unsigned dry_run, u8 buf[])
{
	if (dry_run)
		return SZ_DMAWMB;

	buf[0] = CMD_DMAWMB;

	PL330_DBGCMD_DUMP(SZ_DMAWMB, "\tDMAWMB\n");

	return SZ_DMAWMB;
}

struct _arg_GO {
	u8 chan;
	u32 addr;
	unsigned ns;
};

static inline u32 _emit_GO(unsigned dry_run, u8 buf[],
		const struct _arg_GO *arg)
{
	u8 chan = arg->chan;
	u32 addr = arg->addr;
	unsigned ns = arg->ns;

	if (dry_run)
		return SZ_DMAGO;

	buf[0] = CMD_DMAGO;
	buf[0] |= (ns << 1);

	buf[1] = chan & 0x7;

	*((u32 *)&buf[2]) = addr;

	return SZ_DMAGO;
}

#define msecs_to_loops(t) (loops_per_jiffy / 1000 * HZ * t)

/* Returns Time-Out */
static bool _until_dmac_idle(struct pl330_thread *thrd)
{
	void __iomem *regs = thrd->dmac->pinfo->base;
	unsigned long loops = msecs_to_loops(5);

	do {
		/* Until Manager is Idle */
		if (!(readl(regs + DBGSTATUS) & DBG_BUSY))
			break;

		cpu_relax();
	} while (--loops);

	if (!loops)
		return true;

	return false;
}

static inline void _execute_DBGINSN(struct pl330_thread *thrd,
		u8 insn[], bool as_manager)
{
	void __iomem *regs = thrd->dmac->pinfo->base;
	u32 val;

	val = (insn[0] << 16) | (insn[1] << 24);
	if (!as_manager) {
		val |= (1 << 0);
		val |= (thrd->id << 8); /* Channel Number */
	}
	writel(val, regs + DBGINST0);

	val = *((u32 *)&insn[2]);
	writel(val, regs + DBGINST1);

	/* If timed out due to halted state-machine */
	if (_until_dmac_idle(thrd)) {
		dev_err(thrd->dmac->pinfo->dev, "DMAC halted!\n");
		return;
	}

	/* Get going */
	writel(0, regs + DBGCMD);
}

/*
 * Mark a _pl330_req as free.
 * We do it by writing DMAEND as the first instruction
 * because no valid request is going to have DMAEND as
 * its first instruction to execute.
 */
static void mark_free(struct pl330_thread *thrd, int idx)
{
	struct _pl330_req *req = &thrd->req[idx];

	_emit_END(0, req->mc_cpu);
	req->mc_len = 0;

	thrd->req_running = -1;
}

static inline u32 _state(struct pl330_thread *thrd)
{
	void __iomem *regs = thrd->dmac->pinfo->base;
	u32 val;

	if (is_manager(thrd))
		val = readl(regs + DS) & 0xf;
	else
		val = readl(regs + CS(thrd->id)) & 0xf;

	switch (val) {
	case DS_ST_STOP:
		return PL330_STATE_STOPPED;
	case DS_ST_EXEC:
		return PL330_STATE_EXECUTING;
	case DS_ST_CMISS:
		return PL330_STATE_CACHEMISS;
	case DS_ST_UPDTPC:
		return PL330_STATE_UPDTPC;
	case DS_ST_WFE:
		return PL330_STATE_WFE;
	case DS_ST_FAULT:
		return PL330_STATE_FAULTING;
	case DS_ST_ATBRR:
		if (is_manager(thrd))
			return PL330_STATE_INVALID;
		else
			return PL330_STATE_ATBARRIER;
	case DS_ST_QBUSY:
		if (is_manager(thrd))
			return PL330_STATE_INVALID;
		else
			return PL330_STATE_QUEUEBUSY;
	case DS_ST_WFP:
		if (is_manager(thrd))
			return PL330_STATE_INVALID;
		else
			return PL330_STATE_WFP;
	case DS_ST_KILL:
		if (is_manager(thrd))
			return PL330_STATE_INVALID;
		else
			return PL330_STATE_KILLING;
	case DS_ST_CMPLT:
		if (is_manager(thrd))
			return PL330_STATE_INVALID;
		else
			return PL330_STATE_COMPLETING;
	case DS_ST_FLTCMP:
		if (is_manager(thrd))
			return PL330_STATE_INVALID;
		else
			return PL330_STATE_FAULT_COMPLETING;
	default:
		return PL330_STATE_INVALID;
	}
}

static void _stop(struct pl330_thread *thrd)
{
	void __iomem *regs = thrd->dmac->pinfo->base;
	u8 insn[6] = {0, 0, 0, 0, 0, 0};

	if (_state(thrd) == PL330_STATE_FAULT_COMPLETING)
		UNTIL(thrd, PL330_STATE_FAULTING | PL330_STATE_KILLING);

	/* Return if nothing needs to be done */
	if (_state(thrd) == PL330_STATE_COMPLETING
		  || _state(thrd) == PL330_STATE_KILLING
		  || _state(thrd) == PL330_STATE_STOPPED)
		return;

	_emit_KILL(0, insn);

	/* Stop generating interrupts for SEV */
	writel(readl(regs + INTEN) & ~(1 << thrd->ev), regs + INTEN);

	_execute_DBGINSN(thrd, insn, is_manager(thrd));
}

/* Start doing req 'idx' of thread 'thrd' */
static bool _trigger(struct pl330_thread *thrd)
{
	void __iomem *regs = thrd->dmac->pinfo->base;
	struct _pl330_req *req;
	struct pl330_req *r;
	struct _arg_GO go;
	unsigned ns;
	u8 insn[6] = {0, 0, 0, 0, 0, 0};
	int idx;

	/* Return if already ACTIVE */
	if (_state(thrd) != PL330_STATE_STOPPED)
		return true;

	idx = 1 - thrd->lstenq;
	if (!IS_FREE(&thrd->req[idx]))
		req = &thrd->req[idx];
	else {
		idx = thrd->lstenq;
		if (!IS_FREE(&thrd->req[idx]))
			req = &thrd->req[idx];
		else
			req = NULL;
	}

	/* Return if no request */
	if (!req || !req->r)
		return true;

	r = req->r;

	if (r->cfg)
		ns = r->cfg->nonsecure ? 1 : 0;
	else if (readl(regs + CS(thrd->id)) & CS_CNS)
		ns = 1;
	else
		ns = 0;

	/* See 'Abort Sources' point-4 at Page 2-25 */
	if (_manager_ns(thrd) && !ns)
		dev_info(thrd->dmac->pinfo->dev, "%s:%d Recipe for ABORT!\n",
			__func__, __LINE__);

	go.chan = thrd->id;
	go.addr = req->mc_bus;
	go.ns = ns;
	_emit_GO(0, insn, &go);

	/* Set to generate interrupts for SEV */
	writel(readl(regs + INTEN) | (1 << thrd->ev), regs + INTEN);

	/* Only manager can execute GO */
	_execute_DBGINSN(thrd, insn, true);

	thrd->req_running = idx;

	return true;
}

static bool _start(struct pl330_thread *thrd)
{
	switch (_state(thrd)) {
	case PL330_STATE_FAULT_COMPLETING:
		UNTIL(thrd, PL330_STATE_FAULTING | PL330_STATE_KILLING);

		if (_state(thrd) == PL330_STATE_KILLING)
			UNTIL(thrd, PL330_STATE_STOPPED)

	case PL330_STATE_FAULTING:
		_stop(thrd);

	case PL330_STATE_KILLING:
	case PL330_STATE_COMPLETING:
		UNTIL(thrd, PL330_STATE_STOPPED)

	case PL330_STATE_STOPPED:
		return _trigger(thrd);

	case PL330_STATE_WFP:
	case PL330_STATE_QUEUEBUSY:
	case PL330_STATE_ATBARRIER:
	case PL330_STATE_UPDTPC:
	case PL330_STATE_CACHEMISS:
	case PL330_STATE_EXECUTING:
		return true;

	case PL330_STATE_WFE: /* For RESUME, nothing yet */
	default:
		return false;
	}
}

static inline int _ldst_memtomem(unsigned dry_run, u8 buf[],
		const struct _xfer_spec *pxs, int cyc)
{
	int off = 0;
	struct pl330_config *pcfg = pxs->r->cfg->pcfg;

	/* check lock-up free version */
	if (get_revision(pcfg->periph_id) >= PERIPH_REV_R1P0) {
		while (cyc--) {
			off += _emit_LD(dry_run, &buf[off], ALWAYS);
			off += _emit_ST(dry_run, &buf[off], ALWAYS);
		}
	} else {
		while (cyc--) {
			off += _emit_LD(dry_run, &buf[off], ALWAYS);
			off += _emit_RMB(dry_run, &buf[off]);
			off += _emit_ST(dry_run, &buf[off], ALWAYS);
			off += _emit_WMB(dry_run, &buf[off]);
		}
	}

	return off;
}

static inline int _ldst_devtomem(unsigned dry_run, u8 buf[],
		const struct _xfer_spec *pxs, int cyc)
{
	int off = 0;

	while (cyc--) {
		off += _emit_WFP(dry_run, &buf[off], SINGLE, pxs->r->peri);
		off += _emit_LDP(dry_run, &buf[off], SINGLE, pxs->r->peri);
		off += _emit_ST(dry_run, &buf[off], ALWAYS);
		off += _emit_FLUSHP(dry_run, &buf[off], pxs->r->peri);
	}

	return off;
}

static inline int _ldst_memtodev(unsigned dry_run, u8 buf[],
		const struct _xfer_spec *pxs, int cyc)
{
	int off = 0;

	while (cyc--) {
		off += _emit_WFP(dry_run, &buf[off], SINGLE, pxs->r->peri);
		off += _emit_LD(dry_run, &buf[off], ALWAYS);
		off += _emit_STP(dry_run, &buf[off], SINGLE, pxs->r->peri);
		off += _emit_FLUSHP(dry_run, &buf[off], pxs->r->peri);
	}

	return off;
}

static int _bursts(unsigned dry_run, u8 buf[],
		const struct _xfer_spec *pxs, int cyc)
{
	int off = 0;

	switch (pxs->r->rqtype) {
	case MEMTODEV:
		off += _ldst_memtodev(dry_run, &buf[off], pxs, cyc);
		break;
	case DEVTOMEM:
		off += _ldst_devtomem(dry_run, &buf[off], pxs, cyc);
		break;
	case MEMTOMEM:
		off += _ldst_memtomem(dry_run, &buf[off], pxs, cyc);
		break;
	default:
		off += 0x40000000; /* Scare off the Client */
		break;
	}

	return off;
}

/* Returns bytes consumed and updates bursts */
static inline int _loop(unsigned dry_run, u8 buf[],
		unsigned long *bursts, const struct _xfer_spec *pxs)
{
	int cyc, cycmax, szlp, szlpend, szbrst, off;
	unsigned lcnt0, lcnt1, ljmp0, ljmp1;
	struct _arg_LPEND lpend;

	/* Max iterations possible in DMALP is 256 */
	if (*bursts >= 256*256) {
		lcnt1 = 256;
		lcnt0 = 256;
		cyc = *bursts / lcnt1 / lcnt0;
	} else if (*bursts > 256) {
		lcnt1 = 256;
		lcnt0 = *bursts / lcnt1;
		cyc = 1;
	} else {
		lcnt1 = *bursts;
		lcnt0 = 0;
		cyc = 1;
	}

	szlp = _emit_LP(1, buf, 0, 0);
	szbrst = _bursts(1, buf, pxs, 1);

	lpend.cond = ALWAYS;
	lpend.forever = false;
	lpend.loop = 0;
	lpend.bjump = 0;
	szlpend = _emit_LPEND(1, buf, &lpend);

	if (lcnt0) {
		szlp *= 2;
		szlpend *= 2;
	}

	/*
	 * Max bursts that we can unroll due to limit on the
	 * size of backward jump that can be encoded in DMALPEND
	 * which is 8-bits and hence 255
	 */
	cycmax = (255 - (szlp + szlpend)) / szbrst;

	cyc = (cycmax < cyc) ? cycmax : cyc;

	off = 0;

	if (lcnt0) {
		off += _emit_LP(dry_run, &buf[off], 0, lcnt0);
		ljmp0 = off;
	}

	off += _emit_LP(dry_run, &buf[off], 1, lcnt1);
	ljmp1 = off;

	off += _bursts(dry_run, &buf[off], pxs, cyc);

	lpend.cond = ALWAYS;
	lpend.forever = false;
	lpend.loop = 1;
	lpend.bjump = off - ljmp1;
	off += _emit_LPEND(dry_run, &buf[off], &lpend);

	if (lcnt0) {
		lpend.cond = ALWAYS;
		lpend.forever = false;
		lpend.loop = 0;
		lpend.bjump = off - ljmp0;
		off += _emit_LPEND(dry_run, &buf[off], &lpend);
	}

	*bursts = lcnt1 * cyc;
	if (lcnt0)
		*bursts *= lcnt0;

	return off;
}

static inline int _setup_loops(unsigned dry_run, u8 buf[],
		const struct _xfer_spec *pxs)
{
	struct pl330_xfer *x = pxs->x;
	u32 ccr = pxs->ccr;
	unsigned long c, bursts = BYTE_TO_BURST(x->bytes, ccr);
	int off = 0;

	while (bursts) {
		c = bursts;
		off += _loop(dry_run, &buf[off], &c, pxs);
		bursts -= c;
	}

	return off;
}

static inline int _setup_xfer(unsigned dry_run, u8 buf[],
		const struct _xfer_spec *pxs)
{
	struct pl330_xfer *x = pxs->x;
	int off = 0;

	/* DMAMOV SAR, x->src_addr */
	off += _emit_MOV(dry_run, &buf[off], SAR, x->src_addr);
	/* DMAMOV DAR, x->dst_addr */
	off += _emit_MOV(dry_run, &buf[off], DAR, x->dst_addr);

	/* Setup Loop(s) */
	off += _setup_loops(dry_run, &buf[off], pxs);

	return off;
}

/*
 * A req is a sequence of one or more xfer units.
 * Returns the number of bytes taken to setup the MC for the req.
 */
static int _setup_req(unsigned dry_run, struct pl330_thread *thrd,
		unsigned index, struct _xfer_spec *pxs)
{
	struct _pl330_req *req = &thrd->req[index];
	struct pl330_xfer *x;
	u8 *buf = req->mc_cpu;
	int off = 0;

	PL330_DBGMC_START(req->mc_bus);

	/* DMAMOV CCR, ccr */
	off += _emit_MOV(dry_run, &buf[off], CCR, pxs->ccr);

	x = pxs->r->x;
	do {
		/* Error if xfer length is not aligned at burst size */
		if (x->bytes % (BRST_SIZE(pxs->ccr) * BRST_LEN(pxs->ccr)))
			return -EINVAL;

		pxs->x = x;
		off += _setup_xfer(dry_run, &buf[off], pxs);

		x = x->next;
	} while (x);

	/* DMASEV peripheral/event */
	off += _emit_SEV(dry_run, &buf[off], thrd->ev);
	/* DMAEND */
	off += _emit_END(dry_run, &buf[off]);

	return off;
}

static inline u32 _prepare_ccr(const struct pl330_reqcfg *rqc)
{
	u32 ccr = 0;

	if (rqc->src_inc)
		ccr |= CC_SRCINC;

	if (rqc->dst_inc)
		ccr |= CC_DSTINC;

	/* We set same protection levels for Src and DST for now */
	if (rqc->privileged)
		ccr |= CC_SRCPRI | CC_DSTPRI;
	if (rqc->nonsecure)
		ccr |= CC_SRCNS | CC_DSTNS;
	if (rqc->insnaccess)
		ccr |= CC_SRCIA | CC_DSTIA;

	ccr |= (((rqc->brst_len - 1) & 0xf) << CC_SRCBRSTLEN_SHFT);
	ccr |= (((rqc->brst_len - 1) & 0xf) << CC_DSTBRSTLEN_SHFT);

	ccr |= (rqc->brst_size << CC_SRCBRSTSIZE_SHFT);
	ccr |= (rqc->brst_size << CC_DSTBRSTSIZE_SHFT);

	ccr |= (rqc->scctl << CC_SRCCCTRL_SHFT);
	ccr |= (rqc->dcctl << CC_DSTCCTRL_SHFT);

	ccr |= (rqc->swap << CC_SWAP_SHFT);

	return ccr;
}

static inline bool _is_valid(u32 ccr)
{
	enum pl330_dstcachectrl dcctl;
	enum pl330_srccachectrl scctl;

	dcctl = (ccr >> CC_DSTCCTRL_SHFT) & CC_DRCCCTRL_MASK;
	scctl = (ccr >> CC_SRCCCTRL_SHFT) & CC_SRCCCTRL_MASK;

	if (dcctl == DINVALID1 || dcctl == DINVALID2
			|| scctl == SINVALID1 || scctl == SINVALID2)
		return false;
	else
		return true;
}

/*
 * Submit a list of xfers after which the client wants notification.
 * Client is not notified after each xfer unit, just once after all
 * xfer units are done or some error occurs.
 */
static int pl330_submit_req(void *ch_id, struct pl330_req *r)
{
	struct pl330_thread *thrd = ch_id;
	struct pl330_dmac *pl330;
	struct pl330_info *pi;
	struct _xfer_spec xs;
	unsigned long flags;
	void __iomem *regs;
	unsigned idx;
	u32 ccr;
	int ret = 0;

	/* No Req or Unacquired Channel or DMAC */
	if (!r || !thrd || thrd->free)
		return -EINVAL;

	pl330 = thrd->dmac;
	pi = pl330->pinfo;
	regs = pi->base;

	if (pl330->state == DYING
		|| pl330->dmac_tbd.reset_chan & (1 << thrd->id)) {
		dev_info(thrd->dmac->pinfo->dev, "%s:%d\n",
			__func__, __LINE__);
		return -EAGAIN;
	}

	/* If request for non-existing peripheral */
	if (r->rqtype != MEMTOMEM && r->peri >= pi->pcfg.num_peri) {
		dev_info(thrd->dmac->pinfo->dev,
				"%s:%d Invalid peripheral(%u)!\n",
				__func__, __LINE__, r->peri);
		return -EINVAL;
	}

	spin_lock_irqsave(&pl330->lock, flags);

	if (_queue_full(thrd)) {
		ret = -EAGAIN;
		goto xfer_exit;
	}

	/* Prefer Secure Channel */
	if (!_manager_ns(thrd))
		r->cfg->nonsecure = 0;
	else
		r->cfg->nonsecure = 1;

	/* Use last settings, if not provided */
	if (r->cfg)
		ccr = _prepare_ccr(r->cfg);
	else
		ccr = readl(regs + CC(thrd->id));

	/* If this req doesn't have valid xfer settings */
	if (!_is_valid(ccr)) {
		ret = -EINVAL;
		dev_info(thrd->dmac->pinfo->dev, "%s:%d Invalid CCR(%x)!\n",
			__func__, __LINE__, ccr);
		goto xfer_exit;
	}

	idx = IS_FREE(&thrd->req[0]) ? 0 : 1;

	xs.ccr = ccr;
	xs.r = r;

	/* First dry run to check if req is acceptable */
	ret = _setup_req(1, thrd, idx, &xs);
	if (ret < 0)
		goto xfer_exit;

	if (ret > pi->mcbufsz / 2) {
		dev_info(thrd->dmac->pinfo->dev,
			"%s:%d Trying increasing mcbufsz\n",
				__func__, __LINE__);
		ret = -ENOMEM;
		goto xfer_exit;
	}

	/* Hook the request */
	thrd->lstenq = idx;
	thrd->req[idx].mc_len = _setup_req(0, thrd, idx, &xs);
	thrd->req[idx].r = r;

	ret = 0;

xfer_exit:
	spin_unlock_irqrestore(&pl330->lock, flags);

	return ret;
}

static void pl330_dotask(unsigned long data)
{
	struct pl330_dmac *pl330 = (struct pl330_dmac *) data;
	struct pl330_info *pi = pl330->pinfo;
	unsigned long flags;
	int i;

	spin_lock_irqsave(&pl330->lock, flags);

	/* The DMAC itself gone nuts */
	if (pl330->dmac_tbd.reset_dmac) {
		pl330->state = DYING;
		/* Reset the manager too */
		pl330->dmac_tbd.reset_mngr = true;
		/* Clear the reset flag */
		pl330->dmac_tbd.reset_dmac = false;
	}

	if (pl330->dmac_tbd.reset_mngr) {
		_stop(pl330->manager);
		/* Reset all channels */
		pl330->dmac_tbd.reset_chan = (1 << pi->pcfg.num_chan) - 1;
		/* Clear the reset flag */
		pl330->dmac_tbd.reset_mngr = false;
	}

	for (i = 0; i < pi->pcfg.num_chan; i++) {

		if (pl330->dmac_tbd.reset_chan & (1 << i)) {
			struct pl330_thread *thrd = &pl330->channels[i];
			void __iomem *regs = pi->base;
			enum pl330_op_err err;

			_stop(thrd);

			if (readl(regs + FSC) & (1 << thrd->id))
				err = PL330_ERR_FAIL;
			else
				err = PL330_ERR_ABORT;

			spin_unlock_irqrestore(&pl330->lock, flags);

			_callback(thrd->req[1 - thrd->lstenq].r, err);
			_callback(thrd->req[thrd->lstenq].r, err);

			spin_lock_irqsave(&pl330->lock, flags);

			thrd->req[0].r = NULL;
			thrd->req[1].r = NULL;
			mark_free(thrd, 0);
			mark_free(thrd, 1);

			/* Clear the reset flag */
			pl330->dmac_tbd.reset_chan &= ~(1 << i);
		}
	}

	spin_unlock_irqrestore(&pl330->lock, flags);

	return;
}

/* Returns 1 if state was updated, 0 otherwise */
static int pl330_update(const struct pl330_info *pi)
{
	struct _pl330_req *rqdone;
	struct pl330_dmac *pl330;
	unsigned long flags;
	void __iomem *regs;
	u32 val;
	int id, ev, ret = 0;

	if (!pi || !pi->pl330_data)
		return 0;

	regs = pi->base;
	pl330 = pi->pl330_data;

	spin_lock_irqsave(&pl330->lock, flags);

	val = readl(regs + FSM) & 0x1;
	if (val)
		pl330->dmac_tbd.reset_mngr = true;
	else
		pl330->dmac_tbd.reset_mngr = false;

	val = readl(regs + FSC) & ((1 << pi->pcfg.num_chan) - 1);
	pl330->dmac_tbd.reset_chan |= val;
	if (val) {
		int i = 0;
		while (i < pi->pcfg.num_chan) {
			if (val & (1 << i)) {
				dev_info(pi->dev,
					"Reset Channel-%d\t CS-%x FTC-%x\n",
						i, readl(regs + CS(i)),
						readl(regs + FTC(i)));
				_stop(&pl330->channels[i]);
			}
			i++;
		}
	}

	/* Check which event happened i.e, thread notified */
	val = readl(regs + ES);
	if (pi->pcfg.num_events < 32
			&& val & ~((1 << pi->pcfg.num_events) - 1)) {
		pl330->dmac_tbd.reset_dmac = true;
		dev_err(pi->dev, "%s:%d Unexpected!\n", __func__, __LINE__);
		ret = 1;
		goto updt_exit;
	}

	for (ev = 0; ev < pi->pcfg.num_events; ev++) {
		if (val & (1 << ev)) { /* Event occurred */
			struct pl330_thread *thrd;
			u32 inten = readl(regs + INTEN);
			int active;

			/* Clear the event */
			if (inten & (1 << ev))
				writel(1 << ev, regs + INTCLR);

			ret = 1;

			id = pl330->events[ev];

			thrd = &pl330->channels[id];

			active = thrd->req_running;
			if (active == -1) /* Aborted */
				continue;

			rqdone = &thrd->req[active];
			mark_free(thrd, active);

			/* Get going again ASAP */
			_start(thrd);

			/* For now, just make a list of callbacks to be done */
			list_add_tail(&rqdone->rqd, &pl330->req_done);
		}
	}

	/* Now that we are in no hurry, do the callbacks */
	while (!list_empty(&pl330->req_done)) {
		struct pl330_req *r;

		rqdone = container_of(pl330->req_done.next,
					struct _pl330_req, rqd);

		list_del_init(&rqdone->rqd);

		/* Detach the req */
		r = rqdone->r;
		rqdone->r = NULL;

		spin_unlock_irqrestore(&pl330->lock, flags);
		_callback(r, PL330_ERR_NONE);
		spin_lock_irqsave(&pl330->lock, flags);
	}

updt_exit:
	spin_unlock_irqrestore(&pl330->lock, flags);

	if (pl330->dmac_tbd.reset_dmac
			|| pl330->dmac_tbd.reset_mngr
			|| pl330->dmac_tbd.reset_chan) {
		ret = 1;
		tasklet_schedule(&pl330->tasks);
	}

	return ret;
}

static int pl330_chan_ctrl(void *ch_id, enum pl330_chan_op op)
{
	struct pl330_thread *thrd = ch_id;
	struct pl330_dmac *pl330;
	unsigned long flags;
	int ret = 0, active = thrd->req_running;

	if (!thrd || thrd->free || thrd->dmac->state == DYING)
		return -EINVAL;

	pl330 = thrd->dmac;

	spin_lock_irqsave(&pl330->lock, flags);

	switch (op) {
	case PL330_OP_FLUSH:
		/* Make sure the channel is stopped */
		_stop(thrd);

		thrd->req[0].r = NULL;
		thrd->req[1].r = NULL;
		mark_free(thrd, 0);
		mark_free(thrd, 1);
		break;

	case PL330_OP_ABORT:
		/* Make sure the channel is stopped */
		_stop(thrd);

		/* ABORT is only for the active req */
		if (active == -1)
			break;

		thrd->req[active].r = NULL;
		mark_free(thrd, active);

		/* Start the next */
	case PL330_OP_START:
		if ((active == -1) && !_start(thrd))
			ret = -EIO;
		break;

	default:
		ret = -EINVAL;
	}

	spin_unlock_irqrestore(&pl330->lock, flags);
	return ret;
}

/* Reserve an event */
static inline int _alloc_event(struct pl330_thread *thrd)
{
	struct pl330_dmac *pl330 = thrd->dmac;
	struct pl330_info *pi = pl330->pinfo;
	int ev;

	for (ev = 0; ev < pi->pcfg.num_events; ev++)
		if (pl330->events[ev] == -1) {
			pl330->events[ev] = thrd->id;
			return ev;
		}

	return -1;
}

static bool _chan_ns(const struct pl330_info *pi, int i)
{
	return pi->pcfg.irq_ns & (1 << i);
}

/* Upon success, returns IdentityToken for the
 * allocated channel, NULL otherwise.
 */
static void *pl330_request_channel(const struct pl330_info *pi)
{
	struct pl330_thread *thrd = NULL;
	struct pl330_dmac *pl330;
	unsigned long flags;
	int chans, i;

	if (!pi || !pi->pl330_data)
		return NULL;

	pl330 = pi->pl330_data;

	if (pl330->state == DYING)
		return NULL;

	chans = pi->pcfg.num_chan;

	spin_lock_irqsave(&pl330->lock, flags);

	for (i = 0; i < chans; i++) {
		thrd = &pl330->channels[i];
		if ((thrd->free) && (!_manager_ns(thrd) ||
					_chan_ns(pi, i))) {
			thrd->ev = _alloc_event(thrd);
			if (thrd->ev >= 0) {
				thrd->free = false;
				thrd->lstenq = 1;
				thrd->req[0].r = NULL;
				mark_free(thrd, 0);
				thrd->req[1].r = NULL;
				mark_free(thrd, 1);
				break;
			}
		}
		thrd = NULL;
	}

	spin_unlock_irqrestore(&pl330->lock, flags);

	return thrd;
}

/* Release an event */
static inline void _free_event(struct pl330_thread *thrd, int ev)
{
	struct pl330_dmac *pl330 = thrd->dmac;
	struct pl330_info *pi = pl330->pinfo;

	/* If the event is valid and was held by the thread */
	if (ev >= 0 && ev < pi->pcfg.num_events
			&& pl330->events[ev] == thrd->id)
		pl330->events[ev] = -1;
}

static void pl330_release_channel(void *ch_id)
{
	struct pl330_thread *thrd = ch_id;
	struct pl330_dmac *pl330;
	unsigned long flags;

	if (!thrd || thrd->free)
		return;

	_stop(thrd);

	_callback(thrd->req[1 - thrd->lstenq].r, PL330_ERR_ABORT);
	_callback(thrd->req[thrd->lstenq].r, PL330_ERR_ABORT);

	pl330 = thrd->dmac;

	spin_lock_irqsave(&pl330->lock, flags);
	_free_event(thrd, thrd->ev);
	thrd->free = true;
	spin_unlock_irqrestore(&pl330->lock, flags);
}

/* Initialize the structure for PL330 configuration, that can be used
 * by the client driver the make best use of the DMAC
 */
static void read_dmac_config(struct pl330_info *pi)
{
	void __iomem *regs = pi->base;
	u32 val;

	val = readl(regs + CRD) >> CRD_DATA_WIDTH_SHIFT;
	val &= CRD_DATA_WIDTH_MASK;
	pi->pcfg.data_bus_width = 8 * (1 << val);

	val = readl(regs + CRD) >> CRD_DATA_BUFF_SHIFT;
	val &= CRD_DATA_BUFF_MASK;
	pi->pcfg.data_buf_dep = val + 1;

	val = readl(regs + CR0) >> CR0_NUM_CHANS_SHIFT;
	val &= CR0_NUM_CHANS_MASK;
	val += 1;
	pi->pcfg.num_chan = val;

	val = readl(regs + CR0);
	if (val & CR0_PERIPH_REQ_SET) {
		val = (val >> CR0_NUM_PERIPH_SHIFT) & CR0_NUM_PERIPH_MASK;
		val += 1;
		pi->pcfg.num_peri = val;
		pi->pcfg.peri_ns = readl(regs + CR4);
	} else {
		pi->pcfg.num_peri = 0;
	}

	val = readl(regs + CR0);
	if (val & CR0_BOOT_MAN_NS)
		pi->pcfg.mode |= DMAC_MODE_NS;
	else
		pi->pcfg.mode &= ~DMAC_MODE_NS;

	val = readl(regs + CR0) >> CR0_NUM_EVENTS_SHIFT;
	val &= CR0_NUM_EVENTS_MASK;
	val += 1;
	pi->pcfg.num_events = val;

	pi->pcfg.irq_ns = readl(regs + CR3);

	pi->pcfg.periph_id = get_id(pi, PERIPH_ID);
	pi->pcfg.pcell_id = get_id(pi, PCELL_ID);
}

static inline void _reset_thread(struct pl330_thread *thrd)
{
	struct pl330_dmac *pl330 = thrd->dmac;
	struct pl330_info *pi = pl330->pinfo;

	thrd->req[0].mc_cpu = pl330->mcode_cpu
				+ (thrd->id * pi->mcbufsz);
	thrd->req[0].mc_bus = pl330->mcode_bus
				+ (thrd->id * pi->mcbufsz);
	thrd->req[0].r = NULL;
	mark_free(thrd, 0);

	thrd->req[1].mc_cpu = thrd->req[0].mc_cpu
				+ pi->mcbufsz / 2;
	thrd->req[1].mc_bus = thrd->req[0].mc_bus
				+ pi->mcbufsz / 2;
	thrd->req[1].r = NULL;
	mark_free(thrd, 1);
}

static int dmac_alloc_threads(struct pl330_dmac *pl330)
{
	struct pl330_info *pi = pl330->pinfo;
	int chans = pi->pcfg.num_chan;
	struct pl330_thread *thrd;
	int i;

	/* Allocate 1 Manager and 'chans' Channel threads */
	pl330->channels = kzalloc((1 + chans) * sizeof(*thrd),
					GFP_KERNEL);
	if (!pl330->channels)
		return -ENOMEM;

	/* Init Channel threads */
	for (i = 0; i < chans; i++) {
		thrd = &pl330->channels[i];
		thrd->id = i;
		thrd->dmac = pl330;
		_reset_thread(thrd);
		thrd->free = true;
	}

	/* MANAGER is indexed at the end */
	thrd = &pl330->channels[chans];
	thrd->id = chans;
	thrd->dmac = pl330;
	thrd->free = false;
	pl330->manager = thrd;

	return 0;
}

static int dmac_alloc_resources(struct pl330_dmac *pl330)
{
	struct pl330_info *pi = pl330->pinfo;
	int chans = pi->pcfg.num_chan;
	int ret;

	/*
	 * Alloc MicroCode buffer for 'chans' Channel threads.
	 * A channel's buffer offset is (Channel_Id * MCODE_BUFF_PERCHAN)
	 */
	pl330->mcode_cpu = dma_alloc_coherent(pi->dev,
				chans * pi->mcbufsz,
				&pl330->mcode_bus, GFP_KERNEL);
	if (!pl330->mcode_cpu) {
		dev_err(pi->dev, "%s:%d Can't allocate memory!\n",
			__func__, __LINE__);
		return -ENOMEM;
	}

	ret = dmac_alloc_threads(pl330);
	if (ret) {
		dev_err(pi->dev, "%s:%d Can't to create channels for DMAC!\n",
			__func__, __LINE__);
		dma_free_coherent(pi->dev,
				chans * pi->mcbufsz,
				pl330->mcode_cpu, pl330->mcode_bus);
		return ret;
	}

	return 0;
}

static int pl330_add(struct pl330_info *pi)
{
	struct pl330_dmac *pl330;
	void __iomem *regs;
	int i, ret;

	if (!pi || !pi->dev)
		return -EINVAL;

	/* If already added */
	if (pi->pl330_data)
		return -EINVAL;

	/*
	 * If the SoC can perform reset on the DMAC, then do it
	 * before reading its configuration.
	 */
	if (pi->dmac_reset)
		pi->dmac_reset(pi);

	regs = pi->base;

	/* Check if we can handle this DMAC */
	if ((get_id(pi, PERIPH_ID) & 0xfffff) != PERIPH_ID_VAL
	   || get_id(pi, PCELL_ID) != PCELL_ID_VAL) {
		dev_err(pi->dev, "PERIPH_ID 0x%x, PCELL_ID 0x%x !\n",
			get_id(pi, PERIPH_ID), get_id(pi, PCELL_ID));
		return -EINVAL;
	}

	/* Read the configuration of the DMAC */
	read_dmac_config(pi);

	if (pi->pcfg.num_events == 0) {
		dev_err(pi->dev, "%s:%d Can't work without events!\n",
			__func__, __LINE__);
		return -EINVAL;
	}

	pl330 = kzalloc(sizeof(*pl330), GFP_KERNEL);
	if (!pl330) {
		dev_err(pi->dev, "%s:%d Can't allocate memory!\n",
			__func__, __LINE__);
		return -ENOMEM;
	}

	/* Assign the info structure and private data */
	pl330->pinfo = pi;
	pi->pl330_data = pl330;

	spin_lock_init(&pl330->lock);

	INIT_LIST_HEAD(&pl330->req_done);

	/* Use default MC buffer size if not provided */
	if (!pi->mcbufsz)
		pi->mcbufsz = MCODE_BUFF_PER_REQ * 2;

	/* Mark all events as free */
	for (i = 0; i < pi->pcfg.num_events; i++)
		pl330->events[i] = -1;

	/* Allocate resources needed by the DMAC */
	ret = dmac_alloc_resources(pl330);
	if (ret) {
		dev_err(pi->dev, "Unable to create channels for DMAC\n");
		kfree(pl330);
		return ret;
	}

	tasklet_init(&pl330->tasks, pl330_dotask, (unsigned long) pl330);

	pl330->state = INIT;

	return 0;
}

static int dmac_free_threads(struct pl330_dmac *pl330)
{
	struct pl330_info *pi = pl330->pinfo;
	int chans = pi->pcfg.num_chan;
	struct pl330_thread *thrd;
	int i;

	/* Release Channel threads */
	for (i = 0; i < chans; i++) {
		thrd = &pl330->channels[i];
		pl330_release_channel((void *)thrd);
	}

	/* Free memory */
	kfree(pl330->channels);

	return 0;
}

static void dmac_free_resources(struct pl330_dmac *pl330)
{
	struct pl330_info *pi = pl330->pinfo;
	int chans = pi->pcfg.num_chan;

	dmac_free_threads(pl330);

	dma_free_coherent(pi->dev, chans * pi->mcbufsz,
				pl330->mcode_cpu, pl330->mcode_bus);
}

static void pl330_del(struct pl330_info *pi)
{
	struct pl330_dmac *pl330;

	if (!pi || !pi->pl330_data)
		return;

	pl330 = pi->pl330_data;

	pl330->state = UNINIT;

	tasklet_kill(&pl330->tasks);

	/* Free DMAC resources */
	dmac_free_resources(pl330);

	kfree(pl330);
	pi->pl330_data = NULL;
}

/* forward declaration */
static struct amba_driver pl330_driver;

static inline struct dma_pl330_chan *
to_pchan(struct dma_chan *ch)
{
	if (!ch)
		return NULL;

	return container_of(ch, struct dma_pl330_chan, chan);
}

static inline struct dma_pl330_desc *
to_desc(struct dma_async_tx_descriptor *tx)
{
	return container_of(tx, struct dma_pl330_desc, txd);
}

static inline void free_desc_list(struct list_head *list)
{
	struct dma_pl330_dmac *pdmac;
	struct dma_pl330_desc *desc;
	struct dma_pl330_chan *pch;
	unsigned long flags;

	if (list_empty(list))
		return;

	/* Finish off the work list */
	list_for_each_entry(desc, list, node) {
		dma_async_tx_callback callback;
		void *param;

		/* All desc in a list belong to same channel */
		pch = desc->pchan;
		callback = desc->txd.callback;
		param = desc->txd.callback_param;

		if (callback)
			callback(param);

		desc->pchan = NULL;
	}

	pdmac = pch->dmac;

	spin_lock_irqsave(&pdmac->pool_lock, flags);
	list_splice_tail_init(list, &pdmac->desc_pool);
	spin_unlock_irqrestore(&pdmac->pool_lock, flags);
}

static inline void handle_cyclic_desc_list(struct list_head *list)
{
	struct dma_pl330_desc *desc;
	struct dma_pl330_chan *pch;
	unsigned long flags;

	if (list_empty(list))
		return;

	list_for_each_entry(desc, list, node) {
		dma_async_tx_callback callback;

		/* Change status to reload it */
		desc->status = PREP;
		pch = desc->pchan;
		callback = desc->txd.callback;
		if (callback)
			callback(desc->txd.callback_param);
	}

	spin_lock_irqsave(&pch->lock, flags);
	list_splice_tail_init(list, &pch->work_list);
	spin_unlock_irqrestore(&pch->lock, flags);
}

static inline void fill_queue(struct dma_pl330_chan *pch)
{
	struct dma_pl330_desc *desc;
	int ret;

	list_for_each_entry(desc, &pch->work_list, node) {

		/* If already submitted */
		if (desc->status == BUSY)
			break;

		ret = pl330_submit_req(pch->pl330_chid,
						&desc->req);
		if (!ret) {
			desc->status = BUSY;
			break;
		} else if (ret == -EAGAIN) {
			/* QFull or DMAC Dying */
			break;
		} else {
			/* Unacceptable request */
			desc->status = DONE;
			dev_err(pch->dmac->pif.dev, "%s:%d Bad Desc(%d)\n",
					__func__, __LINE__, desc->txd.cookie);
			tasklet_schedule(&pch->task);
		}
	}
}

static void pl330_tasklet(unsigned long data)
{
	struct dma_pl330_chan *pch = (struct dma_pl330_chan *)data;
	struct dma_pl330_desc *desc, *_dt;
	unsigned long flags;
	LIST_HEAD(list);

	spin_lock_irqsave(&pch->lock, flags);

	/* Pick up ripe tomatoes */
	list_for_each_entry_safe(desc, _dt, &pch->work_list, node)
		if (desc->status == DONE) {
			dma_cookie_complete(&desc->txd);
			list_move_tail(&desc->node, &list);
		}

	/* Try to submit a req imm. next to the last completed cookie */
	fill_queue(pch);

	/* Make sure the PL330 Channel thread is active */
	pl330_chan_ctrl(pch->pl330_chid, PL330_OP_START);

	spin_unlock_irqrestore(&pch->lock, flags);

	if (pch->cyclic)
		handle_cyclic_desc_list(&list);
	else
		free_desc_list(&list);
}

static void dma_pl330_rqcb(void *token, enum pl330_op_err err)
{
	struct dma_pl330_desc *desc = token;
	struct dma_pl330_chan *pch = desc->pchan;
	unsigned long flags;

	/* If desc aborted */
	if (!pch)
		return;

	spin_lock_irqsave(&pch->lock, flags);

	desc->status = DONE;

	spin_unlock_irqrestore(&pch->lock, flags);

	tasklet_schedule(&pch->task);
}

bool pl330_filter(struct dma_chan *chan, void *param)
{
	u8 *peri_id;

	if (chan->device->dev->driver != &pl330_driver.drv)
		return false;

#ifdef CONFIG_OF
	if (chan->device->dev->of_node) {
		const __be32 *prop_value;
		phandle phandle;
		struct device_node *node;

		prop_value = ((struct property *)param)->value;
		phandle = be32_to_cpup(prop_value++);
		node = of_find_node_by_phandle(phandle);
		return ((chan->private == node) &&
				(chan->chan_id == be32_to_cpup(prop_value)));
	}
#endif

	peri_id = chan->private;
	return *peri_id == (unsigned)param;
}
EXPORT_SYMBOL(pl330_filter);

static int pl330_alloc_chan_resources(struct dma_chan *chan)
{
	struct dma_pl330_chan *pch = to_pchan(chan);
	struct dma_pl330_dmac *pdmac = pch->dmac;
	unsigned long flags;

	spin_lock_irqsave(&pch->lock, flags);

	dma_cookie_init(chan);
	pch->cyclic = false;

	pch->pl330_chid = pl330_request_channel(&pdmac->pif);
	if (!pch->pl330_chid) {
		spin_unlock_irqrestore(&pch->lock, flags);
		return 0;
	}

	tasklet_init(&pch->task, pl330_tasklet, (unsigned long) pch);

	spin_unlock_irqrestore(&pch->lock, flags);

	return 1;
}

static int pl330_control(struct dma_chan *chan, enum dma_ctrl_cmd cmd, unsigned long arg)
{
	struct dma_pl330_chan *pch = to_pchan(chan);
	struct dma_pl330_desc *desc, *_dt;
	unsigned long flags;
	struct dma_pl330_dmac *pdmac = pch->dmac;
	struct dma_slave_config *slave_config;
	LIST_HEAD(list);

	switch (cmd) {
	case DMA_TERMINATE_ALL:
		spin_lock_irqsave(&pch->lock, flags);

		/* FLUSH the PL330 Channel thread */
		pl330_chan_ctrl(pch->pl330_chid, PL330_OP_FLUSH);

		/* Mark all desc done */
		list_for_each_entry_safe(desc, _dt, &pch->work_list , node) {
			desc->status = DONE;
			list_move_tail(&desc->node, &list);
		}

		list_splice_tail_init(&list, &pdmac->desc_pool);
		spin_unlock_irqrestore(&pch->lock, flags);
		break;
	case DMA_SLAVE_CONFIG:
		slave_config = (struct dma_slave_config *)arg;

		if (slave_config->direction == DMA_MEM_TO_DEV) {
			if (slave_config->dst_addr)
				pch->fifo_addr = slave_config->dst_addr;
			if (slave_config->dst_addr_width)
				pch->burst_sz = __ffs(slave_config->dst_addr_width);
			if (slave_config->dst_maxburst)
				pch->burst_len = slave_config->dst_maxburst;
		} else if (slave_config->direction == DMA_DEV_TO_MEM) {
			if (slave_config->src_addr)
				pch->fifo_addr = slave_config->src_addr;
			if (slave_config->src_addr_width)
				pch->burst_sz = __ffs(slave_config->src_addr_width);
			if (slave_config->src_maxburst)
				pch->burst_len = slave_config->src_maxburst;
		}
		break;
	default:
		dev_err(pch->dmac->pif.dev, "Not supported command.\n");
		return -ENXIO;
	}

	return 0;
}

static void pl330_free_chan_resources(struct dma_chan *chan)
{
	struct dma_pl330_chan *pch = to_pchan(chan);
	unsigned long flags;

	spin_lock_irqsave(&pch->lock, flags);

	tasklet_kill(&pch->task);

	pl330_release_channel(pch->pl330_chid);
	pch->pl330_chid = NULL;

	if (pch->cyclic)
		list_splice_tail_init(&pch->work_list, &pch->dmac->desc_pool);

	spin_unlock_irqrestore(&pch->lock, flags);
}

static enum dma_status
pl330_tx_status(struct dma_chan *chan, dma_cookie_t cookie,
		 struct dma_tx_state *txstate)
{
	return dma_cookie_status(chan, cookie, txstate);
}

static void pl330_issue_pending(struct dma_chan *chan)
{
	pl330_tasklet((unsigned long) to_pchan(chan));
}

/*
 * We returned the last one of the circular list of descriptor(s)
 * from prep_xxx, so the argument to submit corresponds to the last
 * descriptor of the list.
 */
static dma_cookie_t pl330_tx_submit(struct dma_async_tx_descriptor *tx)
{
	struct dma_pl330_desc *desc, *last = to_desc(tx);
	struct dma_pl330_chan *pch = to_pchan(tx->chan);
	dma_cookie_t cookie;
	unsigned long flags;

	spin_lock_irqsave(&pch->lock, flags);

	/* Assign cookies to all nodes */
	while (!list_empty(&last->node)) {
		desc = list_entry(last->node.next, struct dma_pl330_desc, node);

		dma_cookie_assign(&desc->txd);

		list_move_tail(&desc->node, &pch->work_list);
	}

	cookie = dma_cookie_assign(&last->txd);
	list_add_tail(&last->node, &pch->work_list);
	spin_unlock_irqrestore(&pch->lock, flags);

	return cookie;
}

static inline void _init_desc(struct dma_pl330_desc *desc)
{
	desc->pchan = NULL;
	desc->req.x = &desc->px;
	desc->req.token = desc;
	desc->rqcfg.swap = SWAP_NO;
	desc->rqcfg.privileged = 0;
	desc->rqcfg.insnaccess = 0;
	desc->rqcfg.scctl = SCCTRL0;
	desc->rqcfg.dcctl = DCCTRL0;
	desc->req.cfg = &desc->rqcfg;
	desc->req.xfer_cb = dma_pl330_rqcb;
	desc->txd.tx_submit = pl330_tx_submit;

	INIT_LIST_HEAD(&desc->node);
}

/* Returns the number of descriptors added to the DMAC pool */
int add_desc(struct dma_pl330_dmac *pdmac, gfp_t flg, int count)
{
	struct dma_pl330_desc *desc;
	unsigned long flags;
	int i;

	if (!pdmac)
		return 0;

	desc = kmalloc(count * sizeof(*desc), flg);
	if (!desc)
		return 0;

	spin_lock_irqsave(&pdmac->pool_lock, flags);

	for (i = 0; i < count; i++) {
		_init_desc(&desc[i]);
		list_add_tail(&desc[i].node, &pdmac->desc_pool);
	}

	spin_unlock_irqrestore(&pdmac->pool_lock, flags);

	return count;
}

static struct dma_pl330_desc *
pluck_desc(struct dma_pl330_dmac *pdmac)
{
	struct dma_pl330_desc *desc = NULL;
	unsigned long flags;

	if (!pdmac)
		return NULL;

	spin_lock_irqsave(&pdmac->pool_lock, flags);

	if (!list_empty(&pdmac->desc_pool)) {
		desc = list_entry(pdmac->desc_pool.next,
				struct dma_pl330_desc, node);

		list_del_init(&desc->node);

		desc->status = PREP;
		desc->txd.callback = NULL;
	}

	spin_unlock_irqrestore(&pdmac->pool_lock, flags);

	return desc;
}

static struct dma_pl330_desc *pl330_get_desc(struct dma_pl330_chan *pch)
{
	struct dma_pl330_dmac *pdmac = pch->dmac;
	u8 *peri_id = pch->chan.private;
	struct dma_pl330_desc *desc;

	/* Pluck one desc from the pool of DMAC */
	desc = pluck_desc(pdmac);

	/* If the DMAC pool is empty, alloc new */
	if (!desc) {
		if (!add_desc(pdmac, GFP_ATOMIC, 1))
			return NULL;

		/* Try again */
		desc = pluck_desc(pdmac);
		if (!desc) {
			dev_err(pch->dmac->pif.dev,
				"%s:%d ALERT!\n", __func__, __LINE__);
			return NULL;
		}
	}

	/* Initialize the descriptor */
	desc->pchan = pch;
	desc->txd.cookie = 0;
	async_tx_ack(&desc->txd);

	desc->req.peri = peri_id ? pch->chan.chan_id : 0;
	desc->rqcfg.pcfg = &pch->dmac->pif.pcfg;

	dma_async_tx_descriptor_init(&desc->txd, &pch->chan);

	return desc;
}

static inline void fill_px(struct pl330_xfer *px,
		dma_addr_t dst, dma_addr_t src, size_t len)
{
	px->next = NULL;
	px->bytes = len;
	px->dst_addr = dst;
	px->src_addr = src;
}

static struct dma_pl330_desc *
__pl330_prep_dma_memcpy(struct dma_pl330_chan *pch, dma_addr_t dst,
		dma_addr_t src, size_t len)
{
	struct dma_pl330_desc *desc = pl330_get_desc(pch);

	if (!desc) {
		dev_err(pch->dmac->pif.dev, "%s:%d Unable to fetch desc\n",
			__func__, __LINE__);
		return NULL;
	}

	/*
	 * Ideally we should lookout for reqs bigger than
	 * those that can be programmed with 256 bytes of
	 * MC buffer, but considering a req size is seldom
	 * going to be word-unaligned and more than 200MB,
	 * we take it easy.
	 * Also, should the limit is reached we'd rather
	 * have the platform increase MC buffer size than
	 * complicating this API driver.
	 */
	fill_px(&desc->px, dst, src, len);

	return desc;
}

/* Call after fixing burst size */
static inline int get_burst_len(struct dma_pl330_desc *desc, size_t len)
{
	struct dma_pl330_chan *pch = desc->pchan;
	struct pl330_info *pi = &pch->dmac->pif;
	int burst_len;

	burst_len = pi->pcfg.data_bus_width / 8;
	burst_len *= pi->pcfg.data_buf_dep;
	burst_len >>= desc->rqcfg.brst_size;

	/* src/dst_burst_len can't be more than 16 */
	if (burst_len > 16)
		burst_len = 16;

	while (burst_len > 1) {
		if (!(len % (burst_len << desc->rqcfg.brst_size)))
			break;
		burst_len--;
	}

	return burst_len;
}

static struct dma_async_tx_descriptor *pl330_prep_dma_cyclic(
		struct dma_chan *chan, dma_addr_t dma_addr, size_t len,
		size_t period_len, enum dma_transfer_direction direction)
{
	struct dma_pl330_desc *desc;
	struct dma_pl330_chan *pch = to_pchan(chan);
	dma_addr_t dst;
	dma_addr_t src;

	desc = pl330_get_desc(pch);
	if (!desc) {
		dev_err(pch->dmac->pif.dev, "%s:%d Unable to fetch desc\n",
			__func__, __LINE__);
		return NULL;
	}

	switch (direction) {
	case DMA_MEM_TO_DEV:
		desc->rqcfg.src_inc = 1;
		desc->rqcfg.dst_inc = 0;
		desc->req.rqtype = MEMTODEV;
		src = dma_addr;
		dst = pch->fifo_addr;
		break;
	case DMA_DEV_TO_MEM:
		desc->rqcfg.src_inc = 0;
		desc->rqcfg.dst_inc = 1;
		desc->req.rqtype = DEVTOMEM;
		src = pch->fifo_addr;
		dst = dma_addr;
		break;
	default:
		dev_err(pch->dmac->pif.dev, "%s:%d Invalid dma direction\n",
		__func__, __LINE__);
		return NULL;
	}

	desc->rqcfg.brst_size = pch->burst_sz;
	desc->rqcfg.brst_len = 1;

	pch->cyclic = true;

	fill_px(&desc->px, dst, src, period_len);

	return &desc->txd;
}

static struct dma_async_tx_descriptor *
pl330_prep_dma_memcpy(struct dma_chan *chan, dma_addr_t dst,
		dma_addr_t src, size_t len, unsigned long flags)
{
	struct dma_pl330_desc *desc;
	struct dma_pl330_chan *pch = to_pchan(chan);
	struct pl330_info *pi;
	int burst;

	if (unlikely(!pch || !len))
		return NULL;

	pi = &pch->dmac->pif;

	desc = __pl330_prep_dma_memcpy(pch, dst, src, len);
	if (!desc)
		return NULL;

	desc->rqcfg.src_inc = 1;
	desc->rqcfg.dst_inc = 1;
	desc->req.rqtype = MEMTOMEM;

	/* Select max possible burst size */
	burst = pi->pcfg.data_bus_width / 8;

	while (burst > 1) {
		if (!(len % burst))
			break;
		burst /= 2;
	}

	desc->rqcfg.brst_size = 0;
	while (burst != (1 << desc->rqcfg.brst_size))
		desc->rqcfg.brst_size++;

	desc->rqcfg.brst_len = get_burst_len(desc, len);

	desc->txd.flags = flags;

	return &desc->txd;
}

static struct dma_async_tx_descriptor *
pl330_prep_slave_sg(struct dma_chan *chan, struct scatterlist *sgl,
		unsigned int sg_len, enum dma_transfer_direction direction,
		unsigned long flg)
{
	struct dma_pl330_desc *first, *desc = NULL;
	struct dma_pl330_chan *pch = to_pchan(chan);
	struct scatterlist *sg;
	unsigned long flags;
	int i;
	dma_addr_t addr;

	if (unlikely(!pch || !sgl || !sg_len))
		return NULL;

	addr = pch->fifo_addr;

	first = NULL;

	for_each_sg(sgl, sg, sg_len, i) {

		desc = pl330_get_desc(pch);
		if (!desc) {
			struct dma_pl330_dmac *pdmac = pch->dmac;

			dev_err(pch->dmac->pif.dev,
				"%s:%d Unable to fetch desc\n",
				__func__, __LINE__);
			if (!first)
				return NULL;

			spin_lock_irqsave(&pdmac->pool_lock, flags);

			while (!list_empty(&first->node)) {
				desc = list_entry(first->node.next,
						struct dma_pl330_desc, node);
				list_move_tail(&desc->node, &pdmac->desc_pool);
			}

			list_move_tail(&first->node, &pdmac->desc_pool);

			spin_unlock_irqrestore(&pdmac->pool_lock, flags);

			return NULL;
		}

		if (!first)
			first = desc;
		else
			list_add_tail(&desc->node, &first->node);

		if (direction == DMA_MEM_TO_DEV) {
			desc->rqcfg.src_inc = 1;
			desc->rqcfg.dst_inc = 0;
			desc->req.rqtype = MEMTODEV;
			fill_px(&desc->px,
				addr, sg_dma_address(sg), sg_dma_len(sg));
		} else {
			desc->rqcfg.src_inc = 0;
			desc->rqcfg.dst_inc = 1;
			desc->req.rqtype = DEVTOMEM;
			fill_px(&desc->px,
				sg_dma_address(sg), addr, sg_dma_len(sg));
		}

		desc->rqcfg.brst_size = pch->burst_sz;
		desc->rqcfg.brst_len = 1;
	}

	/* Return the last desc in the chain */
	desc->txd.flags = flg;
	return &desc->txd;
}

static irqreturn_t pl330_irq_handler(int irq, void *data)
{
	if (pl330_update(data))
		return IRQ_HANDLED;
	else
		return IRQ_NONE;
}

static int __devinit
pl330_probe(struct amba_device *adev, const struct amba_id *id)
{
	struct dma_pl330_platdata *pdat;
	struct dma_pl330_dmac *pdmac;
	struct dma_pl330_chan *pch;
	struct pl330_info *pi;
	struct dma_device *pd;
	struct resource *res;
	int i, ret, irq;
	int num_chan;

	pdat = adev->dev.platform_data;

	/* Allocate a new DMAC and its Channels */
	pdmac = kzalloc(sizeof(*pdmac), GFP_KERNEL);
	if (!pdmac) {
		dev_err(&adev->dev, "unable to allocate mem\n");
		return -ENOMEM;
	}

	pi = &pdmac->pif;
	pi->dev = &adev->dev;
	pi->pl330_data = NULL;
	pi->mcbufsz = pdat ? pdat->mcbuf_sz : 0;

	res = &adev->res;
	request_mem_region(res->start, resource_size(res), "dma-pl330");

	pi->base = ioremap(res->start, resource_size(res));
	if (!pi->base) {
		ret = -ENXIO;
		goto probe_err1;
	}

	pdmac->clk = clk_get(&adev->dev, "dma");
	if (IS_ERR(pdmac->clk)) {
		dev_err(&adev->dev, "Cannot get operation clock.\n");
		ret = -EINVAL;
		goto probe_err2;
	}

	amba_set_drvdata(adev, pdmac);

#ifndef CONFIG_PM_RUNTIME
	/* enable dma clk */
	clk_enable(pdmac->clk);
#endif

	irq = adev->irq[0];
	ret = request_irq(irq, pl330_irq_handler, 0,
			dev_name(&adev->dev), pi);
	if (ret)
		goto probe_err3;

	ret = pl330_add(pi);
	if (ret)
		goto probe_err4;

	INIT_LIST_HEAD(&pdmac->desc_pool);
	spin_lock_init(&pdmac->pool_lock);

	/* Create a descriptor pool of default size */
	if (!add_desc(pdmac, GFP_KERNEL, NR_DEFAULT_DESC))
		dev_warn(&adev->dev, "unable to allocate desc\n");

	pd = &pdmac->ddma;
	INIT_LIST_HEAD(&pd->channels);

	/* Initialize channel parameters */
	num_chan = max(pdat ? pdat->nr_valid_peri : (u8)pi->pcfg.num_peri,
			(u8)pi->pcfg.num_chan);
	pdmac->peripherals = kzalloc(num_chan * sizeof(*pch), GFP_KERNEL);

	for (i = 0; i < num_chan; i++) {
		pch = &pdmac->peripherals[i];
		if (!adev->dev.of_node)
			pch->chan.private = pdat ? &pdat->peri_id[i] : NULL;
		else
			pch->chan.private = adev->dev.of_node;

		INIT_LIST_HEAD(&pch->work_list);
		spin_lock_init(&pch->lock);
		pch->pl330_chid = NULL;
		pch->chan.device = pd;
		pch->dmac = pdmac;

		/* Add the channel to the DMAC list */
		list_add_tail(&pch->chan.device_node, &pd->channels);
	}

	pd->dev = &adev->dev;
	if (pdat) {
		pd->cap_mask = pdat->cap_mask;
	} else {
		dma_cap_set(DMA_MEMCPY, pd->cap_mask);
		if (pi->pcfg.num_peri) {
			dma_cap_set(DMA_SLAVE, pd->cap_mask);
			dma_cap_set(DMA_CYCLIC, pd->cap_mask);
		}
	}

	pd->device_alloc_chan_resources = pl330_alloc_chan_resources;
	pd->device_free_chan_resources = pl330_free_chan_resources;
	pd->device_prep_dma_memcpy = pl330_prep_dma_memcpy;
	pd->device_prep_dma_cyclic = pl330_prep_dma_cyclic;
	pd->device_tx_status = pl330_tx_status;
	pd->device_prep_slave_sg = pl330_prep_slave_sg;
	pd->device_control = pl330_control;
	pd->device_issue_pending = pl330_issue_pending;

	ret = dma_async_device_register(pd);
	if (ret) {
		dev_err(&adev->dev, "unable to register DMAC\n");
		goto probe_err5;
	}

	dev_info(&adev->dev,
		"Loaded driver for PL330 DMAC-%d\n", adev->periphid);
	dev_info(&adev->dev,
		"\tDBUFF-%ux%ubytes Num_Chans-%u Num_Peri-%u Num_Events-%u\n",
		pi->pcfg.data_buf_dep,
		pi->pcfg.data_bus_width / 8, pi->pcfg.num_chan,
		pi->pcfg.num_peri, pi->pcfg.num_events);

	return 0;

probe_err5:
	pl330_del(pi);
probe_err4:
	free_irq(irq, pi);
probe_err3:
#ifndef CONFIG_PM_RUNTIME
	clk_disable(pdmac->clk);
#endif
	clk_put(pdmac->clk);
probe_err2:
	iounmap(pi->base);
probe_err1:
	release_mem_region(res->start, resource_size(res));
	kfree(pdmac);

	return ret;
}

static int __devexit pl330_remove(struct amba_device *adev)
{
	struct dma_pl330_dmac *pdmac = amba_get_drvdata(adev);
	struct dma_pl330_chan *pch, *_p;
	struct pl330_info *pi;
	struct resource *res;
	int irq;

	if (!pdmac)
		return 0;

	amba_set_drvdata(adev, NULL);

	/* Idle the DMAC */
	list_for_each_entry_safe(pch, _p, &pdmac->ddma.channels,
			chan.device_node) {

		/* Remove the channel */
		list_del(&pch->chan.device_node);

		/* Flush the channel */
		pl330_control(&pch->chan, DMA_TERMINATE_ALL, 0);
		pl330_free_chan_resources(&pch->chan);
	}

	pi = &pdmac->pif;

	pl330_del(pi);

	irq = adev->irq[0];
	free_irq(irq, pi);

	iounmap(pi->base);

	res = &adev->res;
	release_mem_region(res->start, resource_size(res));

#ifndef CONFIG_PM_RUNTIME
	clk_disable(pdmac->clk);
#endif

	kfree(pdmac);

	return 0;
}

static struct amba_id pl330_ids[] = {
	{
		.id	= 0x00041330,
		.mask	= 0x000fffff,
	},
	{ 0, 0 },
};

MODULE_DEVICE_TABLE(amba, pl330_ids);

#ifdef CONFIG_PM_RUNTIME
static int pl330_runtime_suspend(struct device *dev)
{
	struct dma_pl330_dmac *pdmac = dev_get_drvdata(dev);

	if (!pdmac) {
		dev_err(dev, "failed to get dmac\n");
		return -ENODEV;
	}

	clk_disable(pdmac->clk);

	return 0;
}

static int pl330_runtime_resume(struct device *dev)
{
	struct dma_pl330_dmac *pdmac = dev_get_drvdata(dev);

	if (!pdmac) {
		dev_err(dev, "failed to get dmac\n");
		return -ENODEV;
	}

	clk_enable(pdmac->clk);

	return 0;
}
#else
#define pl330_runtime_suspend	NULL
#define pl330_runtime_resume	NULL
#endif /* CONFIG_PM_RUNTIME */

static const struct dev_pm_ops pl330_pm_ops = {
	.runtime_suspend = pl330_runtime_suspend,
	.runtime_resume = pl330_runtime_resume,
};

static struct amba_driver pl330_driver = {
	.drv = {
		.owner = THIS_MODULE,
		.name = "dma-pl330",
		.pm = &pl330_pm_ops,
	},
	.id_table = pl330_ids,
	.probe = pl330_probe,
	.remove = pl330_remove,
};

static int __init pl330_init(void)
{
	return amba_driver_register(&pl330_driver);
}
module_init(pl330_init);

static void __exit pl330_exit(void)
{
	amba_driver_unregister(&pl330_driver);
	return;
}
module_exit(pl330_exit);

MODULE_AUTHOR("Jaswinder Singh <jassi.brar@samsung.com>");
MODULE_DESCRIPTION("API Driver for PL330 DMAC");
MODULE_LICENSE("GPL");<|MERGE_RESOLUTION|>--- conflicted
+++ resolved
@@ -28,7 +28,7 @@
 #include <linux/scatterlist.h>
 #include <linux/of.h>
 
-<<<<<<< HEAD
+#include "dmaengine.h"
 #define PL330_MAX_CHAN		8
 #define PL330_MAX_IRQS		32
 #define PL330_MAX_PERI		32
@@ -286,10 +286,7 @@
 #endif
 
 /* The number of default descriptors */
-=======
-#include "dmaengine.h"
-
->>>>>>> 949ff5b8
+
 #define NR_DEFAULT_DESC	16
 
 /* Populated by the PL330 core driver for DMA API driver's info */
