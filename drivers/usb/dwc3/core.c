/**
 * core.c - DesignWare USB3 DRD Controller Core file
 *
 * Copyright (C) 2010-2011 Texas Instruments Incorporated - http://www.ti.com
 *
 * Authors: Felipe Balbi <balbi@ti.com>,
 *	    Sebastian Andrzej Siewior <bigeasy@linutronix.de>
 *
 * This program is free software: you can redistribute it and/or modify
 * it under the terms of the GNU General Public License version 2  of
 * the License as published by the Free Software Foundation.
 *
 * This program is distributed in the hope that it will be useful,
 * but WITHOUT ANY WARRANTY; without even the implied warranty of
 * MERCHANTABILITY or FITNESS FOR A PARTICULAR PURPOSE.  See the
 * GNU General Public License for more details.
 *
 * You should have received a copy of the GNU General Public License
 * along with this program.  If not, see <http://www.gnu.org/licenses/>.
 */

#include <linux/module.h>
#include <linux/kernel.h>
#include <linux/slab.h>
#include <linux/spinlock.h>
#include <linux/platform_device.h>
#include <linux/pm_runtime.h>
#include <linux/interrupt.h>
#include <linux/ioport.h>
#include <linux/io.h>
#include <linux/list.h>
#include <linux/delay.h>
#include <linux/dma-mapping.h>
#include <linux/of.h>

#include <linux/usb/ch9.h>
#include <linux/usb/gadget.h>
#include <linux/usb/of.h>
#include <linux/usb/otg.h>

#include "platform_data.h"
#include "core.h"
#include "gadget.h"
#include "io.h"

#include "debug.h"

/* -------------------------------------------------------------------------- */

void dwc3_set_mode(struct dwc3 *dwc, u32 mode)
{
	u32 reg;

	reg = dwc3_readl(dwc->regs, DWC3_GCTL);
	reg &= ~(DWC3_GCTL_PRTCAPDIR(DWC3_GCTL_PRTCAP_OTG));
	reg |= DWC3_GCTL_PRTCAPDIR(mode);
	dwc3_writel(dwc->regs, DWC3_GCTL, reg);
}

/**
 * dwc3_core_soft_reset - Issues core soft reset and PHY reset
 * @dwc: pointer to our context structure
 */
static void dwc3_core_soft_reset(struct dwc3 *dwc)
{
	u32		reg;

	/* Before Resetting PHY, put Core in Reset */
	reg = dwc3_readl(dwc->regs, DWC3_GCTL);
	reg |= DWC3_GCTL_CORESOFTRESET;
	dwc3_writel(dwc->regs, DWC3_GCTL, reg);

	/* Assert USB3 PHY reset */
	reg = dwc3_readl(dwc->regs, DWC3_GUSB3PIPECTL(0));
	reg |= DWC3_GUSB3PIPECTL_PHYSOFTRST;
	dwc3_writel(dwc->regs, DWC3_GUSB3PIPECTL(0), reg);

	/* Assert USB2 PHY reset */
	reg = dwc3_readl(dwc->regs, DWC3_GUSB2PHYCFG(0));
	reg |= DWC3_GUSB2PHYCFG_PHYSOFTRST;
	dwc3_writel(dwc->regs, DWC3_GUSB2PHYCFG(0), reg);

	usb_phy_init(dwc->usb2_phy);
	usb_phy_init(dwc->usb3_phy);
	mdelay(100);

	/* Clear USB3 PHY reset */
	reg = dwc3_readl(dwc->regs, DWC3_GUSB3PIPECTL(0));
	reg &= ~DWC3_GUSB3PIPECTL_PHYSOFTRST;
	dwc3_writel(dwc->regs, DWC3_GUSB3PIPECTL(0), reg);

	/* Clear USB2 PHY reset */
	reg = dwc3_readl(dwc->regs, DWC3_GUSB2PHYCFG(0));
	reg &= ~DWC3_GUSB2PHYCFG_PHYSOFTRST;
	dwc3_writel(dwc->regs, DWC3_GUSB2PHYCFG(0), reg);

	mdelay(100);

	/* After PHYs are stable we can take Core out of reset state */
	reg = dwc3_readl(dwc->regs, DWC3_GCTL);
	reg &= ~DWC3_GCTL_CORESOFTRESET;
	dwc3_writel(dwc->regs, DWC3_GCTL, reg);
}

/**
 * dwc3_free_one_event_buffer - Frees one event buffer
 * @dwc: Pointer to our controller context structure
 * @evt: Pointer to event buffer to be freed
 */
static void dwc3_free_one_event_buffer(struct dwc3 *dwc,
		struct dwc3_event_buffer *evt)
{
	dma_free_coherent(dwc->dev, evt->length, evt->buf, evt->dma);
}

/**
 * dwc3_alloc_one_event_buffer - Allocates one event buffer structure
 * @dwc: Pointer to our controller context structure
 * @length: size of the event buffer
 *
 * Returns a pointer to the allocated event buffer structure on success
 * otherwise ERR_PTR(errno).
 */
static struct dwc3_event_buffer *dwc3_alloc_one_event_buffer(struct dwc3 *dwc,
		unsigned length)
{
	struct dwc3_event_buffer	*evt;

	evt = devm_kzalloc(dwc->dev, sizeof(*evt), GFP_KERNEL);
	if (!evt)
		return ERR_PTR(-ENOMEM);

	evt->dwc	= dwc;
	evt->length	= length;
	evt->buf	= dma_alloc_coherent(dwc->dev, length,
			&evt->dma, GFP_KERNEL);
	if (!evt->buf)
		return ERR_PTR(-ENOMEM);

	return evt;
}

/**
 * dwc3_free_event_buffers - frees all allocated event buffers
 * @dwc: Pointer to our controller context structure
 */
static void dwc3_free_event_buffers(struct dwc3 *dwc)
{
	struct dwc3_event_buffer	*evt;
	int i;

	for (i = 0; i < dwc->num_event_buffers; i++) {
		evt = dwc->ev_buffs[i];
		if (evt)
			dwc3_free_one_event_buffer(dwc, evt);
	}
}

/**
 * dwc3_alloc_event_buffers - Allocates @num event buffers of size @length
 * @dwc: pointer to our controller context structure
 * @length: size of event buffer
 *
 * Returns 0 on success otherwise negative errno. In the error case, dwc
 * may contain some buffers allocated but not all which were requested.
 */
static int dwc3_alloc_event_buffers(struct dwc3 *dwc, unsigned length)
{
	int			num;
	int			i;

	num = DWC3_NUM_INT(dwc->hwparams.hwparams1);
	dwc->num_event_buffers = num;

	dwc->ev_buffs = devm_kzalloc(dwc->dev, sizeof(*dwc->ev_buffs) * num,
			GFP_KERNEL);
	if (!dwc->ev_buffs) {
		dev_err(dwc->dev, "can't allocate event buffers array\n");
		return -ENOMEM;
	}

	for (i = 0; i < num; i++) {
		struct dwc3_event_buffer	*evt;

		evt = dwc3_alloc_one_event_buffer(dwc, length);
		if (IS_ERR(evt)) {
			dev_err(dwc->dev, "can't allocate event buffer\n");
			return PTR_ERR(evt);
		}
		dwc->ev_buffs[i] = evt;
	}

	return 0;
}

/**
 * dwc3_event_buffers_setup - setup our allocated event buffers
 * @dwc: pointer to our controller context structure
 *
 * Returns 0 on success otherwise negative errno.
 */
static int dwc3_event_buffers_setup(struct dwc3 *dwc)
{
	struct dwc3_event_buffer	*evt;
	int				n;

	for (n = 0; n < dwc->num_event_buffers; n++) {
		evt = dwc->ev_buffs[n];
		dev_dbg(dwc->dev, "Event buf %p dma %08llx length %d\n",
				evt->buf, (unsigned long long) evt->dma,
				evt->length);

		evt->lpos = 0;

		dwc3_writel(dwc->regs, DWC3_GEVNTADRLO(n),
				lower_32_bits(evt->dma));
		dwc3_writel(dwc->regs, DWC3_GEVNTADRHI(n),
				upper_32_bits(evt->dma));
		dwc3_writel(dwc->regs, DWC3_GEVNTSIZ(n),
				DWC3_GEVNTSIZ_SIZE(evt->length));
		dwc3_writel(dwc->regs, DWC3_GEVNTCOUNT(n), 0);
	}

	return 0;
}

static void dwc3_event_buffers_cleanup(struct dwc3 *dwc)
{
	struct dwc3_event_buffer	*evt;
	int				n;

	for (n = 0; n < dwc->num_event_buffers; n++) {
		evt = dwc->ev_buffs[n];

		evt->lpos = 0;

		dwc3_writel(dwc->regs, DWC3_GEVNTADRLO(n), 0);
		dwc3_writel(dwc->regs, DWC3_GEVNTADRHI(n), 0);
		dwc3_writel(dwc->regs, DWC3_GEVNTSIZ(n), DWC3_GEVNTSIZ_INTMASK
				| DWC3_GEVNTSIZ_SIZE(0));
		dwc3_writel(dwc->regs, DWC3_GEVNTCOUNT(n), 0);
	}
}

static void dwc3_core_num_eps(struct dwc3 *dwc)
{
	struct dwc3_hwparams	*parms = &dwc->hwparams;

	dwc->num_in_eps = DWC3_NUM_IN_EPS(parms);
	dwc->num_out_eps = DWC3_NUM_EPS(parms) - dwc->num_in_eps;

	dev_vdbg(dwc->dev, "found %d IN and %d OUT endpoints\n",
			dwc->num_in_eps, dwc->num_out_eps);
}

static void dwc3_cache_hwparams(struct dwc3 *dwc)
{
	struct dwc3_hwparams	*parms = &dwc->hwparams;

	parms->hwparams0 = dwc3_readl(dwc->regs, DWC3_GHWPARAMS0);
	parms->hwparams1 = dwc3_readl(dwc->regs, DWC3_GHWPARAMS1);
	parms->hwparams2 = dwc3_readl(dwc->regs, DWC3_GHWPARAMS2);
	parms->hwparams3 = dwc3_readl(dwc->regs, DWC3_GHWPARAMS3);
	parms->hwparams4 = dwc3_readl(dwc->regs, DWC3_GHWPARAMS4);
	parms->hwparams5 = dwc3_readl(dwc->regs, DWC3_GHWPARAMS5);
	parms->hwparams6 = dwc3_readl(dwc->regs, DWC3_GHWPARAMS6);
	parms->hwparams7 = dwc3_readl(dwc->regs, DWC3_GHWPARAMS7);
	parms->hwparams8 = dwc3_readl(dwc->regs, DWC3_GHWPARAMS8);
}

/**
 * dwc3_core_init - Low-level initialization of DWC3 Core
 * @dwc: Pointer to our controller context structure
 *
 * Returns 0 on success otherwise negative errno.
 */
static int dwc3_core_init(struct dwc3 *dwc)
{
	unsigned long		timeout;
	u32			reg;
	int			ret;

	reg = dwc3_readl(dwc->regs, DWC3_GSNPSID);
	/* This should read as U3 followed by revision number */
	if ((reg & DWC3_GSNPSID_MASK) != 0x55330000) {
		dev_err(dwc->dev, "this is not a DesignWare USB3 DRD Core\n");
		ret = -ENODEV;
		goto err0;
	}
	dwc->revision = reg;

	/* issue device SoftReset too */
	timeout = jiffies + msecs_to_jiffies(500);
	dwc3_writel(dwc->regs, DWC3_DCTL, DWC3_DCTL_CSFTRST);
	do {
		reg = dwc3_readl(dwc->regs, DWC3_DCTL);
		if (!(reg & DWC3_DCTL_CSFTRST))
			break;

		if (time_after(jiffies, timeout)) {
			dev_err(dwc->dev, "Reset Timed Out\n");
			ret = -ETIMEDOUT;
			goto err0;
		}

		cpu_relax();
	} while (true);

	dwc3_core_soft_reset(dwc);

	reg = dwc3_readl(dwc->regs, DWC3_GCTL);
	reg &= ~DWC3_GCTL_SCALEDOWN_MASK;
	reg &= ~DWC3_GCTL_DISSCRAMBLE;

	switch (DWC3_GHWPARAMS1_EN_PWROPT(dwc->hwparams.hwparams1)) {
	case DWC3_GHWPARAMS1_EN_PWROPT_CLK:
		reg &= ~DWC3_GCTL_DSBLCLKGTNG;
		break;
	default:
		dev_dbg(dwc->dev, "No power optimization available\n");
	}

	/*
	 * WORKAROUND: DWC3 revisions <1.90a have a bug
	 * where the device can fail to connect at SuperSpeed
	 * and falls back to high-speed mode which causes
	 * the device to enter a Connect/Disconnect loop
	 */
	if (dwc->revision < DWC3_REVISION_190A)
		reg |= DWC3_GCTL_U2RSTECN;

	dwc3_core_num_eps(dwc);

	dwc3_writel(dwc->regs, DWC3_GCTL, reg);

	return 0;

err0:
	return ret;
}

static void dwc3_core_exit(struct dwc3 *dwc)
{
	usb_phy_shutdown(dwc->usb2_phy);
	usb_phy_shutdown(dwc->usb3_phy);
}

#define DWC3_ALIGN_MASK		(16 - 1)

static int dwc3_probe(struct platform_device *pdev)
{
	struct device		*dev = &pdev->dev;
	struct dwc3_platform_data *pdata = dev_get_platdata(dev);
	struct device_node	*node = dev->of_node;
	struct resource		*res;
	struct dwc3		*dwc;

	int			ret = -ENOMEM;

	void __iomem		*regs;
	void			*mem;

	mem = devm_kzalloc(dev, sizeof(*dwc) + DWC3_ALIGN_MASK, GFP_KERNEL);
	if (!mem) {
		dev_err(dev, "not enough memory\n");
		return -ENOMEM;
	}
	dwc = PTR_ALIGN(mem, DWC3_ALIGN_MASK + 1);
	dwc->mem = mem;

	res = platform_get_resource(pdev, IORESOURCE_IRQ, 0);
	if (!res) {
		dev_err(dev, "missing IRQ\n");
		return -ENODEV;
	}
	dwc->xhci_resources[1].start = res->start;
	dwc->xhci_resources[1].end = res->end;
	dwc->xhci_resources[1].flags = res->flags;
	dwc->xhci_resources[1].name = res->name;

	res = platform_get_resource(pdev, IORESOURCE_MEM, 0);
	if (!res) {
		dev_err(dev, "missing memory resource\n");
		return -ENODEV;
	}

	if (node) {
		dwc->maximum_speed = of_usb_get_maximum_speed(node);

		dwc->usb2_phy = devm_usb_get_phy_by_phandle(dev, "usb-phy", 0);
		dwc->usb3_phy = devm_usb_get_phy_by_phandle(dev, "usb-phy", 1);

		dwc->needs_fifo_resize = of_property_read_bool(node, "tx-fifo-resize");
		dwc->dr_mode = of_usb_get_dr_mode(node);
	} else if (pdata) {
		dwc->maximum_speed = pdata->maximum_speed;

		dwc->usb2_phy = devm_usb_get_phy(dev, USB_PHY_TYPE_USB2);
		dwc->usb3_phy = devm_usb_get_phy(dev, USB_PHY_TYPE_USB3);

		dwc->needs_fifo_resize = pdata->tx_fifo_resize;
		dwc->dr_mode = pdata->dr_mode;
	} else {
		dwc->usb2_phy = devm_usb_get_phy(dev, USB_PHY_TYPE_USB2);
		dwc->usb3_phy = devm_usb_get_phy(dev, USB_PHY_TYPE_USB3);
	}

	/* default to superspeed if no maximum_speed passed */
	if (dwc->maximum_speed == USB_SPEED_UNKNOWN)
		dwc->maximum_speed = USB_SPEED_SUPER;

	if (IS_ERR(dwc->usb2_phy)) {
		ret = PTR_ERR(dwc->usb2_phy);

		/*
		 * if -ENXIO is returned, it means PHY layer wasn't
		 * enabled, so it makes no sense to return -EPROBE_DEFER
		 * in that case, since no PHY driver will ever probe.
		 */
		if (ret == -ENXIO)
			return ret;

		dev_err(dev, "no usb2 phy configured\n");
		return -EPROBE_DEFER;
	}

	if (IS_ERR(dwc->usb3_phy)) {
		ret = PTR_ERR(dwc->usb3_phy);

		/*
		 * if -ENXIO is returned, it means PHY layer wasn't
		 * enabled, so it makes no sense to return -EPROBE_DEFER
		 * in that case, since no PHY driver will ever probe.
		 */
		if (ret == -ENXIO)
			return ret;

		dev_err(dev, "no usb3 phy configured\n");
		return -EPROBE_DEFER;
	}

	dwc->xhci_resources[0].start = res->start;
	dwc->xhci_resources[0].end = dwc->xhci_resources[0].start +
					DWC3_XHCI_REGS_END;
	dwc->xhci_resources[0].flags = res->flags;
	dwc->xhci_resources[0].name = res->name;

	res->start += DWC3_GLOBALS_REGS_START;

	/*
	 * Request memory region but exclude xHCI regs,
	 * since it will be requested by the xhci-plat driver.
	 */
	regs = devm_ioremap_resource(dev, res);
	if (IS_ERR(regs))
		return PTR_ERR(regs);
<<<<<<< HEAD

	usb_phy_set_suspend(dwc->usb2_phy, 0);
	usb_phy_set_suspend(dwc->usb3_phy, 0);
=======
>>>>>>> d8ec26d7

	spin_lock_init(&dwc->lock);
	platform_set_drvdata(pdev, dwc);

	dwc->regs	= regs;
	dwc->regs_size	= resource_size(res);
	dwc->dev	= dev;

	dev->dma_mask	= dev->parent->dma_mask;
	dev->dma_parms	= dev->parent->dma_parms;
	dma_set_coherent_mask(dev, dev->parent->coherent_dma_mask);

	pm_runtime_enable(dev);
	pm_runtime_get_sync(dev);
	pm_runtime_forbid(dev);

	dwc3_cache_hwparams(dwc);

	ret = dwc3_alloc_event_buffers(dwc, DWC3_EVENT_BUFFERS_SIZE);
	if (ret) {
		dev_err(dwc->dev, "failed to allocate event buffers\n");
		ret = -ENOMEM;
		goto err0;
	}

	ret = dwc3_core_init(dwc);
	if (ret) {
		dev_err(dev, "failed to initialize core\n");
		goto err0;
	}

	usb_phy_set_suspend(dwc->usb2_phy, 0);
	usb_phy_set_suspend(dwc->usb3_phy, 0);

	ret = dwc3_event_buffers_setup(dwc);
	if (ret) {
		dev_err(dwc->dev, "failed to setup event buffers\n");
		goto err1;
	}

	if (IS_ENABLED(CONFIG_USB_DWC3_HOST))
		dwc->dr_mode = USB_DR_MODE_HOST;
	else if (IS_ENABLED(CONFIG_USB_DWC3_GADGET))
		dwc->dr_mode = USB_DR_MODE_PERIPHERAL;
<<<<<<< HEAD

	if (dwc->dr_mode == USB_DR_MODE_UNKNOWN)
		dwc->dr_mode = USB_DR_MODE_OTG;

=======

	if (dwc->dr_mode == USB_DR_MODE_UNKNOWN)
		dwc->dr_mode = USB_DR_MODE_OTG;

>>>>>>> d8ec26d7
	switch (dwc->dr_mode) {
	case USB_DR_MODE_PERIPHERAL:
		dwc3_set_mode(dwc, DWC3_GCTL_PRTCAP_DEVICE);
		ret = dwc3_gadget_init(dwc);
		if (ret) {
			dev_err(dev, "failed to initialize gadget\n");
			goto err2;
		}
		break;
	case USB_DR_MODE_HOST:
		dwc3_set_mode(dwc, DWC3_GCTL_PRTCAP_HOST);
		ret = dwc3_host_init(dwc);
		if (ret) {
			dev_err(dev, "failed to initialize host\n");
			goto err2;
		}
		break;
	case USB_DR_MODE_OTG:
		dwc3_set_mode(dwc, DWC3_GCTL_PRTCAP_OTG);
		ret = dwc3_host_init(dwc);
		if (ret) {
			dev_err(dev, "failed to initialize host\n");
			goto err2;
		}

		ret = dwc3_gadget_init(dwc);
		if (ret) {
			dev_err(dev, "failed to initialize gadget\n");
			goto err2;
		}
		break;
	default:
		dev_err(dev, "Unsupported mode of operation %d\n", dwc->dr_mode);
		goto err2;
	}

	ret = dwc3_debugfs_init(dwc);
	if (ret) {
		dev_err(dev, "failed to initialize debugfs\n");
		goto err3;
	}

	pm_runtime_allow(dev);

	return 0;

err3:
	switch (dwc->dr_mode) {
	case USB_DR_MODE_PERIPHERAL:
		dwc3_gadget_exit(dwc);
		break;
	case USB_DR_MODE_HOST:
		dwc3_host_exit(dwc);
		break;
	case USB_DR_MODE_OTG:
		dwc3_host_exit(dwc);
		dwc3_gadget_exit(dwc);
		break;
	default:
		/* do nothing */
		break;
	}

err2:
	dwc3_event_buffers_cleanup(dwc);

err1:
	usb_phy_set_suspend(dwc->usb2_phy, 1);
	usb_phy_set_suspend(dwc->usb3_phy, 1);
	dwc3_core_exit(dwc);

err0:
	dwc3_free_event_buffers(dwc);

	return ret;
}

static int dwc3_remove(struct platform_device *pdev)
{
	struct dwc3	*dwc = platform_get_drvdata(pdev);

	usb_phy_set_suspend(dwc->usb2_phy, 1);
	usb_phy_set_suspend(dwc->usb3_phy, 1);

	pm_runtime_put_sync(&pdev->dev);
	pm_runtime_disable(&pdev->dev);

	dwc3_debugfs_exit(dwc);

	switch (dwc->dr_mode) {
	case USB_DR_MODE_PERIPHERAL:
		dwc3_gadget_exit(dwc);
		break;
	case USB_DR_MODE_HOST:
		dwc3_host_exit(dwc);
		break;
	case USB_DR_MODE_OTG:
		dwc3_host_exit(dwc);
		dwc3_gadget_exit(dwc);
		break;
	default:
		/* do nothing */
		break;
	}

	dwc3_event_buffers_cleanup(dwc);
	dwc3_free_event_buffers(dwc);
	dwc3_core_exit(dwc);

	return 0;
}

#ifdef CONFIG_PM_SLEEP
static int dwc3_prepare(struct device *dev)
{
	struct dwc3	*dwc = dev_get_drvdata(dev);
	unsigned long	flags;

	spin_lock_irqsave(&dwc->lock, flags);

	switch (dwc->dr_mode) {
	case USB_DR_MODE_PERIPHERAL:
	case USB_DR_MODE_OTG:
		dwc3_gadget_prepare(dwc);
		/* FALLTHROUGH */
	case USB_DR_MODE_HOST:
	default:
		dwc3_event_buffers_cleanup(dwc);
		break;
	}

	spin_unlock_irqrestore(&dwc->lock, flags);

	return 0;
}

static void dwc3_complete(struct device *dev)
{
	struct dwc3	*dwc = dev_get_drvdata(dev);
	unsigned long	flags;

	spin_lock_irqsave(&dwc->lock, flags);

	switch (dwc->dr_mode) {
	case USB_DR_MODE_PERIPHERAL:
	case USB_DR_MODE_OTG:
		dwc3_gadget_complete(dwc);
		/* FALLTHROUGH */
	case USB_DR_MODE_HOST:
	default:
		dwc3_event_buffers_setup(dwc);
		break;
	}

	spin_unlock_irqrestore(&dwc->lock, flags);
}

static int dwc3_suspend(struct device *dev)
{
	struct dwc3	*dwc = dev_get_drvdata(dev);
	unsigned long	flags;

	spin_lock_irqsave(&dwc->lock, flags);

	switch (dwc->dr_mode) {
	case USB_DR_MODE_PERIPHERAL:
	case USB_DR_MODE_OTG:
		dwc3_gadget_suspend(dwc);
		/* FALLTHROUGH */
	case USB_DR_MODE_HOST:
	default:
		/* do nothing */
		break;
	}

	dwc->gctl = dwc3_readl(dwc->regs, DWC3_GCTL);
	spin_unlock_irqrestore(&dwc->lock, flags);

	usb_phy_shutdown(dwc->usb3_phy);
	usb_phy_shutdown(dwc->usb2_phy);

	return 0;
}

static int dwc3_resume(struct device *dev)
{
	struct dwc3	*dwc = dev_get_drvdata(dev);
	unsigned long	flags;

	usb_phy_init(dwc->usb3_phy);
	usb_phy_init(dwc->usb2_phy);

	spin_lock_irqsave(&dwc->lock, flags);

	dwc3_writel(dwc->regs, DWC3_GCTL, dwc->gctl);

	switch (dwc->dr_mode) {
	case USB_DR_MODE_PERIPHERAL:
	case USB_DR_MODE_OTG:
		dwc3_gadget_resume(dwc);
		/* FALLTHROUGH */
	case USB_DR_MODE_HOST:
	default:
		/* do nothing */
		break;
	}

	spin_unlock_irqrestore(&dwc->lock, flags);

	pm_runtime_disable(dev);
	pm_runtime_set_active(dev);
	pm_runtime_enable(dev);

	return 0;
}

static const struct dev_pm_ops dwc3_dev_pm_ops = {
	.prepare	= dwc3_prepare,
	.complete	= dwc3_complete,

	SET_SYSTEM_SLEEP_PM_OPS(dwc3_suspend, dwc3_resume)
};

#define DWC3_PM_OPS	&(dwc3_dev_pm_ops)
#else
#define DWC3_PM_OPS	NULL
#endif

#ifdef CONFIG_OF
static const struct of_device_id of_dwc3_match[] = {
	{
		.compatible = "snps,dwc3"
	},
	{
		.compatible = "synopsys,dwc3"
	},
	{ },
};
MODULE_DEVICE_TABLE(of, of_dwc3_match);
#endif

static struct platform_driver dwc3_driver = {
	.probe		= dwc3_probe,
	.remove		= dwc3_remove,
	.driver		= {
		.name	= "dwc3",
		.of_match_table	= of_match_ptr(of_dwc3_match),
		.pm	= DWC3_PM_OPS,
	},
};

module_platform_driver(dwc3_driver);

MODULE_ALIAS("platform:dwc3");
MODULE_AUTHOR("Felipe Balbi <balbi@ti.com>");
MODULE_LICENSE("GPL v2");
MODULE_DESCRIPTION("DesignWare USB3 DRD Controller Driver");<|MERGE_RESOLUTION|>--- conflicted
+++ resolved
@@ -454,12 +454,6 @@
 	regs = devm_ioremap_resource(dev, res);
 	if (IS_ERR(regs))
 		return PTR_ERR(regs);
-<<<<<<< HEAD
-
-	usb_phy_set_suspend(dwc->usb2_phy, 0);
-	usb_phy_set_suspend(dwc->usb3_phy, 0);
-=======
->>>>>>> d8ec26d7
 
 	spin_lock_init(&dwc->lock);
 	platform_set_drvdata(pdev, dwc);
@@ -504,17 +498,10 @@
 		dwc->dr_mode = USB_DR_MODE_HOST;
 	else if (IS_ENABLED(CONFIG_USB_DWC3_GADGET))
 		dwc->dr_mode = USB_DR_MODE_PERIPHERAL;
-<<<<<<< HEAD
 
 	if (dwc->dr_mode == USB_DR_MODE_UNKNOWN)
 		dwc->dr_mode = USB_DR_MODE_OTG;
 
-=======
-
-	if (dwc->dr_mode == USB_DR_MODE_UNKNOWN)
-		dwc->dr_mode = USB_DR_MODE_OTG;
-
->>>>>>> d8ec26d7
 	switch (dwc->dr_mode) {
 	case USB_DR_MODE_PERIPHERAL:
 		dwc3_set_mode(dwc, DWC3_GCTL_PRTCAP_DEVICE);
