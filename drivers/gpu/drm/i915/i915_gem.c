--- conflicted
+++ resolved
@@ -3269,11 +3269,6 @@
 		vma = radix_tree_delete(&ctx->handles_vma, lut->handle);
 		GEM_BUG_ON(vma->obj != obj);
 
-<<<<<<< HEAD
-		GEM_BUG_ON(vma->obj != obj);
-
-=======
->>>>>>> bb9d2d05
 		/* We allow the process to have multiple handles to the same
 		 * vma, in the same fd namespace, by virtue of flink/open.
 		 */
