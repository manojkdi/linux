/*
 * Copyright © 2008 Intel Corporation
 *
 * Permission is hereby granted, free of charge, to any person obtaining a
 * copy of this software and associated documentation files (the "Software"),
 * to deal in the Software without restriction, including without limitation
 * the rights to use, copy, modify, merge, publish, distribute, sublicense,
 * and/or sell copies of the Software, and to permit persons to whom the
 * Software is furnished to do so, subject to the following conditions:
 *
 * The above copyright notice and this permission notice (including the next
 * paragraph) shall be included in all copies or substantial portions of the
 * Software.
 *
 * THE SOFTWARE IS PROVIDED "AS IS", WITHOUT WARRANTY OF ANY KIND, EXPRESS OR
 * IMPLIED, INCLUDING BUT NOT LIMITED TO THE WARRANTIES OF MERCHANTABILITY,
 * FITNESS FOR A PARTICULAR PURPOSE AND NONINFRINGEMENT.  IN NO EVENT SHALL
 * THE AUTHORS OR COPYRIGHT HOLDERS BE LIABLE FOR ANY CLAIM, DAMAGES OR OTHER
 * LIABILITY, WHETHER IN AN ACTION OF CONTRACT, TORT OR OTHERWISE, ARISING
 * FROM, OUT OF OR IN CONNECTION WITH THE SOFTWARE OR THE USE OR OTHER DEALINGS
 * IN THE SOFTWARE.
 *
 * Authors:
 *    Eric Anholt <eric@anholt.net>
 *    Keith Packard <keithp@keithp.com>
 *
 */

#include <linux/seq_file.h>
#include <linux/debugfs.h>
#include <linux/slab.h>
#include <linux/export.h>
#include <drm/drmP.h>
#include "intel_drv.h"
#include "intel_ringbuffer.h"
#include <drm/i915_drm.h>
#include "i915_drv.h"

#define DRM_I915_RING_DEBUG 1


#if defined(CONFIG_DEBUG_FS)

enum {
	ACTIVE_LIST,
	INACTIVE_LIST,
	PINNED_LIST,
};

static const char *yesno(int v)
{
	return v ? "yes" : "no";
}

static int i915_capabilities(struct seq_file *m, void *data)
{
	struct drm_info_node *node = (struct drm_info_node *) m->private;
	struct drm_device *dev = node->minor->dev;
	const struct intel_device_info *info = INTEL_INFO(dev);

	seq_printf(m, "gen: %d\n", info->gen);
	seq_printf(m, "pch: %d\n", INTEL_PCH_TYPE(dev));
#define PRINT_FLAG(x)  seq_printf(m, #x ": %s\n", yesno(info->x))
#define SEP_SEMICOLON ;
	DEV_INFO_FOR_EACH_FLAG(PRINT_FLAG, SEP_SEMICOLON);
#undef PRINT_FLAG
#undef SEP_SEMICOLON

	return 0;
}

static const char *get_pin_flag(struct drm_i915_gem_object *obj)
{
	if (obj->user_pin_count > 0)
		return "P";
	else if (obj->pin_count > 0)
		return "p";
	else
		return " ";
}

static const char *get_tiling_flag(struct drm_i915_gem_object *obj)
{
	switch (obj->tiling_mode) {
	default:
	case I915_TILING_NONE: return " ";
	case I915_TILING_X: return "X";
	case I915_TILING_Y: return "Y";
	}
}

static void
describe_obj(struct seq_file *m, struct drm_i915_gem_object *obj)
{
	seq_printf(m, "%pK: %s%s %8zdKiB %02x %02x %d %d %d%s%s%s",
		   &obj->base,
		   get_pin_flag(obj),
		   get_tiling_flag(obj),
		   obj->base.size / 1024,
		   obj->base.read_domains,
		   obj->base.write_domain,
		   obj->last_read_seqno,
		   obj->last_write_seqno,
		   obj->last_fenced_seqno,
		   i915_cache_level_str(obj->cache_level),
		   obj->dirty ? " dirty" : "",
		   obj->madv == I915_MADV_DONTNEED ? " purgeable" : "");
	if (obj->base.name)
		seq_printf(m, " (name: %d)", obj->base.name);
	if (obj->pin_count)
		seq_printf(m, " (pinned x %d)", obj->pin_count);
	if (obj->fence_reg != I915_FENCE_REG_NONE)
		seq_printf(m, " (fence: %d)", obj->fence_reg);
	if (i915_gem_obj_ggtt_bound(obj))
		seq_printf(m, " (gtt offset: %08lx, size: %08x)",
			   i915_gem_obj_ggtt_offset(obj), (unsigned int)i915_gem_obj_ggtt_size(obj));
	if (obj->stolen)
		seq_printf(m, " (stolen: %08lx)", obj->stolen->start);
	if (obj->pin_mappable || obj->fault_mappable) {
		char s[3], *t = s;
		if (obj->pin_mappable)
			*t++ = 'p';
		if (obj->fault_mappable)
			*t++ = 'f';
		*t = '\0';
		seq_printf(m, " (%s mappable)", s);
	}
	if (obj->ring != NULL)
		seq_printf(m, " (%s)", obj->ring->name);
}

static int i915_gem_object_list_info(struct seq_file *m, void *data)
{
	struct drm_info_node *node = (struct drm_info_node *) m->private;
	uintptr_t list = (uintptr_t) node->info_ent->data;
	struct list_head *head;
	struct drm_device *dev = node->minor->dev;
	struct drm_i915_private *dev_priv = dev->dev_private;
	struct i915_address_space *vm = &dev_priv->gtt.base;
	struct drm_i915_gem_object *obj;
	size_t total_obj_size, total_gtt_size;
	int count, ret;

	ret = mutex_lock_interruptible(&dev->struct_mutex);
	if (ret)
		return ret;

	switch (list) {
	case ACTIVE_LIST:
		seq_puts(m, "Active:\n");
<<<<<<< HEAD
		head = &dev_priv->mm.active_list;
		break;
	case INACTIVE_LIST:
		seq_puts(m, "Inactive:\n");
		head = &dev_priv->mm.inactive_list;
=======
		head = &vm->active_list;
		break;
	case INACTIVE_LIST:
		seq_puts(m, "Inactive:\n");
		head = &vm->inactive_list;
>>>>>>> cd234b0b
		break;
	default:
		mutex_unlock(&dev->struct_mutex);
		return -EINVAL;
	}

	total_obj_size = total_gtt_size = count = 0;
	list_for_each_entry(obj, head, mm_list) {
		seq_puts(m, "   ");
		describe_obj(m, obj);
		seq_putc(m, '\n');
		total_obj_size += obj->base.size;
		total_gtt_size += i915_gem_obj_ggtt_size(obj);
		count++;
	}
	mutex_unlock(&dev->struct_mutex);

	seq_printf(m, "Total %d objects, %zu bytes, %zu GTT size\n",
		   count, total_obj_size, total_gtt_size);
	return 0;
}

#define count_objects(list, member) do { \
	list_for_each_entry(obj, list, member) { \
		size += i915_gem_obj_ggtt_size(obj); \
		++count; \
		if (obj->map_and_fenceable) { \
			mappable_size += i915_gem_obj_ggtt_size(obj); \
			++mappable_count; \
		} \
	} \
} while (0)

struct file_stats {
	int count;
	size_t total, active, inactive, unbound;
};

static int per_file_stats(int id, void *ptr, void *data)
{
	struct drm_i915_gem_object *obj = ptr;
	struct file_stats *stats = data;

	stats->count++;
	stats->total += obj->base.size;

	if (i915_gem_obj_ggtt_bound(obj)) {
		if (!list_empty(&obj->ring_list))
			stats->active += obj->base.size;
		else
			stats->inactive += obj->base.size;
	} else {
		if (!list_empty(&obj->global_list))
			stats->unbound += obj->base.size;
	}

	return 0;
}

static int i915_gem_object_info(struct seq_file *m, void *data)
{
	struct drm_info_node *node = (struct drm_info_node *) m->private;
	struct drm_device *dev = node->minor->dev;
	struct drm_i915_private *dev_priv = dev->dev_private;
	u32 count, mappable_count, purgeable_count;
	size_t size, mappable_size, purgeable_size;
	struct drm_i915_gem_object *obj;
	struct i915_address_space *vm = &dev_priv->gtt.base;
	struct drm_file *file;
	int ret;

	ret = mutex_lock_interruptible(&dev->struct_mutex);
	if (ret)
		return ret;

	seq_printf(m, "%u objects, %zu bytes\n",
		   dev_priv->mm.object_count,
		   dev_priv->mm.object_memory);

	size = count = mappable_size = mappable_count = 0;
	count_objects(&dev_priv->mm.bound_list, global_list);
	seq_printf(m, "%u [%u] objects, %zu [%zu] bytes in gtt\n",
		   count, mappable_count, size, mappable_size);

	size = count = mappable_size = mappable_count = 0;
	count_objects(&vm->active_list, mm_list);
	seq_printf(m, "  %u [%u] active objects, %zu [%zu] bytes\n",
		   count, mappable_count, size, mappable_size);

	size = count = mappable_size = mappable_count = 0;
	count_objects(&vm->inactive_list, mm_list);
	seq_printf(m, "  %u [%u] inactive objects, %zu [%zu] bytes\n",
		   count, mappable_count, size, mappable_size);

	size = count = purgeable_size = purgeable_count = 0;
	list_for_each_entry(obj, &dev_priv->mm.unbound_list, global_list) {
		size += obj->base.size, ++count;
		if (obj->madv == I915_MADV_DONTNEED)
			purgeable_size += obj->base.size, ++purgeable_count;
	}
	seq_printf(m, "%u unbound objects, %zu bytes\n", count, size);

	size = count = mappable_size = mappable_count = 0;
	list_for_each_entry(obj, &dev_priv->mm.bound_list, global_list) {
		if (obj->fault_mappable) {
			size += i915_gem_obj_ggtt_size(obj);
			++count;
		}
		if (obj->pin_mappable) {
			mappable_size += i915_gem_obj_ggtt_size(obj);
			++mappable_count;
		}
		if (obj->madv == I915_MADV_DONTNEED) {
			purgeable_size += obj->base.size;
			++purgeable_count;
		}
	}
	seq_printf(m, "%u purgeable objects, %zu bytes\n",
		   purgeable_count, purgeable_size);
	seq_printf(m, "%u pinned mappable objects, %zu bytes\n",
		   mappable_count, mappable_size);
	seq_printf(m, "%u fault mappable objects, %zu bytes\n",
		   count, size);

	seq_printf(m, "%zu [%lu] gtt total\n",
		   dev_priv->gtt.base.total,
		   dev_priv->gtt.mappable_end - dev_priv->gtt.base.start);

	seq_putc(m, '\n');
	list_for_each_entry_reverse(file, &dev->filelist, lhead) {
		struct file_stats stats;

		memset(&stats, 0, sizeof(stats));
		idr_for_each(&file->object_idr, per_file_stats, &stats);
		seq_printf(m, "%s: %u objects, %zu bytes (%zu active, %zu inactive, %zu unbound)\n",
			   get_pid_task(file->pid, PIDTYPE_PID)->comm,
			   stats.count,
			   stats.total,
			   stats.active,
			   stats.inactive,
			   stats.unbound);
	}

	mutex_unlock(&dev->struct_mutex);

	return 0;
}

static int i915_gem_gtt_info(struct seq_file *m, void *data)
{
	struct drm_info_node *node = (struct drm_info_node *) m->private;
	struct drm_device *dev = node->minor->dev;
	uintptr_t list = (uintptr_t) node->info_ent->data;
	struct drm_i915_private *dev_priv = dev->dev_private;
	struct drm_i915_gem_object *obj;
	size_t total_obj_size, total_gtt_size;
	int count, ret;

	ret = mutex_lock_interruptible(&dev->struct_mutex);
	if (ret)
		return ret;

	total_obj_size = total_gtt_size = count = 0;
	list_for_each_entry(obj, &dev_priv->mm.bound_list, global_list) {
		if (list == PINNED_LIST && obj->pin_count == 0)
			continue;

		seq_puts(m, "   ");
		describe_obj(m, obj);
		seq_putc(m, '\n');
		total_obj_size += obj->base.size;
		total_gtt_size += i915_gem_obj_ggtt_size(obj);
		count++;
	}

	mutex_unlock(&dev->struct_mutex);

	seq_printf(m, "Total %d objects, %zu bytes, %zu GTT size\n",
		   count, total_obj_size, total_gtt_size);

	return 0;
}

static int i915_gem_pageflip_info(struct seq_file *m, void *data)
{
	struct drm_info_node *node = (struct drm_info_node *) m->private;
	struct drm_device *dev = node->minor->dev;
	unsigned long flags;
	struct intel_crtc *crtc;

	list_for_each_entry(crtc, &dev->mode_config.crtc_list, base.head) {
		const char pipe = pipe_name(crtc->pipe);
		const char plane = plane_name(crtc->plane);
		struct intel_unpin_work *work;

		spin_lock_irqsave(&dev->event_lock, flags);
		work = crtc->unpin_work;
		if (work == NULL) {
			seq_printf(m, "No flip due on pipe %c (plane %c)\n",
				   pipe, plane);
		} else {
			if (atomic_read(&work->pending) < INTEL_FLIP_COMPLETE) {
				seq_printf(m, "Flip queued on pipe %c (plane %c)\n",
					   pipe, plane);
			} else {
				seq_printf(m, "Flip pending (waiting for vsync) on pipe %c (plane %c)\n",
					   pipe, plane);
			}
			if (work->enable_stall_check)
				seq_puts(m, "Stall check enabled, ");
			else
				seq_puts(m, "Stall check waiting for page flip ioctl, ");
			seq_printf(m, "%d prepares\n", atomic_read(&work->pending));

			if (work->old_fb_obj) {
				struct drm_i915_gem_object *obj = work->old_fb_obj;
				if (obj)
					seq_printf(m, "Old framebuffer gtt_offset 0x%08lx\n",
						   i915_gem_obj_ggtt_offset(obj));
			}
			if (work->pending_flip_obj) {
				struct drm_i915_gem_object *obj = work->pending_flip_obj;
				if (obj)
					seq_printf(m, "New framebuffer gtt_offset 0x%08lx\n",
						   i915_gem_obj_ggtt_offset(obj));
			}
		}
		spin_unlock_irqrestore(&dev->event_lock, flags);
	}

	return 0;
}

static int i915_gem_request_info(struct seq_file *m, void *data)
{
	struct drm_info_node *node = (struct drm_info_node *) m->private;
	struct drm_device *dev = node->minor->dev;
	drm_i915_private_t *dev_priv = dev->dev_private;
	struct intel_ring_buffer *ring;
	struct drm_i915_gem_request *gem_request;
	int ret, count, i;

	ret = mutex_lock_interruptible(&dev->struct_mutex);
	if (ret)
		return ret;

	count = 0;
	for_each_ring(ring, dev_priv, i) {
		if (list_empty(&ring->request_list))
			continue;

		seq_printf(m, "%s requests:\n", ring->name);
		list_for_each_entry(gem_request,
				    &ring->request_list,
				    list) {
			seq_printf(m, "    %d @ %d\n",
				   gem_request->seqno,
				   (int) (jiffies - gem_request->emitted_jiffies));
		}
		count++;
	}
	mutex_unlock(&dev->struct_mutex);

	if (count == 0)
		seq_puts(m, "No requests\n");

	return 0;
}

static void i915_ring_seqno_info(struct seq_file *m,
				 struct intel_ring_buffer *ring)
{
	if (ring->get_seqno) {
		seq_printf(m, "Current sequence (%s): %u\n",
			   ring->name, ring->get_seqno(ring, false));
	}
}

static int i915_gem_seqno_info(struct seq_file *m, void *data)
{
	struct drm_info_node *node = (struct drm_info_node *) m->private;
	struct drm_device *dev = node->minor->dev;
	drm_i915_private_t *dev_priv = dev->dev_private;
	struct intel_ring_buffer *ring;
	int ret, i;

	ret = mutex_lock_interruptible(&dev->struct_mutex);
	if (ret)
		return ret;

	for_each_ring(ring, dev_priv, i)
		i915_ring_seqno_info(m, ring);

	mutex_unlock(&dev->struct_mutex);

	return 0;
}


static int i915_interrupt_info(struct seq_file *m, void *data)
{
	struct drm_info_node *node = (struct drm_info_node *) m->private;
	struct drm_device *dev = node->minor->dev;
	drm_i915_private_t *dev_priv = dev->dev_private;
	struct intel_ring_buffer *ring;
	int ret, i, pipe;

	ret = mutex_lock_interruptible(&dev->struct_mutex);
	if (ret)
		return ret;

	if (IS_VALLEYVIEW(dev)) {
		seq_printf(m, "Display IER:\t%08x\n",
			   I915_READ(VLV_IER));
		seq_printf(m, "Display IIR:\t%08x\n",
			   I915_READ(VLV_IIR));
		seq_printf(m, "Display IIR_RW:\t%08x\n",
			   I915_READ(VLV_IIR_RW));
		seq_printf(m, "Display IMR:\t%08x\n",
			   I915_READ(VLV_IMR));
		for_each_pipe(pipe)
			seq_printf(m, "Pipe %c stat:\t%08x\n",
				   pipe_name(pipe),
				   I915_READ(PIPESTAT(pipe)));

		seq_printf(m, "Master IER:\t%08x\n",
			   I915_READ(VLV_MASTER_IER));

		seq_printf(m, "Render IER:\t%08x\n",
			   I915_READ(GTIER));
		seq_printf(m, "Render IIR:\t%08x\n",
			   I915_READ(GTIIR));
		seq_printf(m, "Render IMR:\t%08x\n",
			   I915_READ(GTIMR));

		seq_printf(m, "PM IER:\t\t%08x\n",
			   I915_READ(GEN6_PMIER));
		seq_printf(m, "PM IIR:\t\t%08x\n",
			   I915_READ(GEN6_PMIIR));
		seq_printf(m, "PM IMR:\t\t%08x\n",
			   I915_READ(GEN6_PMIMR));

		seq_printf(m, "Port hotplug:\t%08x\n",
			   I915_READ(PORT_HOTPLUG_EN));
		seq_printf(m, "DPFLIPSTAT:\t%08x\n",
			   I915_READ(VLV_DPFLIPSTAT));
		seq_printf(m, "DPINVGTT:\t%08x\n",
			   I915_READ(DPINVGTT));

	} else if (!HAS_PCH_SPLIT(dev)) {
		seq_printf(m, "Interrupt enable:    %08x\n",
			   I915_READ(IER));
		seq_printf(m, "Interrupt identity:  %08x\n",
			   I915_READ(IIR));
		seq_printf(m, "Interrupt mask:      %08x\n",
			   I915_READ(IMR));
		for_each_pipe(pipe)
			seq_printf(m, "Pipe %c stat:         %08x\n",
				   pipe_name(pipe),
				   I915_READ(PIPESTAT(pipe)));
	} else {
		seq_printf(m, "North Display Interrupt enable:		%08x\n",
			   I915_READ(DEIER));
		seq_printf(m, "North Display Interrupt identity:	%08x\n",
			   I915_READ(DEIIR));
		seq_printf(m, "North Display Interrupt mask:		%08x\n",
			   I915_READ(DEIMR));
		seq_printf(m, "South Display Interrupt enable:		%08x\n",
			   I915_READ(SDEIER));
		seq_printf(m, "South Display Interrupt identity:	%08x\n",
			   I915_READ(SDEIIR));
		seq_printf(m, "South Display Interrupt mask:		%08x\n",
			   I915_READ(SDEIMR));
		seq_printf(m, "Graphics Interrupt enable:		%08x\n",
			   I915_READ(GTIER));
		seq_printf(m, "Graphics Interrupt identity:		%08x\n",
			   I915_READ(GTIIR));
		seq_printf(m, "Graphics Interrupt mask:		%08x\n",
			   I915_READ(GTIMR));
	}
	seq_printf(m, "Interrupts received: %d\n",
		   atomic_read(&dev_priv->irq_received));
	for_each_ring(ring, dev_priv, i) {
		if (IS_GEN6(dev) || IS_GEN7(dev)) {
			seq_printf(m,
				   "Graphics Interrupt mask (%s):	%08x\n",
				   ring->name, I915_READ_IMR(ring));
		}
		i915_ring_seqno_info(m, ring);
	}
	mutex_unlock(&dev->struct_mutex);

	return 0;
}

static int i915_gem_fence_regs_info(struct seq_file *m, void *data)
{
	struct drm_info_node *node = (struct drm_info_node *) m->private;
	struct drm_device *dev = node->minor->dev;
	drm_i915_private_t *dev_priv = dev->dev_private;
	int i, ret;

	ret = mutex_lock_interruptible(&dev->struct_mutex);
	if (ret)
		return ret;

	seq_printf(m, "Reserved fences = %d\n", dev_priv->fence_reg_start);
	seq_printf(m, "Total fences = %d\n", dev_priv->num_fence_regs);
	for (i = 0; i < dev_priv->num_fence_regs; i++) {
		struct drm_i915_gem_object *obj = dev_priv->fence_regs[i].obj;

		seq_printf(m, "Fence %d, pin count = %d, object = ",
			   i, dev_priv->fence_regs[i].pin_count);
		if (obj == NULL)
			seq_puts(m, "unused");
		else
			describe_obj(m, obj);
		seq_putc(m, '\n');
	}

	mutex_unlock(&dev->struct_mutex);
	return 0;
}

static int i915_hws_info(struct seq_file *m, void *data)
{
	struct drm_info_node *node = (struct drm_info_node *) m->private;
	struct drm_device *dev = node->minor->dev;
	drm_i915_private_t *dev_priv = dev->dev_private;
	struct intel_ring_buffer *ring;
	const u32 *hws;
	int i;

	ring = &dev_priv->ring[(uintptr_t)node->info_ent->data];
	hws = ring->status_page.page_addr;
	if (hws == NULL)
		return 0;

	for (i = 0; i < 4096 / sizeof(u32) / 4; i += 4) {
		seq_printf(m, "0x%08x: 0x%08x 0x%08x 0x%08x 0x%08x\n",
			   i * 4,
			   hws[i], hws[i + 1], hws[i + 2], hws[i + 3]);
	}
	return 0;
}

static ssize_t
i915_error_state_write(struct file *filp,
		       const char __user *ubuf,
		       size_t cnt,
		       loff_t *ppos)
{
	struct i915_error_state_file_priv *error_priv = filp->private_data;
	struct drm_device *dev = error_priv->dev;
	int ret;

	DRM_DEBUG_DRIVER("Resetting error state\n");

	ret = mutex_lock_interruptible(&dev->struct_mutex);
	if (ret)
		return ret;

	i915_destroy_error_state(dev);
	mutex_unlock(&dev->struct_mutex);

	return cnt;
}

static int i915_error_state_open(struct inode *inode, struct file *file)
{
	struct drm_device *dev = inode->i_private;
	struct i915_error_state_file_priv *error_priv;

	error_priv = kzalloc(sizeof(*error_priv), GFP_KERNEL);
	if (!error_priv)
		return -ENOMEM;

	error_priv->dev = dev;

	i915_error_state_get(dev, error_priv);

	file->private_data = error_priv;

	return 0;
}

static int i915_error_state_release(struct inode *inode, struct file *file)
{
	struct i915_error_state_file_priv *error_priv = file->private_data;

	i915_error_state_put(error_priv);
	kfree(error_priv);

	return 0;
}

static ssize_t i915_error_state_read(struct file *file, char __user *userbuf,
				     size_t count, loff_t *pos)
{
	struct i915_error_state_file_priv *error_priv = file->private_data;
	struct drm_i915_error_state_buf error_str;
	loff_t tmp_pos = 0;
	ssize_t ret_count = 0;
	int ret;

	ret = i915_error_state_buf_init(&error_str, count, *pos);
	if (ret)
		return ret;

	ret = i915_error_state_to_str(&error_str, error_priv);
	if (ret)
		goto out;

	ret_count = simple_read_from_buffer(userbuf, count, &tmp_pos,
					    error_str.buf,
					    error_str.bytes);

	if (ret_count < 0)
		ret = ret_count;
	else
		*pos = error_str.start + ret_count;
out:
	i915_error_state_buf_release(&error_str);
	return ret ?: ret_count;
}

static const struct file_operations i915_error_state_fops = {
	.owner = THIS_MODULE,
	.open = i915_error_state_open,
	.read = i915_error_state_read,
	.write = i915_error_state_write,
	.llseek = default_llseek,
	.release = i915_error_state_release,
};

static int
i915_next_seqno_get(void *data, u64 *val)
{
	struct drm_device *dev = data;
	drm_i915_private_t *dev_priv = dev->dev_private;
	int ret;

	ret = mutex_lock_interruptible(&dev->struct_mutex);
	if (ret)
		return ret;

	*val = dev_priv->next_seqno;
	mutex_unlock(&dev->struct_mutex);

	return 0;
}

static int
i915_next_seqno_set(void *data, u64 val)
{
	struct drm_device *dev = data;
	int ret;

	ret = mutex_lock_interruptible(&dev->struct_mutex);
	if (ret)
		return ret;

	ret = i915_gem_set_seqno(dev, val);
	mutex_unlock(&dev->struct_mutex);

	return ret;
}

DEFINE_SIMPLE_ATTRIBUTE(i915_next_seqno_fops,
			i915_next_seqno_get, i915_next_seqno_set,
			"0x%llx\n");

static int i915_rstdby_delays(struct seq_file *m, void *unused)
{
	struct drm_info_node *node = (struct drm_info_node *) m->private;
	struct drm_device *dev = node->minor->dev;
	drm_i915_private_t *dev_priv = dev->dev_private;
	u16 crstanddelay;
	int ret;

	ret = mutex_lock_interruptible(&dev->struct_mutex);
	if (ret)
		return ret;

	crstanddelay = I915_READ16(CRSTANDVID);

	mutex_unlock(&dev->struct_mutex);

	seq_printf(m, "w/ctx: %d, w/o ctx: %d\n", (crstanddelay >> 8) & 0x3f, (crstanddelay & 0x3f));

	return 0;
}

static int i915_cur_delayinfo(struct seq_file *m, void *unused)
{
	struct drm_info_node *node = (struct drm_info_node *) m->private;
	struct drm_device *dev = node->minor->dev;
	drm_i915_private_t *dev_priv = dev->dev_private;
	int ret;

	if (IS_GEN5(dev)) {
		u16 rgvswctl = I915_READ16(MEMSWCTL);
		u16 rgvstat = I915_READ16(MEMSTAT_ILK);

		seq_printf(m, "Requested P-state: %d\n", (rgvswctl >> 8) & 0xf);
		seq_printf(m, "Requested VID: %d\n", rgvswctl & 0x3f);
		seq_printf(m, "Current VID: %d\n", (rgvstat & MEMSTAT_VID_MASK) >>
			   MEMSTAT_VID_SHIFT);
		seq_printf(m, "Current P-state: %d\n",
			   (rgvstat & MEMSTAT_PSTATE_MASK) >> MEMSTAT_PSTATE_SHIFT);
	} else if ((IS_GEN6(dev) || IS_GEN7(dev)) && !IS_VALLEYVIEW(dev)) {
		u32 gt_perf_status = I915_READ(GEN6_GT_PERF_STATUS);
		u32 rp_state_limits = I915_READ(GEN6_RP_STATE_LIMITS);
		u32 rp_state_cap = I915_READ(GEN6_RP_STATE_CAP);
		u32 rpstat, cagf;
		u32 rpupei, rpcurup, rpprevup;
		u32 rpdownei, rpcurdown, rpprevdown;
		int max_freq;

		/* RPSTAT1 is in the GT power well */
		ret = mutex_lock_interruptible(&dev->struct_mutex);
		if (ret)
			return ret;

		gen6_gt_force_wake_get(dev_priv);

		rpstat = I915_READ(GEN6_RPSTAT1);
		rpupei = I915_READ(GEN6_RP_CUR_UP_EI);
		rpcurup = I915_READ(GEN6_RP_CUR_UP);
		rpprevup = I915_READ(GEN6_RP_PREV_UP);
		rpdownei = I915_READ(GEN6_RP_CUR_DOWN_EI);
		rpcurdown = I915_READ(GEN6_RP_CUR_DOWN);
		rpprevdown = I915_READ(GEN6_RP_PREV_DOWN);
		if (IS_HASWELL(dev))
			cagf = (rpstat & HSW_CAGF_MASK) >> HSW_CAGF_SHIFT;
		else
			cagf = (rpstat & GEN6_CAGF_MASK) >> GEN6_CAGF_SHIFT;
		cagf *= GT_FREQUENCY_MULTIPLIER;

		gen6_gt_force_wake_put(dev_priv);
		mutex_unlock(&dev->struct_mutex);

		seq_printf(m, "GT_PERF_STATUS: 0x%08x\n", gt_perf_status);
		seq_printf(m, "RPSTAT1: 0x%08x\n", rpstat);
		seq_printf(m, "Render p-state ratio: %d\n",
			   (gt_perf_status & 0xff00) >> 8);
		seq_printf(m, "Render p-state VID: %d\n",
			   gt_perf_status & 0xff);
		seq_printf(m, "Render p-state limit: %d\n",
			   rp_state_limits & 0xff);
		seq_printf(m, "CAGF: %dMHz\n", cagf);
		seq_printf(m, "RP CUR UP EI: %dus\n", rpupei &
			   GEN6_CURICONT_MASK);
		seq_printf(m, "RP CUR UP: %dus\n", rpcurup &
			   GEN6_CURBSYTAVG_MASK);
		seq_printf(m, "RP PREV UP: %dus\n", rpprevup &
			   GEN6_CURBSYTAVG_MASK);
		seq_printf(m, "RP CUR DOWN EI: %dus\n", rpdownei &
			   GEN6_CURIAVG_MASK);
		seq_printf(m, "RP CUR DOWN: %dus\n", rpcurdown &
			   GEN6_CURBSYTAVG_MASK);
		seq_printf(m, "RP PREV DOWN: %dus\n", rpprevdown &
			   GEN6_CURBSYTAVG_MASK);

		max_freq = (rp_state_cap & 0xff0000) >> 16;
		seq_printf(m, "Lowest (RPN) frequency: %dMHz\n",
			   max_freq * GT_FREQUENCY_MULTIPLIER);

		max_freq = (rp_state_cap & 0xff00) >> 8;
		seq_printf(m, "Nominal (RP1) frequency: %dMHz\n",
			   max_freq * GT_FREQUENCY_MULTIPLIER);

		max_freq = rp_state_cap & 0xff;
		seq_printf(m, "Max non-overclocked (RP0) frequency: %dMHz\n",
			   max_freq * GT_FREQUENCY_MULTIPLIER);

		seq_printf(m, "Max overclocked frequency: %dMHz\n",
			   dev_priv->rps.hw_max * GT_FREQUENCY_MULTIPLIER);
	} else if (IS_VALLEYVIEW(dev)) {
		u32 freq_sts, val;

		mutex_lock(&dev_priv->rps.hw_lock);
		freq_sts = vlv_punit_read(dev_priv, PUNIT_REG_GPU_FREQ_STS);
		seq_printf(m, "PUNIT_REG_GPU_FREQ_STS: 0x%08x\n", freq_sts);
		seq_printf(m, "DDR freq: %d MHz\n", dev_priv->mem_freq);

		val = vlv_punit_read(dev_priv, PUNIT_FUSE_BUS1);
		seq_printf(m, "max GPU freq: %d MHz\n",
			   vlv_gpu_freq(dev_priv->mem_freq, val));

		val = vlv_punit_read(dev_priv, PUNIT_REG_GPU_LFM);
		seq_printf(m, "min GPU freq: %d MHz\n",
			   vlv_gpu_freq(dev_priv->mem_freq, val));

		seq_printf(m, "current GPU freq: %d MHz\n",
			   vlv_gpu_freq(dev_priv->mem_freq,
					(freq_sts >> 8) & 0xff));
		mutex_unlock(&dev_priv->rps.hw_lock);
	} else {
		seq_puts(m, "no P-state info available\n");
	}

	return 0;
}

static int i915_delayfreq_table(struct seq_file *m, void *unused)
{
	struct drm_info_node *node = (struct drm_info_node *) m->private;
	struct drm_device *dev = node->minor->dev;
	drm_i915_private_t *dev_priv = dev->dev_private;
	u32 delayfreq;
	int ret, i;

	ret = mutex_lock_interruptible(&dev->struct_mutex);
	if (ret)
		return ret;

	for (i = 0; i < 16; i++) {
		delayfreq = I915_READ(PXVFREQ_BASE + i * 4);
		seq_printf(m, "P%02dVIDFREQ: 0x%08x (VID: %d)\n", i, delayfreq,
			   (delayfreq & PXVFREQ_PX_MASK) >> PXVFREQ_PX_SHIFT);
	}

	mutex_unlock(&dev->struct_mutex);

	return 0;
}

static inline int MAP_TO_MV(int map)
{
	return 1250 - (map * 25);
}

static int i915_inttoext_table(struct seq_file *m, void *unused)
{
	struct drm_info_node *node = (struct drm_info_node *) m->private;
	struct drm_device *dev = node->minor->dev;
	drm_i915_private_t *dev_priv = dev->dev_private;
	u32 inttoext;
	int ret, i;

	ret = mutex_lock_interruptible(&dev->struct_mutex);
	if (ret)
		return ret;

	for (i = 1; i <= 32; i++) {
		inttoext = I915_READ(INTTOEXT_BASE_ILK + i * 4);
		seq_printf(m, "INTTOEXT%02d: 0x%08x\n", i, inttoext);
	}

	mutex_unlock(&dev->struct_mutex);

	return 0;
}

static int ironlake_drpc_info(struct seq_file *m)
{
	struct drm_info_node *node = (struct drm_info_node *) m->private;
	struct drm_device *dev = node->minor->dev;
	drm_i915_private_t *dev_priv = dev->dev_private;
	u32 rgvmodectl, rstdbyctl;
	u16 crstandvid;
	int ret;

	ret = mutex_lock_interruptible(&dev->struct_mutex);
	if (ret)
		return ret;

	rgvmodectl = I915_READ(MEMMODECTL);
	rstdbyctl = I915_READ(RSTDBYCTL);
	crstandvid = I915_READ16(CRSTANDVID);

	mutex_unlock(&dev->struct_mutex);

	seq_printf(m, "HD boost: %s\n", (rgvmodectl & MEMMODE_BOOST_EN) ?
		   "yes" : "no");
	seq_printf(m, "Boost freq: %d\n",
		   (rgvmodectl & MEMMODE_BOOST_FREQ_MASK) >>
		   MEMMODE_BOOST_FREQ_SHIFT);
	seq_printf(m, "HW control enabled: %s\n",
		   rgvmodectl & MEMMODE_HWIDLE_EN ? "yes" : "no");
	seq_printf(m, "SW control enabled: %s\n",
		   rgvmodectl & MEMMODE_SWMODE_EN ? "yes" : "no");
	seq_printf(m, "Gated voltage change: %s\n",
		   rgvmodectl & MEMMODE_RCLK_GATE ? "yes" : "no");
	seq_printf(m, "Starting frequency: P%d\n",
		   (rgvmodectl & MEMMODE_FSTART_MASK) >> MEMMODE_FSTART_SHIFT);
	seq_printf(m, "Max P-state: P%d\n",
		   (rgvmodectl & MEMMODE_FMAX_MASK) >> MEMMODE_FMAX_SHIFT);
	seq_printf(m, "Min P-state: P%d\n", (rgvmodectl & MEMMODE_FMIN_MASK));
	seq_printf(m, "RS1 VID: %d\n", (crstandvid & 0x3f));
	seq_printf(m, "RS2 VID: %d\n", ((crstandvid >> 8) & 0x3f));
	seq_printf(m, "Render standby enabled: %s\n",
		   (rstdbyctl & RCX_SW_EXIT) ? "no" : "yes");
	seq_puts(m, "Current RS state: ");
	switch (rstdbyctl & RSX_STATUS_MASK) {
	case RSX_STATUS_ON:
		seq_puts(m, "on\n");
		break;
	case RSX_STATUS_RC1:
		seq_puts(m, "RC1\n");
		break;
	case RSX_STATUS_RC1E:
		seq_puts(m, "RC1E\n");
		break;
	case RSX_STATUS_RS1:
		seq_puts(m, "RS1\n");
		break;
	case RSX_STATUS_RS2:
		seq_puts(m, "RS2 (RC6)\n");
		break;
	case RSX_STATUS_RS3:
		seq_puts(m, "RC3 (RC6+)\n");
		break;
	default:
		seq_puts(m, "unknown\n");
		break;
	}

	return 0;
}

static int gen6_drpc_info(struct seq_file *m)
{

	struct drm_info_node *node = (struct drm_info_node *) m->private;
	struct drm_device *dev = node->minor->dev;
	struct drm_i915_private *dev_priv = dev->dev_private;
	u32 rpmodectl1, gt_core_status, rcctl1, rc6vids = 0;
	unsigned forcewake_count;
	int count = 0, ret;

	ret = mutex_lock_interruptible(&dev->struct_mutex);
	if (ret)
		return ret;

	spin_lock_irq(&dev_priv->uncore.lock);
	forcewake_count = dev_priv->uncore.forcewake_count;
	spin_unlock_irq(&dev_priv->uncore.lock);

	if (forcewake_count) {
		seq_puts(m, "RC information inaccurate because somebody "
			    "holds a forcewake reference \n");
	} else {
		/* NB: we cannot use forcewake, else we read the wrong values */
		while (count++ < 50 && (I915_READ_NOTRACE(FORCEWAKE_ACK) & 1))
			udelay(10);
		seq_printf(m, "RC information accurate: %s\n", yesno(count < 51));
	}

	gt_core_status = readl(dev_priv->regs + GEN6_GT_CORE_STATUS);
	trace_i915_reg_rw(false, GEN6_GT_CORE_STATUS, gt_core_status, 4, true);

	rpmodectl1 = I915_READ(GEN6_RP_CONTROL);
	rcctl1 = I915_READ(GEN6_RC_CONTROL);
	mutex_unlock(&dev->struct_mutex);
	mutex_lock(&dev_priv->rps.hw_lock);
	sandybridge_pcode_read(dev_priv, GEN6_PCODE_READ_RC6VIDS, &rc6vids);
	mutex_unlock(&dev_priv->rps.hw_lock);

	seq_printf(m, "Video Turbo Mode: %s\n",
		   yesno(rpmodectl1 & GEN6_RP_MEDIA_TURBO));
	seq_printf(m, "HW control enabled: %s\n",
		   yesno(rpmodectl1 & GEN6_RP_ENABLE));
	seq_printf(m, "SW control enabled: %s\n",
		   yesno((rpmodectl1 & GEN6_RP_MEDIA_MODE_MASK) ==
			  GEN6_RP_MEDIA_SW_MODE));
	seq_printf(m, "RC1e Enabled: %s\n",
		   yesno(rcctl1 & GEN6_RC_CTL_RC1e_ENABLE));
	seq_printf(m, "RC6 Enabled: %s\n",
		   yesno(rcctl1 & GEN6_RC_CTL_RC6_ENABLE));
	seq_printf(m, "Deep RC6 Enabled: %s\n",
		   yesno(rcctl1 & GEN6_RC_CTL_RC6p_ENABLE));
	seq_printf(m, "Deepest RC6 Enabled: %s\n",
		   yesno(rcctl1 & GEN6_RC_CTL_RC6pp_ENABLE));
	seq_puts(m, "Current RC state: ");
	switch (gt_core_status & GEN6_RCn_MASK) {
	case GEN6_RC0:
		if (gt_core_status & GEN6_CORE_CPD_STATE_MASK)
			seq_puts(m, "Core Power Down\n");
		else
			seq_puts(m, "on\n");
		break;
	case GEN6_RC3:
		seq_puts(m, "RC3\n");
		break;
	case GEN6_RC6:
		seq_puts(m, "RC6\n");
		break;
	case GEN6_RC7:
		seq_puts(m, "RC7\n");
		break;
	default:
		seq_puts(m, "Unknown\n");
		break;
	}

	seq_printf(m, "Core Power Down: %s\n",
		   yesno(gt_core_status & GEN6_CORE_CPD_STATE_MASK));

	/* Not exactly sure what this is */
	seq_printf(m, "RC6 \"Locked to RPn\" residency since boot: %u\n",
		   I915_READ(GEN6_GT_GFX_RC6_LOCKED));
	seq_printf(m, "RC6 residency since boot: %u\n",
		   I915_READ(GEN6_GT_GFX_RC6));
	seq_printf(m, "RC6+ residency since boot: %u\n",
		   I915_READ(GEN6_GT_GFX_RC6p));
	seq_printf(m, "RC6++ residency since boot: %u\n",
		   I915_READ(GEN6_GT_GFX_RC6pp));

	seq_printf(m, "RC6   voltage: %dmV\n",
		   GEN6_DECODE_RC6_VID(((rc6vids >> 0) & 0xff)));
	seq_printf(m, "RC6+  voltage: %dmV\n",
		   GEN6_DECODE_RC6_VID(((rc6vids >> 8) & 0xff)));
	seq_printf(m, "RC6++ voltage: %dmV\n",
		   GEN6_DECODE_RC6_VID(((rc6vids >> 16) & 0xff)));
	return 0;
}

static int i915_drpc_info(struct seq_file *m, void *unused)
{
	struct drm_info_node *node = (struct drm_info_node *) m->private;
	struct drm_device *dev = node->minor->dev;

	if (IS_GEN6(dev) || IS_GEN7(dev))
		return gen6_drpc_info(m);
	else
		return ironlake_drpc_info(m);
}

static int i915_fbc_status(struct seq_file *m, void *unused)
{
	struct drm_info_node *node = (struct drm_info_node *) m->private;
	struct drm_device *dev = node->minor->dev;
	drm_i915_private_t *dev_priv = dev->dev_private;

	if (!I915_HAS_FBC(dev)) {
		seq_puts(m, "FBC unsupported on this chipset\n");
		return 0;
	}

	if (intel_fbc_enabled(dev)) {
		seq_puts(m, "FBC enabled\n");
	} else {
		seq_puts(m, "FBC disabled: ");
		switch (dev_priv->fbc.no_fbc_reason) {
		case FBC_NO_OUTPUT:
			seq_puts(m, "no outputs");
			break;
		case FBC_STOLEN_TOO_SMALL:
			seq_puts(m, "not enough stolen memory");
			break;
		case FBC_UNSUPPORTED_MODE:
			seq_puts(m, "mode not supported");
			break;
		case FBC_MODE_TOO_LARGE:
			seq_puts(m, "mode too large");
			break;
		case FBC_BAD_PLANE:
			seq_puts(m, "FBC unsupported on plane");
			break;
		case FBC_NOT_TILED:
			seq_puts(m, "scanout buffer not tiled");
			break;
		case FBC_MULTIPLE_PIPES:
			seq_puts(m, "multiple pipes are enabled");
			break;
		case FBC_MODULE_PARAM:
			seq_puts(m, "disabled per module param (default off)");
			break;
		case FBC_CHIP_DEFAULT:
			seq_puts(m, "disabled per chip default");
			break;
		default:
			seq_puts(m, "unknown reason");
		}
		seq_putc(m, '\n');
	}
	return 0;
}

static int i915_ips_status(struct seq_file *m, void *unused)
{
	struct drm_info_node *node = (struct drm_info_node *) m->private;
	struct drm_device *dev = node->minor->dev;
	struct drm_i915_private *dev_priv = dev->dev_private;

	if (!HAS_IPS(dev)) {
		seq_puts(m, "not supported\n");
		return 0;
	}

	if (I915_READ(IPS_CTL) & IPS_ENABLE)
		seq_puts(m, "enabled\n");
	else
		seq_puts(m, "disabled\n");

	return 0;
}

static int i915_sr_status(struct seq_file *m, void *unused)
{
	struct drm_info_node *node = (struct drm_info_node *) m->private;
	struct drm_device *dev = node->minor->dev;
	drm_i915_private_t *dev_priv = dev->dev_private;
	bool sr_enabled = false;

	if (HAS_PCH_SPLIT(dev))
		sr_enabled = I915_READ(WM1_LP_ILK) & WM1_LP_SR_EN;
	else if (IS_CRESTLINE(dev) || IS_I945G(dev) || IS_I945GM(dev))
		sr_enabled = I915_READ(FW_BLC_SELF) & FW_BLC_SELF_EN;
	else if (IS_I915GM(dev))
		sr_enabled = I915_READ(INSTPM) & INSTPM_SELF_EN;
	else if (IS_PINEVIEW(dev))
		sr_enabled = I915_READ(DSPFW3) & PINEVIEW_SELF_REFRESH_EN;

	seq_printf(m, "self-refresh: %s\n",
		   sr_enabled ? "enabled" : "disabled");

	return 0;
}

static int i915_emon_status(struct seq_file *m, void *unused)
{
	struct drm_info_node *node = (struct drm_info_node *) m->private;
	struct drm_device *dev = node->minor->dev;
	drm_i915_private_t *dev_priv = dev->dev_private;
	unsigned long temp, chipset, gfx;
	int ret;

	if (!IS_GEN5(dev))
		return -ENODEV;

	ret = mutex_lock_interruptible(&dev->struct_mutex);
	if (ret)
		return ret;

	temp = i915_mch_val(dev_priv);
	chipset = i915_chipset_val(dev_priv);
	gfx = i915_gfx_val(dev_priv);
	mutex_unlock(&dev->struct_mutex);

	seq_printf(m, "GMCH temp: %ld\n", temp);
	seq_printf(m, "Chipset power: %ld\n", chipset);
	seq_printf(m, "GFX power: %ld\n", gfx);
	seq_printf(m, "Total power: %ld\n", chipset + gfx);

	return 0;
}

static int i915_ring_freq_table(struct seq_file *m, void *unused)
{
	struct drm_info_node *node = (struct drm_info_node *) m->private;
	struct drm_device *dev = node->minor->dev;
	drm_i915_private_t *dev_priv = dev->dev_private;
	int ret;
	int gpu_freq, ia_freq;

	if (!(IS_GEN6(dev) || IS_GEN7(dev))) {
		seq_puts(m, "unsupported on this chipset\n");
		return 0;
	}

	ret = mutex_lock_interruptible(&dev_priv->rps.hw_lock);
	if (ret)
		return ret;

	seq_puts(m, "GPU freq (MHz)\tEffective CPU freq (MHz)\tEffective Ring freq (MHz)\n");

	for (gpu_freq = dev_priv->rps.min_delay;
	     gpu_freq <= dev_priv->rps.max_delay;
	     gpu_freq++) {
		ia_freq = gpu_freq;
		sandybridge_pcode_read(dev_priv,
				       GEN6_PCODE_READ_MIN_FREQ_TABLE,
				       &ia_freq);
		seq_printf(m, "%d\t\t%d\t\t\t\t%d\n",
			   gpu_freq * GT_FREQUENCY_MULTIPLIER,
			   ((ia_freq >> 0) & 0xff) * 100,
			   ((ia_freq >> 8) & 0xff) * 100);
	}

	mutex_unlock(&dev_priv->rps.hw_lock);

	return 0;
}

static int i915_gfxec(struct seq_file *m, void *unused)
{
	struct drm_info_node *node = (struct drm_info_node *) m->private;
	struct drm_device *dev = node->minor->dev;
	drm_i915_private_t *dev_priv = dev->dev_private;
	int ret;

	ret = mutex_lock_interruptible(&dev->struct_mutex);
	if (ret)
		return ret;

	seq_printf(m, "GFXEC: %ld\n", (unsigned long)I915_READ(0x112f4));

	mutex_unlock(&dev->struct_mutex);

	return 0;
}

static int i915_opregion(struct seq_file *m, void *unused)
{
	struct drm_info_node *node = (struct drm_info_node *) m->private;
	struct drm_device *dev = node->minor->dev;
	drm_i915_private_t *dev_priv = dev->dev_private;
	struct intel_opregion *opregion = &dev_priv->opregion;
	void *data = kmalloc(OPREGION_SIZE, GFP_KERNEL);
	int ret;

	if (data == NULL)
		return -ENOMEM;

	ret = mutex_lock_interruptible(&dev->struct_mutex);
	if (ret)
		goto out;

	if (opregion->header) {
		memcpy_fromio(data, opregion->header, OPREGION_SIZE);
		seq_write(m, data, OPREGION_SIZE);
	}

	mutex_unlock(&dev->struct_mutex);

out:
	kfree(data);
	return 0;
}

static int i915_gem_framebuffer_info(struct seq_file *m, void *data)
{
	struct drm_info_node *node = (struct drm_info_node *) m->private;
	struct drm_device *dev = node->minor->dev;
	drm_i915_private_t *dev_priv = dev->dev_private;
	struct intel_fbdev *ifbdev;
	struct intel_framebuffer *fb;
	int ret;

	ret = mutex_lock_interruptible(&dev->mode_config.mutex);
	if (ret)
		return ret;

	ifbdev = dev_priv->fbdev;
	fb = to_intel_framebuffer(ifbdev->helper.fb);

	seq_printf(m, "fbcon size: %d x %d, depth %d, %d bpp, refcount %d, obj ",
		   fb->base.width,
		   fb->base.height,
		   fb->base.depth,
		   fb->base.bits_per_pixel,
		   atomic_read(&fb->base.refcount.refcount));
	describe_obj(m, fb->obj);
	seq_putc(m, '\n');
	mutex_unlock(&dev->mode_config.mutex);

	mutex_lock(&dev->mode_config.fb_lock);
	list_for_each_entry(fb, &dev->mode_config.fb_list, base.head) {
		if (&fb->base == ifbdev->helper.fb)
			continue;

		seq_printf(m, "user size: %d x %d, depth %d, %d bpp, refcount %d, obj ",
			   fb->base.width,
			   fb->base.height,
			   fb->base.depth,
			   fb->base.bits_per_pixel,
			   atomic_read(&fb->base.refcount.refcount));
		describe_obj(m, fb->obj);
		seq_putc(m, '\n');
	}
	mutex_unlock(&dev->mode_config.fb_lock);

	return 0;
}

static int i915_context_status(struct seq_file *m, void *unused)
{
	struct drm_info_node *node = (struct drm_info_node *) m->private;
	struct drm_device *dev = node->minor->dev;
	drm_i915_private_t *dev_priv = dev->dev_private;
	struct intel_ring_buffer *ring;
	int ret, i;

	ret = mutex_lock_interruptible(&dev->mode_config.mutex);
	if (ret)
		return ret;

	if (dev_priv->ips.pwrctx) {
		seq_puts(m, "power context ");
		describe_obj(m, dev_priv->ips.pwrctx);
		seq_putc(m, '\n');
	}

	if (dev_priv->ips.renderctx) {
		seq_puts(m, "render context ");
		describe_obj(m, dev_priv->ips.renderctx);
		seq_putc(m, '\n');
	}

	for_each_ring(ring, dev_priv, i) {
		if (ring->default_context) {
			seq_printf(m, "HW default context %s ring ", ring->name);
			describe_obj(m, ring->default_context->obj);
			seq_putc(m, '\n');
		}
	}

	mutex_unlock(&dev->mode_config.mutex);

	return 0;
}

static int i915_gen6_forcewake_count_info(struct seq_file *m, void *data)
{
	struct drm_info_node *node = (struct drm_info_node *) m->private;
	struct drm_device *dev = node->minor->dev;
	struct drm_i915_private *dev_priv = dev->dev_private;
	unsigned forcewake_count;

	spin_lock_irq(&dev_priv->uncore.lock);
	forcewake_count = dev_priv->uncore.forcewake_count;
	spin_unlock_irq(&dev_priv->uncore.lock);

	seq_printf(m, "forcewake count = %u\n", forcewake_count);

	return 0;
}

static const char *swizzle_string(unsigned swizzle)
{
	switch (swizzle) {
	case I915_BIT_6_SWIZZLE_NONE:
		return "none";
	case I915_BIT_6_SWIZZLE_9:
		return "bit9";
	case I915_BIT_6_SWIZZLE_9_10:
		return "bit9/bit10";
	case I915_BIT_6_SWIZZLE_9_11:
		return "bit9/bit11";
	case I915_BIT_6_SWIZZLE_9_10_11:
		return "bit9/bit10/bit11";
	case I915_BIT_6_SWIZZLE_9_17:
		return "bit9/bit17";
	case I915_BIT_6_SWIZZLE_9_10_17:
		return "bit9/bit10/bit17";
	case I915_BIT_6_SWIZZLE_UNKNOWN:
		return "unknown";
	}

	return "bug";
}

static int i915_swizzle_info(struct seq_file *m, void *data)
{
	struct drm_info_node *node = (struct drm_info_node *) m->private;
	struct drm_device *dev = node->minor->dev;
	struct drm_i915_private *dev_priv = dev->dev_private;
	int ret;

	ret = mutex_lock_interruptible(&dev->struct_mutex);
	if (ret)
		return ret;

	seq_printf(m, "bit6 swizzle for X-tiling = %s\n",
		   swizzle_string(dev_priv->mm.bit_6_swizzle_x));
	seq_printf(m, "bit6 swizzle for Y-tiling = %s\n",
		   swizzle_string(dev_priv->mm.bit_6_swizzle_y));

	if (IS_GEN3(dev) || IS_GEN4(dev)) {
		seq_printf(m, "DDC = 0x%08x\n",
			   I915_READ(DCC));
		seq_printf(m, "C0DRB3 = 0x%04x\n",
			   I915_READ16(C0DRB3));
		seq_printf(m, "C1DRB3 = 0x%04x\n",
			   I915_READ16(C1DRB3));
	} else if (IS_GEN6(dev) || IS_GEN7(dev)) {
		seq_printf(m, "MAD_DIMM_C0 = 0x%08x\n",
			   I915_READ(MAD_DIMM_C0));
		seq_printf(m, "MAD_DIMM_C1 = 0x%08x\n",
			   I915_READ(MAD_DIMM_C1));
		seq_printf(m, "MAD_DIMM_C2 = 0x%08x\n",
			   I915_READ(MAD_DIMM_C2));
		seq_printf(m, "TILECTL = 0x%08x\n",
			   I915_READ(TILECTL));
		seq_printf(m, "ARB_MODE = 0x%08x\n",
			   I915_READ(ARB_MODE));
		seq_printf(m, "DISP_ARB_CTL = 0x%08x\n",
			   I915_READ(DISP_ARB_CTL));
	}
	mutex_unlock(&dev->struct_mutex);

	return 0;
}

static int i915_ppgtt_info(struct seq_file *m, void *data)
{
	struct drm_info_node *node = (struct drm_info_node *) m->private;
	struct drm_device *dev = node->minor->dev;
	struct drm_i915_private *dev_priv = dev->dev_private;
	struct intel_ring_buffer *ring;
	int i, ret;


	ret = mutex_lock_interruptible(&dev->struct_mutex);
	if (ret)
		return ret;
	if (INTEL_INFO(dev)->gen == 6)
		seq_printf(m, "GFX_MODE: 0x%08x\n", I915_READ(GFX_MODE));

	for_each_ring(ring, dev_priv, i) {
		seq_printf(m, "%s\n", ring->name);
		if (INTEL_INFO(dev)->gen == 7)
			seq_printf(m, "GFX_MODE: 0x%08x\n", I915_READ(RING_MODE_GEN7(ring)));
		seq_printf(m, "PP_DIR_BASE: 0x%08x\n", I915_READ(RING_PP_DIR_BASE(ring)));
		seq_printf(m, "PP_DIR_BASE_READ: 0x%08x\n", I915_READ(RING_PP_DIR_BASE_READ(ring)));
		seq_printf(m, "PP_DIR_DCLV: 0x%08x\n", I915_READ(RING_PP_DIR_DCLV(ring)));
	}
	if (dev_priv->mm.aliasing_ppgtt) {
		struct i915_hw_ppgtt *ppgtt = dev_priv->mm.aliasing_ppgtt;

		seq_puts(m, "aliasing PPGTT:\n");
		seq_printf(m, "pd gtt offset: 0x%08x\n", ppgtt->pd_offset);
	}
	seq_printf(m, "ECOCHK: 0x%08x\n", I915_READ(GAM_ECOCHK));
	mutex_unlock(&dev->struct_mutex);

	return 0;
}

static int i915_dpio_info(struct seq_file *m, void *data)
{
	struct drm_info_node *node = (struct drm_info_node *) m->private;
	struct drm_device *dev = node->minor->dev;
	struct drm_i915_private *dev_priv = dev->dev_private;
	int ret;


	if (!IS_VALLEYVIEW(dev)) {
		seq_puts(m, "unsupported\n");
		return 0;
	}

	ret = mutex_lock_interruptible(&dev_priv->dpio_lock);
	if (ret)
		return ret;

	seq_printf(m, "DPIO_CTL: 0x%08x\n", I915_READ(DPIO_CTL));

	seq_printf(m, "DPIO_DIV_A: 0x%08x\n",
		   vlv_dpio_read(dev_priv, _DPIO_DIV_A));
	seq_printf(m, "DPIO_DIV_B: 0x%08x\n",
		   vlv_dpio_read(dev_priv, _DPIO_DIV_B));

	seq_printf(m, "DPIO_REFSFR_A: 0x%08x\n",
		   vlv_dpio_read(dev_priv, _DPIO_REFSFR_A));
	seq_printf(m, "DPIO_REFSFR_B: 0x%08x\n",
		   vlv_dpio_read(dev_priv, _DPIO_REFSFR_B));

	seq_printf(m, "DPIO_CORE_CLK_A: 0x%08x\n",
		   vlv_dpio_read(dev_priv, _DPIO_CORE_CLK_A));
	seq_printf(m, "DPIO_CORE_CLK_B: 0x%08x\n",
		   vlv_dpio_read(dev_priv, _DPIO_CORE_CLK_B));

	seq_printf(m, "DPIO_LPF_COEFF_A: 0x%08x\n",
		   vlv_dpio_read(dev_priv, _DPIO_LPF_COEFF_A));
	seq_printf(m, "DPIO_LPF_COEFF_B: 0x%08x\n",
		   vlv_dpio_read(dev_priv, _DPIO_LPF_COEFF_B));

	seq_printf(m, "DPIO_FASTCLK_DISABLE: 0x%08x\n",
		   vlv_dpio_read(dev_priv, DPIO_FASTCLK_DISABLE));

	mutex_unlock(&dev_priv->dpio_lock);

	return 0;
}

static int i915_llc(struct seq_file *m, void *data)
{
	struct drm_info_node *node = (struct drm_info_node *) m->private;
	struct drm_device *dev = node->minor->dev;
	struct drm_i915_private *dev_priv = dev->dev_private;

	/* Size calculation for LLC is a bit of a pain. Ignore for now. */
	seq_printf(m, "LLC: %s\n", yesno(HAS_LLC(dev)));
	seq_printf(m, "eLLC: %zuMB\n", dev_priv->ellc_size);

	return 0;
}

static int i915_edp_psr_status(struct seq_file *m, void *data)
{
	struct drm_info_node *node = m->private;
	struct drm_device *dev = node->minor->dev;
	struct drm_i915_private *dev_priv = dev->dev_private;
	u32 psrstat, psrperf;

	if (!IS_HASWELL(dev)) {
		seq_puts(m, "PSR not supported on this platform\n");
	} else if (IS_HASWELL(dev) && I915_READ(EDP_PSR_CTL) & EDP_PSR_ENABLE) {
		seq_puts(m, "PSR enabled\n");
	} else {
		seq_puts(m, "PSR disabled: ");
		switch (dev_priv->no_psr_reason) {
		case PSR_NO_SOURCE:
			seq_puts(m, "not supported on this platform");
			break;
		case PSR_NO_SINK:
			seq_puts(m, "not supported by panel");
			break;
		case PSR_MODULE_PARAM:
			seq_puts(m, "disabled by flag");
			break;
		case PSR_CRTC_NOT_ACTIVE:
			seq_puts(m, "crtc not active");
			break;
		case PSR_PWR_WELL_ENABLED:
			seq_puts(m, "power well enabled");
			break;
		case PSR_NOT_TILED:
			seq_puts(m, "not tiled");
			break;
		case PSR_SPRITE_ENABLED:
			seq_puts(m, "sprite enabled");
			break;
		case PSR_S3D_ENABLED:
			seq_puts(m, "stereo 3d enabled");
			break;
		case PSR_INTERLACED_ENABLED:
			seq_puts(m, "interlaced enabled");
			break;
		case PSR_HSW_NOT_DDIA:
			seq_puts(m, "HSW ties PSR to DDI A (eDP)");
			break;
		default:
			seq_puts(m, "unknown reason");
		}
		seq_puts(m, "\n");
		return 0;
	}

	psrstat = I915_READ(EDP_PSR_STATUS_CTL);

	seq_puts(m, "PSR Current State: ");
	switch (psrstat & EDP_PSR_STATUS_STATE_MASK) {
	case EDP_PSR_STATUS_STATE_IDLE:
		seq_puts(m, "Reset state\n");
		break;
	case EDP_PSR_STATUS_STATE_SRDONACK:
		seq_puts(m, "Wait for TG/Stream to send on frame of data after SRD conditions are met\n");
		break;
	case EDP_PSR_STATUS_STATE_SRDENT:
		seq_puts(m, "SRD entry\n");
		break;
	case EDP_PSR_STATUS_STATE_BUFOFF:
		seq_puts(m, "Wait for buffer turn off\n");
		break;
	case EDP_PSR_STATUS_STATE_BUFON:
		seq_puts(m, "Wait for buffer turn on\n");
		break;
	case EDP_PSR_STATUS_STATE_AUXACK:
		seq_puts(m, "Wait for AUX to acknowledge on SRD exit\n");
		break;
	case EDP_PSR_STATUS_STATE_SRDOFFACK:
		seq_puts(m, "Wait for TG/Stream to acknowledge the SRD VDM exit\n");
		break;
	default:
		seq_puts(m, "Unknown\n");
		break;
	}

	seq_puts(m, "Link Status: ");
	switch (psrstat & EDP_PSR_STATUS_LINK_MASK) {
	case EDP_PSR_STATUS_LINK_FULL_OFF:
		seq_puts(m, "Link is fully off\n");
		break;
	case EDP_PSR_STATUS_LINK_FULL_ON:
		seq_puts(m, "Link is fully on\n");
		break;
	case EDP_PSR_STATUS_LINK_STANDBY:
		seq_puts(m, "Link is in standby\n");
		break;
	default:
		seq_puts(m, "Unknown\n");
		break;
	}

	seq_printf(m, "PSR Entry Count: %u\n",
		   psrstat >> EDP_PSR_STATUS_COUNT_SHIFT &
		   EDP_PSR_STATUS_COUNT_MASK);

	seq_printf(m, "Max Sleep Timer Counter: %u\n",
		   psrstat >> EDP_PSR_STATUS_MAX_SLEEP_TIMER_SHIFT &
		   EDP_PSR_STATUS_MAX_SLEEP_TIMER_MASK);

	seq_printf(m, "Had AUX error: %s\n",
		   yesno(psrstat & EDP_PSR_STATUS_AUX_ERROR));

	seq_printf(m, "Sending AUX: %s\n",
		   yesno(psrstat & EDP_PSR_STATUS_AUX_SENDING));

	seq_printf(m, "Sending Idle: %s\n",
		   yesno(psrstat & EDP_PSR_STATUS_SENDING_IDLE));

	seq_printf(m, "Sending TP2 TP3: %s\n",
		   yesno(psrstat & EDP_PSR_STATUS_SENDING_TP2_TP3));

	seq_printf(m, "Sending TP1: %s\n",
		   yesno(psrstat & EDP_PSR_STATUS_SENDING_TP1));

	seq_printf(m, "Idle Count: %u\n",
		   psrstat & EDP_PSR_STATUS_IDLE_MASK);

	psrperf = (I915_READ(EDP_PSR_PERF_CNT)) & EDP_PSR_PERF_CNT_MASK;
	seq_printf(m, "Performance Counter: %u\n", psrperf);

	return 0;
}

static int
i915_wedged_get(void *data, u64 *val)
{
	struct drm_device *dev = data;
	drm_i915_private_t *dev_priv = dev->dev_private;

	*val = atomic_read(&dev_priv->gpu_error.reset_counter);

	return 0;
}

static int
i915_wedged_set(void *data, u64 val)
{
	struct drm_device *dev = data;

	DRM_INFO("Manually setting wedged to %llu\n", val);
	i915_handle_error(dev, val);

	return 0;
}

DEFINE_SIMPLE_ATTRIBUTE(i915_wedged_fops,
			i915_wedged_get, i915_wedged_set,
			"%llu\n");

static int
i915_ring_stop_get(void *data, u64 *val)
{
	struct drm_device *dev = data;
	drm_i915_private_t *dev_priv = dev->dev_private;

	*val = dev_priv->gpu_error.stop_rings;

	return 0;
}

static int
i915_ring_stop_set(void *data, u64 val)
{
	struct drm_device *dev = data;
	struct drm_i915_private *dev_priv = dev->dev_private;
	int ret;

	DRM_DEBUG_DRIVER("Stopping rings 0x%08llx\n", val);

	ret = mutex_lock_interruptible(&dev->struct_mutex);
	if (ret)
		return ret;

	dev_priv->gpu_error.stop_rings = val;
	mutex_unlock(&dev->struct_mutex);

	return 0;
}

DEFINE_SIMPLE_ATTRIBUTE(i915_ring_stop_fops,
			i915_ring_stop_get, i915_ring_stop_set,
			"0x%08llx\n");

#define DROP_UNBOUND 0x1
#define DROP_BOUND 0x2
#define DROP_RETIRE 0x4
#define DROP_ACTIVE 0x8
#define DROP_ALL (DROP_UNBOUND | \
		  DROP_BOUND | \
		  DROP_RETIRE | \
		  DROP_ACTIVE)
static int
i915_drop_caches_get(void *data, u64 *val)
{
	*val = DROP_ALL;

	return 0;
}

static int
i915_drop_caches_set(void *data, u64 val)
{
	struct drm_device *dev = data;
	struct drm_i915_private *dev_priv = dev->dev_private;
	struct drm_i915_gem_object *obj, *next;
	struct i915_address_space *vm = &dev_priv->gtt.base;
	int ret;

	DRM_DEBUG_DRIVER("Dropping caches: 0x%08llx\n", val);

	/* No need to check and wait for gpu resets, only libdrm auto-restarts
	 * on ioctls on -EAGAIN. */
	ret = mutex_lock_interruptible(&dev->struct_mutex);
	if (ret)
		return ret;

	if (val & DROP_ACTIVE) {
		ret = i915_gpu_idle(dev);
		if (ret)
			goto unlock;
	}

	if (val & (DROP_RETIRE | DROP_ACTIVE))
		i915_gem_retire_requests(dev);

	if (val & DROP_BOUND) {
		list_for_each_entry_safe(obj, next, &vm->inactive_list,
					 mm_list)
			if (obj->pin_count == 0) {
				ret = i915_gem_object_unbind(obj);
				if (ret)
					goto unlock;
			}
	}

	if (val & DROP_UNBOUND) {
		list_for_each_entry_safe(obj, next, &dev_priv->mm.unbound_list,
					 global_list)
			if (obj->pages_pin_count == 0) {
				ret = i915_gem_object_put_pages(obj);
				if (ret)
					goto unlock;
			}
	}

unlock:
	mutex_unlock(&dev->struct_mutex);

	return ret;
}

DEFINE_SIMPLE_ATTRIBUTE(i915_drop_caches_fops,
			i915_drop_caches_get, i915_drop_caches_set,
			"0x%08llx\n");

static int
i915_max_freq_get(void *data, u64 *val)
{
	struct drm_device *dev = data;
	drm_i915_private_t *dev_priv = dev->dev_private;
	int ret;

	if (!(IS_GEN6(dev) || IS_GEN7(dev)))
		return -ENODEV;

	ret = mutex_lock_interruptible(&dev_priv->rps.hw_lock);
	if (ret)
		return ret;

	if (IS_VALLEYVIEW(dev))
		*val = vlv_gpu_freq(dev_priv->mem_freq,
				    dev_priv->rps.max_delay);
	else
		*val = dev_priv->rps.max_delay * GT_FREQUENCY_MULTIPLIER;
	mutex_unlock(&dev_priv->rps.hw_lock);

	return 0;
}

static int
i915_max_freq_set(void *data, u64 val)
{
	struct drm_device *dev = data;
	struct drm_i915_private *dev_priv = dev->dev_private;
	int ret;

	if (!(IS_GEN6(dev) || IS_GEN7(dev)))
		return -ENODEV;

	DRM_DEBUG_DRIVER("Manually setting max freq to %llu\n", val);

	ret = mutex_lock_interruptible(&dev_priv->rps.hw_lock);
	if (ret)
		return ret;

	/*
	 * Turbo will still be enabled, but won't go above the set value.
	 */
	if (IS_VALLEYVIEW(dev)) {
		val = vlv_freq_opcode(dev_priv->mem_freq, val);
		dev_priv->rps.max_delay = val;
		gen6_set_rps(dev, val);
	} else {
		do_div(val, GT_FREQUENCY_MULTIPLIER);
		dev_priv->rps.max_delay = val;
		gen6_set_rps(dev, val);
	}

	mutex_unlock(&dev_priv->rps.hw_lock);

	return 0;
}

DEFINE_SIMPLE_ATTRIBUTE(i915_max_freq_fops,
			i915_max_freq_get, i915_max_freq_set,
			"%llu\n");

static int
i915_min_freq_get(void *data, u64 *val)
{
	struct drm_device *dev = data;
	drm_i915_private_t *dev_priv = dev->dev_private;
	int ret;

	if (!(IS_GEN6(dev) || IS_GEN7(dev)))
		return -ENODEV;

	ret = mutex_lock_interruptible(&dev_priv->rps.hw_lock);
	if (ret)
		return ret;

	if (IS_VALLEYVIEW(dev))
		*val = vlv_gpu_freq(dev_priv->mem_freq,
				    dev_priv->rps.min_delay);
	else
		*val = dev_priv->rps.min_delay * GT_FREQUENCY_MULTIPLIER;
	mutex_unlock(&dev_priv->rps.hw_lock);

	return 0;
}

static int
i915_min_freq_set(void *data, u64 val)
{
	struct drm_device *dev = data;
	struct drm_i915_private *dev_priv = dev->dev_private;
	int ret;

	if (!(IS_GEN6(dev) || IS_GEN7(dev)))
		return -ENODEV;

	DRM_DEBUG_DRIVER("Manually setting min freq to %llu\n", val);

	ret = mutex_lock_interruptible(&dev_priv->rps.hw_lock);
	if (ret)
		return ret;

	/*
	 * Turbo will still be enabled, but won't go below the set value.
	 */
	if (IS_VALLEYVIEW(dev)) {
		val = vlv_freq_opcode(dev_priv->mem_freq, val);
		dev_priv->rps.min_delay = val;
		valleyview_set_rps(dev, val);
	} else {
		do_div(val, GT_FREQUENCY_MULTIPLIER);
		dev_priv->rps.min_delay = val;
		gen6_set_rps(dev, val);
	}
	mutex_unlock(&dev_priv->rps.hw_lock);

	return 0;
}

DEFINE_SIMPLE_ATTRIBUTE(i915_min_freq_fops,
			i915_min_freq_get, i915_min_freq_set,
			"%llu\n");

static int
i915_cache_sharing_get(void *data, u64 *val)
{
	struct drm_device *dev = data;
	drm_i915_private_t *dev_priv = dev->dev_private;
	u32 snpcr;
	int ret;

	if (!(IS_GEN6(dev) || IS_GEN7(dev)))
		return -ENODEV;

	ret = mutex_lock_interruptible(&dev->struct_mutex);
	if (ret)
		return ret;

	snpcr = I915_READ(GEN6_MBCUNIT_SNPCR);
	mutex_unlock(&dev_priv->dev->struct_mutex);

	*val = (snpcr & GEN6_MBC_SNPCR_MASK) >> GEN6_MBC_SNPCR_SHIFT;

	return 0;
}

static int
i915_cache_sharing_set(void *data, u64 val)
{
	struct drm_device *dev = data;
	struct drm_i915_private *dev_priv = dev->dev_private;
	u32 snpcr;

	if (!(IS_GEN6(dev) || IS_GEN7(dev)))
		return -ENODEV;

	if (val > 3)
		return -EINVAL;

	DRM_DEBUG_DRIVER("Manually setting uncore sharing to %llu\n", val);

	/* Update the cache sharing policy here as well */
	snpcr = I915_READ(GEN6_MBCUNIT_SNPCR);
	snpcr &= ~GEN6_MBC_SNPCR_MASK;
	snpcr |= (val << GEN6_MBC_SNPCR_SHIFT);
	I915_WRITE(GEN6_MBCUNIT_SNPCR, snpcr);

	return 0;
}

DEFINE_SIMPLE_ATTRIBUTE(i915_cache_sharing_fops,
			i915_cache_sharing_get, i915_cache_sharing_set,
			"%llu\n");

/* As the drm_debugfs_init() routines are called before dev->dev_private is
 * allocated we need to hook into the minor for release. */
static int
drm_add_fake_info_node(struct drm_minor *minor,
		       struct dentry *ent,
		       const void *key)
{
	struct drm_info_node *node;

	node = kmalloc(sizeof(struct drm_info_node), GFP_KERNEL);
	if (node == NULL) {
		debugfs_remove(ent);
		return -ENOMEM;
	}

	node->minor = minor;
	node->dent = ent;
	node->info_ent = (void *) key;

	mutex_lock(&minor->debugfs_lock);
	list_add(&node->list, &minor->debugfs_list);
	mutex_unlock(&minor->debugfs_lock);

	return 0;
}

static int i915_forcewake_open(struct inode *inode, struct file *file)
{
	struct drm_device *dev = inode->i_private;
	struct drm_i915_private *dev_priv = dev->dev_private;

	if (INTEL_INFO(dev)->gen < 6)
		return 0;

	gen6_gt_force_wake_get(dev_priv);

	return 0;
}

static int i915_forcewake_release(struct inode *inode, struct file *file)
{
	struct drm_device *dev = inode->i_private;
	struct drm_i915_private *dev_priv = dev->dev_private;

	if (INTEL_INFO(dev)->gen < 6)
		return 0;

	gen6_gt_force_wake_put(dev_priv);

	return 0;
}

static const struct file_operations i915_forcewake_fops = {
	.owner = THIS_MODULE,
	.open = i915_forcewake_open,
	.release = i915_forcewake_release,
};

static int i915_forcewake_create(struct dentry *root, struct drm_minor *minor)
{
	struct drm_device *dev = minor->dev;
	struct dentry *ent;

	ent = debugfs_create_file("i915_forcewake_user",
				  S_IRUSR,
				  root, dev,
				  &i915_forcewake_fops);
	if (IS_ERR(ent))
		return PTR_ERR(ent);

	return drm_add_fake_info_node(minor, ent, &i915_forcewake_fops);
}

static int i915_debugfs_create(struct dentry *root,
			       struct drm_minor *minor,
			       const char *name,
			       const struct file_operations *fops)
{
	struct drm_device *dev = minor->dev;
	struct dentry *ent;

	ent = debugfs_create_file(name,
				  S_IRUGO | S_IWUSR,
				  root, dev,
				  fops);
	if (IS_ERR(ent))
		return PTR_ERR(ent);

	return drm_add_fake_info_node(minor, ent, fops);
}

static struct drm_info_list i915_debugfs_list[] = {
	{"i915_capabilities", i915_capabilities, 0},
	{"i915_gem_objects", i915_gem_object_info, 0},
	{"i915_gem_gtt", i915_gem_gtt_info, 0},
	{"i915_gem_pinned", i915_gem_gtt_info, 0, (void *) PINNED_LIST},
	{"i915_gem_active", i915_gem_object_list_info, 0, (void *) ACTIVE_LIST},
	{"i915_gem_inactive", i915_gem_object_list_info, 0, (void *) INACTIVE_LIST},
	{"i915_gem_pageflip", i915_gem_pageflip_info, 0},
	{"i915_gem_request", i915_gem_request_info, 0},
	{"i915_gem_seqno", i915_gem_seqno_info, 0},
	{"i915_gem_fence_regs", i915_gem_fence_regs_info, 0},
	{"i915_gem_interrupt", i915_interrupt_info, 0},
	{"i915_gem_hws", i915_hws_info, 0, (void *)RCS},
	{"i915_gem_hws_blt", i915_hws_info, 0, (void *)BCS},
	{"i915_gem_hws_bsd", i915_hws_info, 0, (void *)VCS},
	{"i915_gem_hws_vebox", i915_hws_info, 0, (void *)VECS},
	{"i915_rstdby_delays", i915_rstdby_delays, 0},
	{"i915_cur_delayinfo", i915_cur_delayinfo, 0},
	{"i915_delayfreq_table", i915_delayfreq_table, 0},
	{"i915_inttoext_table", i915_inttoext_table, 0},
	{"i915_drpc_info", i915_drpc_info, 0},
	{"i915_emon_status", i915_emon_status, 0},
	{"i915_ring_freq_table", i915_ring_freq_table, 0},
	{"i915_gfxec", i915_gfxec, 0},
	{"i915_fbc_status", i915_fbc_status, 0},
	{"i915_ips_status", i915_ips_status, 0},
	{"i915_sr_status", i915_sr_status, 0},
	{"i915_opregion", i915_opregion, 0},
	{"i915_gem_framebuffer", i915_gem_framebuffer_info, 0},
	{"i915_context_status", i915_context_status, 0},
	{"i915_gen6_forcewake_count", i915_gen6_forcewake_count_info, 0},
	{"i915_swizzle_info", i915_swizzle_info, 0},
	{"i915_ppgtt_info", i915_ppgtt_info, 0},
	{"i915_dpio", i915_dpio_info, 0},
	{"i915_llc", i915_llc, 0},
	{"i915_edp_psr_status", i915_edp_psr_status, 0},
};
#define I915_DEBUGFS_ENTRIES ARRAY_SIZE(i915_debugfs_list)

struct i915_debugfs_files {
	const char *name;
	const struct file_operations *fops;
} i915_debugfs_files[] = {
	{"i915_wedged", &i915_wedged_fops},
	{"i915_max_freq", &i915_max_freq_fops},
	{"i915_min_freq", &i915_min_freq_fops},
	{"i915_cache_sharing", &i915_cache_sharing_fops},
	{"i915_ring_stop", &i915_ring_stop_fops},
	{"i915_gem_drop_caches", &i915_drop_caches_fops},
	{"i915_error_state", &i915_error_state_fops},
	{"i915_next_seqno", &i915_next_seqno_fops},
};

int i915_debugfs_init(struct drm_minor *minor)
{
	int ret, i;

	ret = i915_forcewake_create(minor->debugfs_root, minor);
	if (ret)
		return ret;

	for (i = 0; i < ARRAY_SIZE(i915_debugfs_files); i++) {
		ret = i915_debugfs_create(minor->debugfs_root, minor,
					  i915_debugfs_files[i].name,
					  i915_debugfs_files[i].fops);
		if (ret)
			return ret;
	}

	return drm_debugfs_create_files(i915_debugfs_list,
					I915_DEBUGFS_ENTRIES,
					minor->debugfs_root, minor);
}

void i915_debugfs_cleanup(struct drm_minor *minor)
{
	int i;

	drm_debugfs_remove_files(i915_debugfs_list,
				 I915_DEBUGFS_ENTRIES, minor);
	drm_debugfs_remove_files((struct drm_info_list *) &i915_forcewake_fops,
				 1, minor);
	for (i = 0; i < ARRAY_SIZE(i915_debugfs_files); i++) {
		struct drm_info_list *info_list =
			(struct drm_info_list *) i915_debugfs_files[i].fops;

		drm_debugfs_remove_files(info_list, 1, minor);
	}
}

#endif /* CONFIG_DEBUG_FS */<|MERGE_RESOLUTION|>--- conflicted
+++ resolved
@@ -148,19 +148,11 @@
 	switch (list) {
 	case ACTIVE_LIST:
 		seq_puts(m, "Active:\n");
-<<<<<<< HEAD
-		head = &dev_priv->mm.active_list;
-		break;
-	case INACTIVE_LIST:
-		seq_puts(m, "Inactive:\n");
-		head = &dev_priv->mm.inactive_list;
-=======
 		head = &vm->active_list;
 		break;
 	case INACTIVE_LIST:
 		seq_puts(m, "Inactive:\n");
 		head = &vm->inactive_list;
->>>>>>> cd234b0b
 		break;
 	default:
 		mutex_unlock(&dev->struct_mutex);
