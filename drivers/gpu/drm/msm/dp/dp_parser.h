/* SPDX-License-Identifier: GPL-2.0-only */
/*
 * Copyright (c) 2012-2020, The Linux Foundation. All rights reserved.
 */

#ifndef _DP_PARSER_H_
#define _DP_PARSER_H_

#include <linux/platform_device.h>
#include <linux/phy/phy.h>
#include <linux/phy/phy-dp.h>

#include "msm_drv.h"

#define DP_LABEL "MDSS DP DISPLAY"
#define DP_MAX_PIXEL_CLK_KHZ	675000
#define DP_MAX_NUM_DP_LANES	4

enum dp_pm_type {
	DP_CORE_PM,
	DP_CTRL_PM,
	DP_STREAM_PM,
	DP_PHY_PM,
	DP_MAX_PM
};

struct dss_io_region {
	size_t len;
	void __iomem *base;
};

struct dss_io_data {
	struct dss_io_region ahb;
	struct dss_io_region aux;
	struct dss_io_region link;
	struct dss_io_region p0;
};

static inline const char *dp_parser_pm_name(enum dp_pm_type module)
{
	switch (module) {
	case DP_CORE_PM:	return "DP_CORE_PM";
	case DP_CTRL_PM:	return "DP_CTRL_PM";
	case DP_STREAM_PM:	return "DP_STREAM_PM";
	case DP_PHY_PM:		return "DP_PHY_PM";
	default:		return "???";
	}
}

/**
 * struct dp_display_data  - display related device tree data.
 *
 * @ctrl_node: referece to controller device
 * @phy_node:  reference to phy device
 * @is_active: is the controller currently active
 * @name: name of the display
 * @display_type: type of the display
 */
struct dp_display_data {
	struct device_node *ctrl_node;
	struct device_node *phy_node;
	bool is_active;
	const char *name;
	const char *display_type;
};

/**
 * struct dp_ctrl_resource - controller's IO related data
 *
 * @dp_controller: Display Port controller mapped memory address
 * @phy_io: phy's mapped memory address
 */
struct dp_io {
	struct dss_io_data dp_controller;
	struct phy *phy;
	union phy_configure_opts phy_opts;
};

/**
 * struct dp_pinctrl - DP's pin control
 *
 * @pin: pin-controller's instance
 * @state_active: active state pin control
 * @state_hpd_active: hpd active state pin control
 * @state_suspend: suspend state pin control
 */
struct dp_pinctrl {
	struct pinctrl *pin;
	struct pinctrl_state *state_active;
	struct pinctrl_state *state_hpd_active;
	struct pinctrl_state *state_suspend;
};

/* Regulators for DP devices */
struct dp_reg_entry {
	char name[32];
	int enable_load;
	int disable_load;
};

<<<<<<< HEAD
struct dp_regulator_cfg {
	int num;
	struct dp_reg_entry regs[DP_DEV_REGULATOR_MAX];
};

struct dss_module_power {
	unsigned int num_clk;
	struct clk_bulk_data *clocks;
};

=======
>>>>>>> b5276c92
/**
 * struct dp_parser - DP parser's data exposed to clients
 *
 * @pdev: platform data of the client
 * @mp: gpio, regulator and clock related data
 * @pinctrl: pin-control related data
 * @disp_data: controller's display related data
 * @parse: function to be called by client to parse device tree.
 */
struct dp_parser {
	struct platform_device *pdev;
	struct dss_module_power mp[DP_MAX_PM];
	struct dp_pinctrl pinctrl;
	struct dp_io io;
	struct dp_display_data disp_data;
	u32 max_dp_lanes;
	struct drm_bridge *next_bridge;

	int (*parse)(struct dp_parser *parser);
};

/**
 * dp_parser_get() - get the DP's device tree parser module
 *
 * @pdev: platform data of the client
 * return: pointer to dp_parser structure.
 *
 * This function provides client capability to parse the
 * device tree and populate the data structures. The data
 * related to clock, regulators, pin-control and other
 * can be parsed using this module.
 */
struct dp_parser *dp_parser_get(struct platform_device *pdev);

/**
 * dp_parser_find_next_bridge() - find an additional bridge to DP
 *
 * @parser: dp_parser data from client
 *
 * This function is used to find any additional bridge attached to
 * the DP controller. The eDP interface requires a panel bridge.
 *
 * Return: 0 if able to get the bridge, otherwise negative errno for failure.
 */
int dp_parser_find_next_bridge(struct dp_parser *parser);

#endif<|MERGE_RESOLUTION|>--- conflicted
+++ resolved
@@ -98,19 +98,11 @@
 	int disable_load;
 };
 
-<<<<<<< HEAD
-struct dp_regulator_cfg {
-	int num;
-	struct dp_reg_entry regs[DP_DEV_REGULATOR_MAX];
-};
-
 struct dss_module_power {
 	unsigned int num_clk;
 	struct clk_bulk_data *clocks;
 };
 
-=======
->>>>>>> b5276c92
 /**
  * struct dp_parser - DP parser's data exposed to clients
  *
