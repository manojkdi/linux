--- conflicted
+++ resolved
@@ -130,18 +130,7 @@
 	 * Used to reset the boost_constraint after the boost period has
 	 * elapsed
 	 */
-<<<<<<< HEAD
-	unsigned long idle_freq;
-
-	/**
-	 * idle_work:
-	 *
-	 * Used to delay clamping to idle freq on active->idle transition.
-	 */
-	struct msm_hrtimer_work idle_work;
-=======
 	struct msm_hrtimer_work boost_work;
->>>>>>> 754e0b0e
 };
 
 struct msm_gpu {
