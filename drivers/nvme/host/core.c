// SPDX-License-Identifier: GPL-2.0
/*
 * NVM Express device driver
 * Copyright (c) 2011-2014, Intel Corporation.
 */

#include <linux/blkdev.h>
#include <linux/blk-mq.h>
#include <linux/compat.h>
#include <linux/delay.h>
#include <linux/errno.h>
#include <linux/hdreg.h>
#include <linux/kernel.h>
#include <linux/module.h>
#include <linux/backing-dev.h>
#include <linux/list_sort.h>
#include <linux/slab.h>
#include <linux/types.h>
#include <linux/pr.h>
#include <linux/ptrace.h>
#include <linux/nvme_ioctl.h>
#include <linux/pm_qos.h>
#include <asm/unaligned.h>

#include "nvme.h"
#include "fabrics.h"

#define CREATE_TRACE_POINTS
#include "trace.h"

#define NVME_MINORS		(1U << MINORBITS)

unsigned int admin_timeout = 60;
module_param(admin_timeout, uint, 0644);
MODULE_PARM_DESC(admin_timeout, "timeout in seconds for admin commands");
EXPORT_SYMBOL_GPL(admin_timeout);

unsigned int nvme_io_timeout = 30;
module_param_named(io_timeout, nvme_io_timeout, uint, 0644);
MODULE_PARM_DESC(io_timeout, "timeout in seconds for I/O");
EXPORT_SYMBOL_GPL(nvme_io_timeout);

static unsigned char shutdown_timeout = 5;
module_param(shutdown_timeout, byte, 0644);
MODULE_PARM_DESC(shutdown_timeout, "timeout in seconds for controller shutdown");

static u8 nvme_max_retries = 5;
module_param_named(max_retries, nvme_max_retries, byte, 0644);
MODULE_PARM_DESC(max_retries, "max number of retries a command may have");

static unsigned long default_ps_max_latency_us = 100000;
module_param(default_ps_max_latency_us, ulong, 0644);
MODULE_PARM_DESC(default_ps_max_latency_us,
		 "max power saving latency for new devices; use PM QOS to change per device");

static bool force_apst;
module_param(force_apst, bool, 0644);
MODULE_PARM_DESC(force_apst, "allow APST for newly enumerated devices even if quirked off");

static bool streams;
module_param(streams, bool, 0644);
MODULE_PARM_DESC(streams, "turn on support for Streams write directives");

/*
 * nvme_wq - hosts nvme related works that are not reset or delete
 * nvme_reset_wq - hosts nvme reset works
 * nvme_delete_wq - hosts nvme delete works
 *
 * nvme_wq will host works such as scan, aen handling, fw activation,
 * keep-alive, periodic reconnects etc. nvme_reset_wq
 * runs reset works which also flush works hosted on nvme_wq for
 * serialization purposes. nvme_delete_wq host controller deletion
 * works which flush reset works for serialization.
 */
struct workqueue_struct *nvme_wq;
EXPORT_SYMBOL_GPL(nvme_wq);

struct workqueue_struct *nvme_reset_wq;
EXPORT_SYMBOL_GPL(nvme_reset_wq);

struct workqueue_struct *nvme_delete_wq;
EXPORT_SYMBOL_GPL(nvme_delete_wq);

static LIST_HEAD(nvme_subsystems);
static DEFINE_MUTEX(nvme_subsystems_lock);

static DEFINE_IDA(nvme_instance_ida);
static dev_t nvme_ctrl_base_chr_devt;
static struct class *nvme_class;
static struct class *nvme_subsys_class;

static DEFINE_IDA(nvme_ns_chr_minor_ida);
static dev_t nvme_ns_chr_devt;
static struct class *nvme_ns_chr_class;

static void nvme_put_subsystem(struct nvme_subsystem *subsys);
static void nvme_remove_invalid_namespaces(struct nvme_ctrl *ctrl,
					   unsigned nsid);

/*
 * Prepare a queue for teardown.
 *
 * This must forcibly unquiesce queues to avoid blocking dispatch, and only set
 * the capacity to 0 after that to avoid blocking dispatchers that may be
 * holding bd_butex.  This will end buffered writers dirtying pages that can't
 * be synced.
 */
static void nvme_set_queue_dying(struct nvme_ns *ns)
{
	if (test_and_set_bit(NVME_NS_DEAD, &ns->flags))
		return;

	blk_set_queue_dying(ns->queue);
	blk_mq_unquiesce_queue(ns->queue);

	set_capacity_and_notify(ns->disk, 0);
}

void nvme_queue_scan(struct nvme_ctrl *ctrl)
{
	/*
	 * Only new queue scan work when admin and IO queues are both alive
	 */
	if (ctrl->state == NVME_CTRL_LIVE && ctrl->tagset)
		queue_work(nvme_wq, &ctrl->scan_work);
}

/*
 * Use this function to proceed with scheduling reset_work for a controller
 * that had previously been set to the resetting state. This is intended for
 * code paths that can't be interrupted by other reset attempts. A hot removal
 * may prevent this from succeeding.
 */
int nvme_try_sched_reset(struct nvme_ctrl *ctrl)
{
	if (ctrl->state != NVME_CTRL_RESETTING)
		return -EBUSY;
	if (!queue_work(nvme_reset_wq, &ctrl->reset_work))
		return -EBUSY;
	return 0;
}
EXPORT_SYMBOL_GPL(nvme_try_sched_reset);

static void nvme_failfast_work(struct work_struct *work)
{
	struct nvme_ctrl *ctrl = container_of(to_delayed_work(work),
			struct nvme_ctrl, failfast_work);

	if (ctrl->state != NVME_CTRL_CONNECTING)
		return;

	set_bit(NVME_CTRL_FAILFAST_EXPIRED, &ctrl->flags);
	dev_info(ctrl->device, "failfast expired\n");
	nvme_kick_requeue_lists(ctrl);
}

static inline void nvme_start_failfast_work(struct nvme_ctrl *ctrl)
{
	if (!ctrl->opts || ctrl->opts->fast_io_fail_tmo == -1)
		return;

	schedule_delayed_work(&ctrl->failfast_work,
			      ctrl->opts->fast_io_fail_tmo * HZ);
}

static inline void nvme_stop_failfast_work(struct nvme_ctrl *ctrl)
{
	if (!ctrl->opts)
		return;

	cancel_delayed_work_sync(&ctrl->failfast_work);
	clear_bit(NVME_CTRL_FAILFAST_EXPIRED, &ctrl->flags);
}


int nvme_reset_ctrl(struct nvme_ctrl *ctrl)
{
	if (!nvme_change_ctrl_state(ctrl, NVME_CTRL_RESETTING))
		return -EBUSY;
	if (!queue_work(nvme_reset_wq, &ctrl->reset_work))
		return -EBUSY;
	return 0;
}
EXPORT_SYMBOL_GPL(nvme_reset_ctrl);

int nvme_reset_ctrl_sync(struct nvme_ctrl *ctrl)
{
	int ret;

	ret = nvme_reset_ctrl(ctrl);
	if (!ret) {
		flush_work(&ctrl->reset_work);
		if (ctrl->state != NVME_CTRL_LIVE)
			ret = -ENETRESET;
	}

	return ret;
}

static void nvme_do_delete_ctrl(struct nvme_ctrl *ctrl)
{
	dev_info(ctrl->device,
		 "Removing ctrl: NQN \"%s\"\n", ctrl->opts->subsysnqn);

	flush_work(&ctrl->reset_work);
	nvme_stop_ctrl(ctrl);
	nvme_remove_namespaces(ctrl);
	ctrl->ops->delete_ctrl(ctrl);
	nvme_uninit_ctrl(ctrl);
}

static void nvme_delete_ctrl_work(struct work_struct *work)
{
	struct nvme_ctrl *ctrl =
		container_of(work, struct nvme_ctrl, delete_work);

	nvme_do_delete_ctrl(ctrl);
}

int nvme_delete_ctrl(struct nvme_ctrl *ctrl)
{
	if (!nvme_change_ctrl_state(ctrl, NVME_CTRL_DELETING))
		return -EBUSY;
	if (!queue_work(nvme_delete_wq, &ctrl->delete_work))
		return -EBUSY;
	return 0;
}
EXPORT_SYMBOL_GPL(nvme_delete_ctrl);

static void nvme_delete_ctrl_sync(struct nvme_ctrl *ctrl)
{
	/*
	 * Keep a reference until nvme_do_delete_ctrl() complete,
	 * since ->delete_ctrl can free the controller.
	 */
	nvme_get_ctrl(ctrl);
	if (nvme_change_ctrl_state(ctrl, NVME_CTRL_DELETING))
		nvme_do_delete_ctrl(ctrl);
	nvme_put_ctrl(ctrl);
}

static blk_status_t nvme_error_status(u16 status)
{
	switch (status & 0x7ff) {
	case NVME_SC_SUCCESS:
		return BLK_STS_OK;
	case NVME_SC_CAP_EXCEEDED:
		return BLK_STS_NOSPC;
	case NVME_SC_LBA_RANGE:
	case NVME_SC_CMD_INTERRUPTED:
	case NVME_SC_NS_NOT_READY:
		return BLK_STS_TARGET;
	case NVME_SC_BAD_ATTRIBUTES:
	case NVME_SC_ONCS_NOT_SUPPORTED:
	case NVME_SC_INVALID_OPCODE:
	case NVME_SC_INVALID_FIELD:
	case NVME_SC_INVALID_NS:
		return BLK_STS_NOTSUPP;
	case NVME_SC_WRITE_FAULT:
	case NVME_SC_READ_ERROR:
	case NVME_SC_UNWRITTEN_BLOCK:
	case NVME_SC_ACCESS_DENIED:
	case NVME_SC_READ_ONLY:
	case NVME_SC_COMPARE_FAILED:
		return BLK_STS_MEDIUM;
	case NVME_SC_GUARD_CHECK:
	case NVME_SC_APPTAG_CHECK:
	case NVME_SC_REFTAG_CHECK:
	case NVME_SC_INVALID_PI:
		return BLK_STS_PROTECTION;
	case NVME_SC_RESERVATION_CONFLICT:
		return BLK_STS_NEXUS;
	case NVME_SC_HOST_PATH_ERROR:
		return BLK_STS_TRANSPORT;
	case NVME_SC_ZONE_TOO_MANY_ACTIVE:
		return BLK_STS_ZONE_ACTIVE_RESOURCE;
	case NVME_SC_ZONE_TOO_MANY_OPEN:
		return BLK_STS_ZONE_OPEN_RESOURCE;
	default:
		return BLK_STS_IOERR;
	}
}

static void nvme_retry_req(struct request *req)
{
	unsigned long delay = 0;
	u16 crd;

	/* The mask and shift result must be <= 3 */
	crd = (nvme_req(req)->status & NVME_SC_CRD) >> 11;
	if (crd)
		delay = nvme_req(req)->ctrl->crdt[crd - 1] * 100;

	nvme_req(req)->retries++;
	blk_mq_requeue_request(req, false);
	blk_mq_delay_kick_requeue_list(req->q, delay);
}

enum nvme_disposition {
	COMPLETE,
	RETRY,
	FAILOVER,
};

static inline enum nvme_disposition nvme_decide_disposition(struct request *req)
{
	if (likely(nvme_req(req)->status == 0))
		return COMPLETE;

	if (blk_noretry_request(req) ||
	    (nvme_req(req)->status & NVME_SC_DNR) ||
	    nvme_req(req)->retries >= nvme_max_retries)
		return COMPLETE;

	if (req->cmd_flags & REQ_NVME_MPATH) {
		if (nvme_is_path_error(nvme_req(req)->status) ||
		    blk_queue_dying(req->q))
			return FAILOVER;
	} else {
		if (blk_queue_dying(req->q))
			return COMPLETE;
	}

	return RETRY;
}

static inline void nvme_end_req(struct request *req)
{
	blk_status_t status = nvme_error_status(nvme_req(req)->status);

	if (IS_ENABLED(CONFIG_BLK_DEV_ZONED) &&
	    req_op(req) == REQ_OP_ZONE_APPEND)
		req->__sector = nvme_lba_to_sect(req->q->queuedata,
			le64_to_cpu(nvme_req(req)->result.u64));

	nvme_trace_bio_complete(req);
	blk_mq_end_request(req, status);
}

void nvme_complete_rq(struct request *req)
{
	trace_nvme_complete_rq(req);
	nvme_cleanup_cmd(req);

	if (nvme_req(req)->ctrl->kas)
		nvme_req(req)->ctrl->comp_seen = true;

	switch (nvme_decide_disposition(req)) {
	case COMPLETE:
		nvme_end_req(req);
		return;
	case RETRY:
		nvme_retry_req(req);
		return;
	case FAILOVER:
		nvme_failover_req(req);
		return;
	}
}
EXPORT_SYMBOL_GPL(nvme_complete_rq);

/*
 * Called to unwind from ->queue_rq on a failed command submission so that the
 * multipathing code gets called to potentially failover to another path.
 * The caller needs to unwind all transport specific resource allocations and
 * must return propagate the return value.
 */
blk_status_t nvme_host_path_error(struct request *req)
{
	nvme_req(req)->status = NVME_SC_HOST_PATH_ERROR;
	blk_mq_set_request_complete(req);
	nvme_complete_rq(req);
	return BLK_STS_OK;
}
EXPORT_SYMBOL_GPL(nvme_host_path_error);

bool nvme_cancel_request(struct request *req, void *data, bool reserved)
{
	dev_dbg_ratelimited(((struct nvme_ctrl *) data)->device,
				"Cancelling I/O %d", req->tag);

	/* don't abort one completed request */
	if (blk_mq_request_completed(req))
		return true;

	nvme_req(req)->status = NVME_SC_HOST_ABORTED_CMD;
	nvme_req(req)->flags |= NVME_REQ_CANCELLED;
	blk_mq_complete_request(req);
	return true;
}
EXPORT_SYMBOL_GPL(nvme_cancel_request);

void nvme_cancel_tagset(struct nvme_ctrl *ctrl)
{
	if (ctrl->tagset) {
		blk_mq_tagset_busy_iter(ctrl->tagset,
				nvme_cancel_request, ctrl);
		blk_mq_tagset_wait_completed_request(ctrl->tagset);
	}
}
EXPORT_SYMBOL_GPL(nvme_cancel_tagset);

void nvme_cancel_admin_tagset(struct nvme_ctrl *ctrl)
{
	if (ctrl->admin_tagset) {
		blk_mq_tagset_busy_iter(ctrl->admin_tagset,
				nvme_cancel_request, ctrl);
		blk_mq_tagset_wait_completed_request(ctrl->admin_tagset);
	}
}
EXPORT_SYMBOL_GPL(nvme_cancel_admin_tagset);

bool nvme_change_ctrl_state(struct nvme_ctrl *ctrl,
		enum nvme_ctrl_state new_state)
{
	enum nvme_ctrl_state old_state;
	unsigned long flags;
	bool changed = false;

	spin_lock_irqsave(&ctrl->lock, flags);

	old_state = ctrl->state;
	switch (new_state) {
	case NVME_CTRL_LIVE:
		switch (old_state) {
		case NVME_CTRL_NEW:
		case NVME_CTRL_RESETTING:
		case NVME_CTRL_CONNECTING:
			changed = true;
			fallthrough;
		default:
			break;
		}
		break;
	case NVME_CTRL_RESETTING:
		switch (old_state) {
		case NVME_CTRL_NEW:
		case NVME_CTRL_LIVE:
			changed = true;
			fallthrough;
		default:
			break;
		}
		break;
	case NVME_CTRL_CONNECTING:
		switch (old_state) {
		case NVME_CTRL_NEW:
		case NVME_CTRL_RESETTING:
			changed = true;
			fallthrough;
		default:
			break;
		}
		break;
	case NVME_CTRL_DELETING:
		switch (old_state) {
		case NVME_CTRL_LIVE:
		case NVME_CTRL_RESETTING:
		case NVME_CTRL_CONNECTING:
			changed = true;
			fallthrough;
		default:
			break;
		}
		break;
	case NVME_CTRL_DELETING_NOIO:
		switch (old_state) {
		case NVME_CTRL_DELETING:
		case NVME_CTRL_DEAD:
			changed = true;
			fallthrough;
		default:
			break;
		}
		break;
	case NVME_CTRL_DEAD:
		switch (old_state) {
		case NVME_CTRL_DELETING:
			changed = true;
			fallthrough;
		default:
			break;
		}
		break;
	default:
		break;
	}

	if (changed) {
		ctrl->state = new_state;
		wake_up_all(&ctrl->state_wq);
	}

	spin_unlock_irqrestore(&ctrl->lock, flags);
	if (!changed)
		return false;

	if (ctrl->state == NVME_CTRL_LIVE) {
		if (old_state == NVME_CTRL_CONNECTING)
			nvme_stop_failfast_work(ctrl);
		nvme_kick_requeue_lists(ctrl);
	} else if (ctrl->state == NVME_CTRL_CONNECTING &&
		old_state == NVME_CTRL_RESETTING) {
		nvme_start_failfast_work(ctrl);
	}
	return changed;
}
EXPORT_SYMBOL_GPL(nvme_change_ctrl_state);

/*
 * Returns true for sink states that can't ever transition back to live.
 */
static bool nvme_state_terminal(struct nvme_ctrl *ctrl)
{
	switch (ctrl->state) {
	case NVME_CTRL_NEW:
	case NVME_CTRL_LIVE:
	case NVME_CTRL_RESETTING:
	case NVME_CTRL_CONNECTING:
		return false;
	case NVME_CTRL_DELETING:
	case NVME_CTRL_DELETING_NOIO:
	case NVME_CTRL_DEAD:
		return true;
	default:
		WARN_ONCE(1, "Unhandled ctrl state:%d", ctrl->state);
		return true;
	}
}

/*
 * Waits for the controller state to be resetting, or returns false if it is
 * not possible to ever transition to that state.
 */
bool nvme_wait_reset(struct nvme_ctrl *ctrl)
{
	wait_event(ctrl->state_wq,
		   nvme_change_ctrl_state(ctrl, NVME_CTRL_RESETTING) ||
		   nvme_state_terminal(ctrl));
	return ctrl->state == NVME_CTRL_RESETTING;
}
EXPORT_SYMBOL_GPL(nvme_wait_reset);

static void nvme_free_ns_head(struct kref *ref)
{
	struct nvme_ns_head *head =
		container_of(ref, struct nvme_ns_head, ref);

	nvme_mpath_remove_disk(head);
	ida_simple_remove(&head->subsys->ns_ida, head->instance);
	cleanup_srcu_struct(&head->srcu);
	nvme_put_subsystem(head->subsys);
	kfree(head);
}

bool nvme_tryget_ns_head(struct nvme_ns_head *head)
{
	return kref_get_unless_zero(&head->ref);
}

void nvme_put_ns_head(struct nvme_ns_head *head)
{
	kref_put(&head->ref, nvme_free_ns_head);
}

static void nvme_free_ns(struct kref *kref)
{
	struct nvme_ns *ns = container_of(kref, struct nvme_ns, kref);

	if (ns->ndev)
		nvme_nvm_unregister(ns);

	put_disk(ns->disk);
	nvme_put_ns_head(ns->head);
	nvme_put_ctrl(ns->ctrl);
	kfree(ns);
}

void nvme_put_ns(struct nvme_ns *ns)
{
	kref_put(&ns->kref, nvme_free_ns);
}
EXPORT_SYMBOL_NS_GPL(nvme_put_ns, NVME_TARGET_PASSTHRU);

static inline void nvme_clear_nvme_request(struct request *req)
{
	struct nvme_command *cmd = nvme_req(req)->cmd;

	memset(cmd, 0, sizeof(*cmd));
	nvme_req(req)->retries = 0;
	nvme_req(req)->flags = 0;
	req->rq_flags |= RQF_DONTPREP;
}

static inline unsigned int nvme_req_op(struct nvme_command *cmd)
{
	return nvme_is_write(cmd) ? REQ_OP_DRV_OUT : REQ_OP_DRV_IN;
}

static inline void nvme_init_request(struct request *req,
		struct nvme_command *cmd)
{
	if (req->q->queuedata)
		req->timeout = NVME_IO_TIMEOUT;
	else /* no queuedata implies admin queue */
		req->timeout = NVME_ADMIN_TIMEOUT;

	/* passthru commands should let the driver set the SGL flags */
	cmd->common.flags &= ~NVME_CMD_SGL_ALL;

	req->cmd_flags |= REQ_FAILFAST_DRIVER;
	nvme_clear_nvme_request(req);
	memcpy(nvme_req(req)->cmd, cmd, sizeof(*cmd));
}

struct request *nvme_alloc_request(struct request_queue *q,
		struct nvme_command *cmd, blk_mq_req_flags_t flags)
{
	struct request *req;

	req = blk_mq_alloc_request(q, nvme_req_op(cmd), flags);
	if (!IS_ERR(req))
		nvme_init_request(req, cmd);
	return req;
}
EXPORT_SYMBOL_GPL(nvme_alloc_request);

static struct request *nvme_alloc_request_qid(struct request_queue *q,
		struct nvme_command *cmd, blk_mq_req_flags_t flags, int qid)
{
	struct request *req;

	req = blk_mq_alloc_request_hctx(q, nvme_req_op(cmd), flags,
			qid ? qid - 1 : 0);
	if (!IS_ERR(req))
		nvme_init_request(req, cmd);
	return req;
}

static int nvme_toggle_streams(struct nvme_ctrl *ctrl, bool enable)
{
	struct nvme_command c;

	memset(&c, 0, sizeof(c));

	c.directive.opcode = nvme_admin_directive_send;
	c.directive.nsid = cpu_to_le32(NVME_NSID_ALL);
	c.directive.doper = NVME_DIR_SND_ID_OP_ENABLE;
	c.directive.dtype = NVME_DIR_IDENTIFY;
	c.directive.tdtype = NVME_DIR_STREAMS;
	c.directive.endir = enable ? NVME_DIR_ENDIR : 0;

	return nvme_submit_sync_cmd(ctrl->admin_q, &c, NULL, 0);
}

static int nvme_disable_streams(struct nvme_ctrl *ctrl)
{
	return nvme_toggle_streams(ctrl, false);
}

static int nvme_enable_streams(struct nvme_ctrl *ctrl)
{
	return nvme_toggle_streams(ctrl, true);
}

static int nvme_get_stream_params(struct nvme_ctrl *ctrl,
				  struct streams_directive_params *s, u32 nsid)
{
	struct nvme_command c;

	memset(&c, 0, sizeof(c));
	memset(s, 0, sizeof(*s));

	c.directive.opcode = nvme_admin_directive_recv;
	c.directive.nsid = cpu_to_le32(nsid);
	c.directive.numd = cpu_to_le32(nvme_bytes_to_numd(sizeof(*s)));
	c.directive.doper = NVME_DIR_RCV_ST_OP_PARAM;
	c.directive.dtype = NVME_DIR_STREAMS;

	return nvme_submit_sync_cmd(ctrl->admin_q, &c, s, sizeof(*s));
}

static int nvme_configure_directives(struct nvme_ctrl *ctrl)
{
	struct streams_directive_params s;
	int ret;

	if (!(ctrl->oacs & NVME_CTRL_OACS_DIRECTIVES))
		return 0;
	if (!streams)
		return 0;

	ret = nvme_enable_streams(ctrl);
	if (ret)
		return ret;

	ret = nvme_get_stream_params(ctrl, &s, NVME_NSID_ALL);
	if (ret)
		goto out_disable_stream;

	ctrl->nssa = le16_to_cpu(s.nssa);
	if (ctrl->nssa < BLK_MAX_WRITE_HINTS - 1) {
		dev_info(ctrl->device, "too few streams (%u) available\n",
					ctrl->nssa);
		goto out_disable_stream;
	}

	ctrl->nr_streams = min_t(u16, ctrl->nssa, BLK_MAX_WRITE_HINTS - 1);
	dev_info(ctrl->device, "Using %u streams\n", ctrl->nr_streams);
	return 0;

out_disable_stream:
	nvme_disable_streams(ctrl);
	return ret;
}

/*
 * Check if 'req' has a write hint associated with it. If it does, assign
 * a valid namespace stream to the write.
 */
static void nvme_assign_write_stream(struct nvme_ctrl *ctrl,
				     struct request *req, u16 *control,
				     u32 *dsmgmt)
{
	enum rw_hint streamid = req->write_hint;

	if (streamid == WRITE_LIFE_NOT_SET || streamid == WRITE_LIFE_NONE)
		streamid = 0;
	else {
		streamid--;
		if (WARN_ON_ONCE(streamid > ctrl->nr_streams))
			return;

		*control |= NVME_RW_DTYPE_STREAMS;
		*dsmgmt |= streamid << 16;
	}

	if (streamid < ARRAY_SIZE(req->q->write_hints))
		req->q->write_hints[streamid] += blk_rq_bytes(req) >> 9;
}

static inline void nvme_setup_flush(struct nvme_ns *ns,
		struct nvme_command *cmnd)
{
	cmnd->common.opcode = nvme_cmd_flush;
	cmnd->common.nsid = cpu_to_le32(ns->head->ns_id);
}

static blk_status_t nvme_setup_discard(struct nvme_ns *ns, struct request *req,
		struct nvme_command *cmnd)
{
	unsigned short segments = blk_rq_nr_discard_segments(req), n = 0;
	struct nvme_dsm_range *range;
	struct bio *bio;

	/*
	 * Some devices do not consider the DSM 'Number of Ranges' field when
	 * determining how much data to DMA. Always allocate memory for maximum
	 * number of segments to prevent device reading beyond end of buffer.
	 */
	static const size_t alloc_size = sizeof(*range) * NVME_DSM_MAX_RANGES;

	range = kzalloc(alloc_size, GFP_ATOMIC | __GFP_NOWARN);
	if (!range) {
		/*
		 * If we fail allocation our range, fallback to the controller
		 * discard page. If that's also busy, it's safe to return
		 * busy, as we know we can make progress once that's freed.
		 */
		if (test_and_set_bit_lock(0, &ns->ctrl->discard_page_busy))
			return BLK_STS_RESOURCE;

		range = page_address(ns->ctrl->discard_page);
	}

	__rq_for_each_bio(bio, req) {
		u64 slba = nvme_sect_to_lba(ns, bio->bi_iter.bi_sector);
		u32 nlb = bio->bi_iter.bi_size >> ns->lba_shift;

		if (n < segments) {
			range[n].cattr = cpu_to_le32(0);
			range[n].nlb = cpu_to_le32(nlb);
			range[n].slba = cpu_to_le64(slba);
		}
		n++;
	}

	if (WARN_ON_ONCE(n != segments)) {
		if (virt_to_page(range) == ns->ctrl->discard_page)
			clear_bit_unlock(0, &ns->ctrl->discard_page_busy);
		else
			kfree(range);
		return BLK_STS_IOERR;
	}

	cmnd->dsm.opcode = nvme_cmd_dsm;
	cmnd->dsm.nsid = cpu_to_le32(ns->head->ns_id);
	cmnd->dsm.nr = cpu_to_le32(segments - 1);
	cmnd->dsm.attributes = cpu_to_le32(NVME_DSMGMT_AD);

	req->special_vec.bv_page = virt_to_page(range);
	req->special_vec.bv_offset = offset_in_page(range);
	req->special_vec.bv_len = alloc_size;
	req->rq_flags |= RQF_SPECIAL_PAYLOAD;

	return BLK_STS_OK;
}

static inline blk_status_t nvme_setup_write_zeroes(struct nvme_ns *ns,
		struct request *req, struct nvme_command *cmnd)
{
	if (ns->ctrl->quirks & NVME_QUIRK_DEALLOCATE_ZEROES)
		return nvme_setup_discard(ns, req, cmnd);

	cmnd->write_zeroes.opcode = nvme_cmd_write_zeroes;
	cmnd->write_zeroes.nsid = cpu_to_le32(ns->head->ns_id);
	cmnd->write_zeroes.slba =
		cpu_to_le64(nvme_sect_to_lba(ns, blk_rq_pos(req)));
	cmnd->write_zeroes.length =
		cpu_to_le16((blk_rq_bytes(req) >> ns->lba_shift) - 1);
	cmnd->write_zeroes.control = 0;
	return BLK_STS_OK;
}

static inline blk_status_t nvme_setup_rw(struct nvme_ns *ns,
		struct request *req, struct nvme_command *cmnd,
		enum nvme_opcode op)
{
	struct nvme_ctrl *ctrl = ns->ctrl;
	u16 control = 0;
	u32 dsmgmt = 0;

	if (req->cmd_flags & REQ_FUA)
		control |= NVME_RW_FUA;
	if (req->cmd_flags & (REQ_FAILFAST_DEV | REQ_RAHEAD))
		control |= NVME_RW_LR;

	if (req->cmd_flags & REQ_RAHEAD)
		dsmgmt |= NVME_RW_DSM_FREQ_PREFETCH;

	cmnd->rw.opcode = op;
	cmnd->rw.nsid = cpu_to_le32(ns->head->ns_id);
	cmnd->rw.slba = cpu_to_le64(nvme_sect_to_lba(ns, blk_rq_pos(req)));
	cmnd->rw.length = cpu_to_le16((blk_rq_bytes(req) >> ns->lba_shift) - 1);

	if (req_op(req) == REQ_OP_WRITE && ctrl->nr_streams)
		nvme_assign_write_stream(ctrl, req, &control, &dsmgmt);

	if (ns->ms) {
		/*
		 * If formated with metadata, the block layer always provides a
		 * metadata buffer if CONFIG_BLK_DEV_INTEGRITY is enabled.  Else
		 * we enable the PRACT bit for protection information or set the
		 * namespace capacity to zero to prevent any I/O.
		 */
		if (!blk_integrity_rq(req)) {
			if (WARN_ON_ONCE(!nvme_ns_has_pi(ns)))
				return BLK_STS_NOTSUPP;
			control |= NVME_RW_PRINFO_PRACT;
		}

		switch (ns->pi_type) {
		case NVME_NS_DPS_PI_TYPE3:
			control |= NVME_RW_PRINFO_PRCHK_GUARD;
			break;
		case NVME_NS_DPS_PI_TYPE1:
		case NVME_NS_DPS_PI_TYPE2:
			control |= NVME_RW_PRINFO_PRCHK_GUARD |
					NVME_RW_PRINFO_PRCHK_REF;
			if (op == nvme_cmd_zone_append)
				control |= NVME_RW_APPEND_PIREMAP;
			cmnd->rw.reftag = cpu_to_le32(t10_pi_ref_tag(req));
			break;
		}
	}

	cmnd->rw.control = cpu_to_le16(control);
	cmnd->rw.dsmgmt = cpu_to_le32(dsmgmt);
	return 0;
}

void nvme_cleanup_cmd(struct request *req)
{
	if (req->rq_flags & RQF_SPECIAL_PAYLOAD) {
		struct nvme_ctrl *ctrl = nvme_req(req)->ctrl;
		struct page *page = req->special_vec.bv_page;

		if (page == ctrl->discard_page)
			clear_bit_unlock(0, &ctrl->discard_page_busy);
		else
			kfree(page_address(page) + req->special_vec.bv_offset);
	}
}
EXPORT_SYMBOL_GPL(nvme_cleanup_cmd);

blk_status_t nvme_setup_cmd(struct nvme_ns *ns, struct request *req)
{
	struct nvme_command *cmd = nvme_req(req)->cmd;
	blk_status_t ret = BLK_STS_OK;

	if (!(req->rq_flags & RQF_DONTPREP))
		nvme_clear_nvme_request(req);

	switch (req_op(req)) {
	case REQ_OP_DRV_IN:
	case REQ_OP_DRV_OUT:
		/* these are setup prior to execution in nvme_init_request() */
		break;
	case REQ_OP_FLUSH:
		nvme_setup_flush(ns, cmd);
		break;
	case REQ_OP_ZONE_RESET_ALL:
	case REQ_OP_ZONE_RESET:
		ret = nvme_setup_zone_mgmt_send(ns, req, cmd, NVME_ZONE_RESET);
		break;
	case REQ_OP_ZONE_OPEN:
		ret = nvme_setup_zone_mgmt_send(ns, req, cmd, NVME_ZONE_OPEN);
		break;
	case REQ_OP_ZONE_CLOSE:
		ret = nvme_setup_zone_mgmt_send(ns, req, cmd, NVME_ZONE_CLOSE);
		break;
	case REQ_OP_ZONE_FINISH:
		ret = nvme_setup_zone_mgmt_send(ns, req, cmd, NVME_ZONE_FINISH);
		break;
	case REQ_OP_WRITE_ZEROES:
		ret = nvme_setup_write_zeroes(ns, req, cmd);
		break;
	case REQ_OP_DISCARD:
		ret = nvme_setup_discard(ns, req, cmd);
		break;
	case REQ_OP_READ:
		ret = nvme_setup_rw(ns, req, cmd, nvme_cmd_read);
		break;
	case REQ_OP_WRITE:
		ret = nvme_setup_rw(ns, req, cmd, nvme_cmd_write);
		break;
	case REQ_OP_ZONE_APPEND:
		ret = nvme_setup_rw(ns, req, cmd, nvme_cmd_zone_append);
		break;
	default:
		WARN_ON_ONCE(1);
		return BLK_STS_IOERR;
	}

	cmd->common.command_id = req->tag;
	trace_nvme_setup_cmd(req, cmd);
	return ret;
}
EXPORT_SYMBOL_GPL(nvme_setup_cmd);

static void nvme_end_sync_rq(struct request *rq, blk_status_t error)
{
	struct completion *waiting = rq->end_io_data;

	rq->end_io_data = NULL;
	complete(waiting);
}

static void nvme_execute_rq_polled(struct request_queue *q,
		struct gendisk *bd_disk, struct request *rq, int at_head)
{
	DECLARE_COMPLETION_ONSTACK(wait);

	WARN_ON_ONCE(!test_bit(QUEUE_FLAG_POLL, &q->queue_flags));

	rq->cmd_flags |= REQ_HIPRI;
	rq->end_io_data = &wait;
	blk_execute_rq_nowait(bd_disk, rq, at_head, nvme_end_sync_rq);

	while (!completion_done(&wait)) {
		blk_poll(q, request_to_qc_t(rq->mq_hctx, rq), true);
		cond_resched();
	}
}

/*
 * Returns 0 on success.  If the result is negative, it's a Linux error code;
 * if the result is positive, it's an NVM Express status code
 */
int __nvme_submit_sync_cmd(struct request_queue *q, struct nvme_command *cmd,
		union nvme_result *result, void *buffer, unsigned bufflen,
		unsigned timeout, int qid, int at_head,
		blk_mq_req_flags_t flags, bool poll)
{
	struct request *req;
	int ret;

	if (qid == NVME_QID_ANY)
		req = nvme_alloc_request(q, cmd, flags);
	else
		req = nvme_alloc_request_qid(q, cmd, flags, qid);
	if (IS_ERR(req))
		return PTR_ERR(req);

	if (timeout)
		req->timeout = timeout;

	if (buffer && bufflen) {
		ret = blk_rq_map_kern(q, req, buffer, bufflen, GFP_KERNEL);
		if (ret)
			goto out;
	}

	if (poll)
		nvme_execute_rq_polled(req->q, NULL, req, at_head);
	else
		blk_execute_rq(NULL, req, at_head);
	if (result)
		*result = nvme_req(req)->result;
	if (nvme_req(req)->flags & NVME_REQ_CANCELLED)
		ret = -EINTR;
	else
		ret = nvme_req(req)->status;
 out:
	blk_mq_free_request(req);
	return ret;
}
EXPORT_SYMBOL_GPL(__nvme_submit_sync_cmd);

int nvme_submit_sync_cmd(struct request_queue *q, struct nvme_command *cmd,
		void *buffer, unsigned bufflen)
{
	return __nvme_submit_sync_cmd(q, cmd, NULL, buffer, bufflen, 0,
			NVME_QID_ANY, 0, 0, false);
}
EXPORT_SYMBOL_GPL(nvme_submit_sync_cmd);

static u32 nvme_known_admin_effects(u8 opcode)
{
	switch (opcode) {
	case nvme_admin_format_nvm:
		return NVME_CMD_EFFECTS_LBCC | NVME_CMD_EFFECTS_NCC |
			NVME_CMD_EFFECTS_CSE_MASK;
	case nvme_admin_sanitize_nvm:
		return NVME_CMD_EFFECTS_LBCC | NVME_CMD_EFFECTS_CSE_MASK;
	default:
		break;
	}
	return 0;
}

u32 nvme_command_effects(struct nvme_ctrl *ctrl, struct nvme_ns *ns, u8 opcode)
{
	u32 effects = 0;

	if (ns) {
		if (ns->head->effects)
			effects = le32_to_cpu(ns->head->effects->iocs[opcode]);
		if (effects & ~(NVME_CMD_EFFECTS_CSUPP | NVME_CMD_EFFECTS_LBCC))
			dev_warn_once(ctrl->device,
				"IO command:%02x has unhandled effects:%08x\n",
				opcode, effects);
		return 0;
	}

	if (ctrl->effects)
		effects = le32_to_cpu(ctrl->effects->acs[opcode]);
	effects |= nvme_known_admin_effects(opcode);

	return effects;
}
EXPORT_SYMBOL_NS_GPL(nvme_command_effects, NVME_TARGET_PASSTHRU);

static u32 nvme_passthru_start(struct nvme_ctrl *ctrl, struct nvme_ns *ns,
			       u8 opcode)
{
	u32 effects = nvme_command_effects(ctrl, ns, opcode);

	/*
	 * For simplicity, IO to all namespaces is quiesced even if the command
	 * effects say only one namespace is affected.
	 */
	if (effects & NVME_CMD_EFFECTS_CSE_MASK) {
		mutex_lock(&ctrl->scan_lock);
		mutex_lock(&ctrl->subsys->lock);
		nvme_mpath_start_freeze(ctrl->subsys);
		nvme_mpath_wait_freeze(ctrl->subsys);
		nvme_start_freeze(ctrl);
		nvme_wait_freeze(ctrl);
	}
	return effects;
}

static void nvme_passthru_end(struct nvme_ctrl *ctrl, u32 effects)
{
	if (effects & NVME_CMD_EFFECTS_CSE_MASK) {
		nvme_unfreeze(ctrl);
		nvme_mpath_unfreeze(ctrl->subsys);
		mutex_unlock(&ctrl->subsys->lock);
		nvme_remove_invalid_namespaces(ctrl, NVME_NSID_ALL);
		mutex_unlock(&ctrl->scan_lock);
	}
	if (effects & NVME_CMD_EFFECTS_CCC)
		nvme_init_ctrl_finish(ctrl);
	if (effects & (NVME_CMD_EFFECTS_NIC | NVME_CMD_EFFECTS_NCC)) {
		nvme_queue_scan(ctrl);
		flush_work(&ctrl->scan_work);
	}
}

void nvme_execute_passthru_rq(struct request *rq)
{
	struct nvme_command *cmd = nvme_req(rq)->cmd;
	struct nvme_ctrl *ctrl = nvme_req(rq)->ctrl;
	struct nvme_ns *ns = rq->q->queuedata;
	struct gendisk *disk = ns ? ns->disk : NULL;
	u32 effects;

	effects = nvme_passthru_start(ctrl, ns, cmd->common.opcode);
	blk_execute_rq(disk, rq, 0);
	if (effects) /* nothing to be done for zero cmd effects */
		nvme_passthru_end(ctrl, effects);
}
EXPORT_SYMBOL_NS_GPL(nvme_execute_passthru_rq, NVME_TARGET_PASSTHRU);

/*
 * Recommended frequency for KATO commands per NVMe 1.4 section 7.12.1:
 * 
 *   The host should send Keep Alive commands at half of the Keep Alive Timeout
 *   accounting for transport roundtrip times [..].
 */
static void nvme_queue_keep_alive_work(struct nvme_ctrl *ctrl)
{
	queue_delayed_work(nvme_wq, &ctrl->ka_work, ctrl->kato * HZ / 2);
}

static void nvme_keep_alive_end_io(struct request *rq, blk_status_t status)
{
	struct nvme_ctrl *ctrl = rq->end_io_data;
	unsigned long flags;
	bool startka = false;

	blk_mq_free_request(rq);

	if (status) {
		dev_err(ctrl->device,
			"failed nvme_keep_alive_end_io error=%d\n",
				status);
		return;
	}

	ctrl->comp_seen = false;
	spin_lock_irqsave(&ctrl->lock, flags);
	if (ctrl->state == NVME_CTRL_LIVE ||
	    ctrl->state == NVME_CTRL_CONNECTING)
		startka = true;
	spin_unlock_irqrestore(&ctrl->lock, flags);
	if (startka)
		nvme_queue_keep_alive_work(ctrl);
}

static void nvme_keep_alive_work(struct work_struct *work)
{
	struct nvme_ctrl *ctrl = container_of(to_delayed_work(work),
			struct nvme_ctrl, ka_work);
	bool comp_seen = ctrl->comp_seen;
	struct request *rq;

	if ((ctrl->ctratt & NVME_CTRL_ATTR_TBKAS) && comp_seen) {
		dev_dbg(ctrl->device,
			"reschedule traffic based keep-alive timer\n");
		ctrl->comp_seen = false;
		nvme_queue_keep_alive_work(ctrl);
		return;
	}

	rq = nvme_alloc_request(ctrl->admin_q, &ctrl->ka_cmd,
				BLK_MQ_REQ_RESERVED | BLK_MQ_REQ_NOWAIT);
	if (IS_ERR(rq)) {
		/* allocation failure, reset the controller */
		dev_err(ctrl->device, "keep-alive failed: %ld\n", PTR_ERR(rq));
		nvme_reset_ctrl(ctrl);
		return;
	}

	rq->timeout = ctrl->kato * HZ;
	rq->end_io_data = ctrl;
	blk_execute_rq_nowait(NULL, rq, 0, nvme_keep_alive_end_io);
}

static void nvme_start_keep_alive(struct nvme_ctrl *ctrl)
{
	if (unlikely(ctrl->kato == 0))
		return;

	nvme_queue_keep_alive_work(ctrl);
}

void nvme_stop_keep_alive(struct nvme_ctrl *ctrl)
{
	if (unlikely(ctrl->kato == 0))
		return;

	cancel_delayed_work_sync(&ctrl->ka_work);
}
EXPORT_SYMBOL_GPL(nvme_stop_keep_alive);

/*
 * In NVMe 1.0 the CNS field was just a binary controller or namespace
 * flag, thus sending any new CNS opcodes has a big chance of not working.
 * Qemu unfortunately had that bug after reporting a 1.1 version compliance
 * (but not for any later version).
 */
static bool nvme_ctrl_limited_cns(struct nvme_ctrl *ctrl)
{
	if (ctrl->quirks & NVME_QUIRK_IDENTIFY_CNS)
		return ctrl->vs < NVME_VS(1, 2, 0);
	return ctrl->vs < NVME_VS(1, 1, 0);
}

static int nvme_identify_ctrl(struct nvme_ctrl *dev, struct nvme_id_ctrl **id)
{
	struct nvme_command c = { };
	int error;

	/* gcc-4.4.4 (at least) has issues with initializers and anon unions */
	c.identify.opcode = nvme_admin_identify;
	c.identify.cns = NVME_ID_CNS_CTRL;

	*id = kmalloc(sizeof(struct nvme_id_ctrl), GFP_KERNEL);
	if (!*id)
		return -ENOMEM;

	error = nvme_submit_sync_cmd(dev->admin_q, &c, *id,
			sizeof(struct nvme_id_ctrl));
	if (error)
		kfree(*id);
	return error;
}

static bool nvme_multi_css(struct nvme_ctrl *ctrl)
{
	return (ctrl->ctrl_config & NVME_CC_CSS_MASK) == NVME_CC_CSS_CSI;
}

static int nvme_process_ns_desc(struct nvme_ctrl *ctrl, struct nvme_ns_ids *ids,
		struct nvme_ns_id_desc *cur, bool *csi_seen)
{
	const char *warn_str = "ctrl returned bogus length:";
	void *data = cur;

	switch (cur->nidt) {
	case NVME_NIDT_EUI64:
		if (cur->nidl != NVME_NIDT_EUI64_LEN) {
			dev_warn(ctrl->device, "%s %d for NVME_NIDT_EUI64\n",
				 warn_str, cur->nidl);
			return -1;
		}
		memcpy(ids->eui64, data + sizeof(*cur), NVME_NIDT_EUI64_LEN);
		return NVME_NIDT_EUI64_LEN;
	case NVME_NIDT_NGUID:
		if (cur->nidl != NVME_NIDT_NGUID_LEN) {
			dev_warn(ctrl->device, "%s %d for NVME_NIDT_NGUID\n",
				 warn_str, cur->nidl);
			return -1;
		}
		memcpy(ids->nguid, data + sizeof(*cur), NVME_NIDT_NGUID_LEN);
		return NVME_NIDT_NGUID_LEN;
	case NVME_NIDT_UUID:
		if (cur->nidl != NVME_NIDT_UUID_LEN) {
			dev_warn(ctrl->device, "%s %d for NVME_NIDT_UUID\n",
				 warn_str, cur->nidl);
			return -1;
		}
		uuid_copy(&ids->uuid, data + sizeof(*cur));
		return NVME_NIDT_UUID_LEN;
	case NVME_NIDT_CSI:
		if (cur->nidl != NVME_NIDT_CSI_LEN) {
			dev_warn(ctrl->device, "%s %d for NVME_NIDT_CSI\n",
				 warn_str, cur->nidl);
			return -1;
		}
		memcpy(&ids->csi, data + sizeof(*cur), NVME_NIDT_CSI_LEN);
		*csi_seen = true;
		return NVME_NIDT_CSI_LEN;
	default:
		/* Skip unknown types */
		return cur->nidl;
	}
}

static int nvme_identify_ns_descs(struct nvme_ctrl *ctrl, unsigned nsid,
		struct nvme_ns_ids *ids)
{
	struct nvme_command c = { };
	bool csi_seen = false;
	int status, pos, len;
	void *data;

	if (ctrl->vs < NVME_VS(1, 3, 0) && !nvme_multi_css(ctrl))
		return 0;
	if (ctrl->quirks & NVME_QUIRK_NO_NS_DESC_LIST)
		return 0;

	c.identify.opcode = nvme_admin_identify;
	c.identify.nsid = cpu_to_le32(nsid);
	c.identify.cns = NVME_ID_CNS_NS_DESC_LIST;

	data = kzalloc(NVME_IDENTIFY_DATA_SIZE, GFP_KERNEL);
	if (!data)
		return -ENOMEM;

	status = nvme_submit_sync_cmd(ctrl->admin_q, &c, data,
				      NVME_IDENTIFY_DATA_SIZE);
	if (status) {
		dev_warn(ctrl->device,
			"Identify Descriptors failed (nsid=%u, status=0x%x)\n",
			nsid, status);
		goto free_data;
	}

	for (pos = 0; pos < NVME_IDENTIFY_DATA_SIZE; pos += len) {
		struct nvme_ns_id_desc *cur = data + pos;

		if (cur->nidl == 0)
			break;

		len = nvme_process_ns_desc(ctrl, ids, cur, &csi_seen);
		if (len < 0)
			break;

		len += sizeof(*cur);
	}

	if (nvme_multi_css(ctrl) && !csi_seen) {
		dev_warn(ctrl->device, "Command set not reported for nsid:%d\n",
			 nsid);
		status = -EINVAL;
	}

free_data:
	kfree(data);
	return status;
}

static int nvme_identify_ns(struct nvme_ctrl *ctrl, unsigned nsid,
			struct nvme_ns_ids *ids, struct nvme_id_ns **id)
{
	struct nvme_command c = { };
	int error;

	/* gcc-4.4.4 (at least) has issues with initializers and anon unions */
	c.identify.opcode = nvme_admin_identify;
	c.identify.nsid = cpu_to_le32(nsid);
	c.identify.cns = NVME_ID_CNS_NS;

	*id = kmalloc(sizeof(**id), GFP_KERNEL);
	if (!*id)
		return -ENOMEM;

	error = nvme_submit_sync_cmd(ctrl->admin_q, &c, *id, sizeof(**id));
	if (error) {
		dev_warn(ctrl->device, "Identify namespace failed (%d)\n", error);
		goto out_free_id;
	}

	error = NVME_SC_INVALID_NS | NVME_SC_DNR;
	if ((*id)->ncap == 0) /* namespace not allocated or attached */
		goto out_free_id;

	if (ctrl->vs >= NVME_VS(1, 1, 0) &&
	    !memchr_inv(ids->eui64, 0, sizeof(ids->eui64)))
		memcpy(ids->eui64, (*id)->eui64, sizeof(ids->eui64));
	if (ctrl->vs >= NVME_VS(1, 2, 0) &&
	    !memchr_inv(ids->nguid, 0, sizeof(ids->nguid)))
		memcpy(ids->nguid, (*id)->nguid, sizeof(ids->nguid));

	return 0;

out_free_id:
	kfree(*id);
	return error;
}

static int nvme_features(struct nvme_ctrl *dev, u8 op, unsigned int fid,
		unsigned int dword11, void *buffer, size_t buflen, u32 *result)
{
	union nvme_result res = { 0 };
	struct nvme_command c;
	int ret;

	memset(&c, 0, sizeof(c));
	c.features.opcode = op;
	c.features.fid = cpu_to_le32(fid);
	c.features.dword11 = cpu_to_le32(dword11);

	ret = __nvme_submit_sync_cmd(dev->admin_q, &c, &res,
			buffer, buflen, 0, NVME_QID_ANY, 0, 0, false);
	if (ret >= 0 && result)
		*result = le32_to_cpu(res.u32);
	return ret;
}

int nvme_set_features(struct nvme_ctrl *dev, unsigned int fid,
		      unsigned int dword11, void *buffer, size_t buflen,
		      u32 *result)
{
	return nvme_features(dev, nvme_admin_set_features, fid, dword11, buffer,
			     buflen, result);
}
EXPORT_SYMBOL_GPL(nvme_set_features);

int nvme_get_features(struct nvme_ctrl *dev, unsigned int fid,
		      unsigned int dword11, void *buffer, size_t buflen,
		      u32 *result)
{
	return nvme_features(dev, nvme_admin_get_features, fid, dword11, buffer,
			     buflen, result);
}
EXPORT_SYMBOL_GPL(nvme_get_features);

int nvme_set_queue_count(struct nvme_ctrl *ctrl, int *count)
{
	u32 q_count = (*count - 1) | ((*count - 1) << 16);
	u32 result;
	int status, nr_io_queues;

	status = nvme_set_features(ctrl, NVME_FEAT_NUM_QUEUES, q_count, NULL, 0,
			&result);
	if (status < 0)
		return status;

	/*
	 * Degraded controllers might return an error when setting the queue
	 * count.  We still want to be able to bring them online and offer
	 * access to the admin queue, as that might be only way to fix them up.
	 */
	if (status > 0) {
		dev_err(ctrl->device, "Could not set queue count (%d)\n", status);
		*count = 0;
	} else {
		nr_io_queues = min(result & 0xffff, result >> 16) + 1;
		*count = min(*count, nr_io_queues);
	}

	return 0;
}
EXPORT_SYMBOL_GPL(nvme_set_queue_count);

#define NVME_AEN_SUPPORTED \
	(NVME_AEN_CFG_NS_ATTR | NVME_AEN_CFG_FW_ACT | \
	 NVME_AEN_CFG_ANA_CHANGE | NVME_AEN_CFG_DISC_CHANGE)

static void nvme_enable_aen(struct nvme_ctrl *ctrl)
{
	u32 result, supported_aens = ctrl->oaes & NVME_AEN_SUPPORTED;
	int status;

	if (!supported_aens)
		return;

	status = nvme_set_features(ctrl, NVME_FEAT_ASYNC_EVENT, supported_aens,
			NULL, 0, &result);
	if (status)
		dev_warn(ctrl->device, "Failed to configure AEN (cfg %x)\n",
			 supported_aens);

	queue_work(nvme_wq, &ctrl->async_event_work);
}

/*
 * Issue ioctl requests on the first available path.  Note that unlike normal
 * block layer requests we will not retry failed request on another controller.
 */
struct nvme_ns *nvme_get_ns_from_disk(struct gendisk *disk,
		struct nvme_ns_head **head, int *srcu_idx)
{
#ifdef CONFIG_NVME_MULTIPATH
	if (disk->fops == &nvme_ns_head_ops) {
		struct nvme_ns *ns;

		*head = disk->private_data;
		*srcu_idx = srcu_read_lock(&(*head)->srcu);
		ns = nvme_find_path(*head);
		if (!ns)
			srcu_read_unlock(&(*head)->srcu, *srcu_idx);
		return ns;
	}
#endif
	*head = NULL;
	*srcu_idx = -1;
	return disk->private_data;
}

void nvme_put_ns_from_disk(struct nvme_ns_head *head, int idx)
{
	if (head)
		srcu_read_unlock(&head->srcu, idx);
}

static int nvme_ns_open(struct nvme_ns *ns)
{

	/* should never be called due to GENHD_FL_HIDDEN */
	if (WARN_ON_ONCE(nvme_ns_head_multipath(ns->head)))
		goto fail;
	if (!kref_get_unless_zero(&ns->kref))
		goto fail;
	if (!try_module_get(ns->ctrl->ops->module))
		goto fail_put_ns;

	return 0;

fail_put_ns:
	nvme_put_ns(ns);
fail:
	return -ENXIO;
}

static void nvme_ns_release(struct nvme_ns *ns)
{

	module_put(ns->ctrl->ops->module);
	nvme_put_ns(ns);
}

static int nvme_open(struct block_device *bdev, fmode_t mode)
{
	return nvme_ns_open(bdev->bd_disk->private_data);
}

static void nvme_release(struct gendisk *disk, fmode_t mode)
{
	nvme_ns_release(disk->private_data);
}

int nvme_getgeo(struct block_device *bdev, struct hd_geometry *geo)
{
	/* some standard values */
	geo->heads = 1 << 6;
	geo->sectors = 1 << 5;
	geo->cylinders = get_capacity(bdev->bd_disk) >> 11;
	return 0;
}

#ifdef CONFIG_BLK_DEV_INTEGRITY
static void nvme_init_integrity(struct gendisk *disk, u16 ms, u8 pi_type,
				u32 max_integrity_segments)
{
	struct blk_integrity integrity;

	memset(&integrity, 0, sizeof(integrity));
	switch (pi_type) {
	case NVME_NS_DPS_PI_TYPE3:
		integrity.profile = &t10_pi_type3_crc;
		integrity.tag_size = sizeof(u16) + sizeof(u32);
		integrity.flags |= BLK_INTEGRITY_DEVICE_CAPABLE;
		break;
	case NVME_NS_DPS_PI_TYPE1:
	case NVME_NS_DPS_PI_TYPE2:
		integrity.profile = &t10_pi_type1_crc;
		integrity.tag_size = sizeof(u16);
		integrity.flags |= BLK_INTEGRITY_DEVICE_CAPABLE;
		break;
	default:
		integrity.profile = NULL;
		break;
	}
	integrity.tuple_size = ms;
	blk_integrity_register(disk, &integrity);
	blk_queue_max_integrity_segments(disk->queue, max_integrity_segments);
}
#else
static void nvme_init_integrity(struct gendisk *disk, u16 ms, u8 pi_type,
				u32 max_integrity_segments)
{
}
#endif /* CONFIG_BLK_DEV_INTEGRITY */

static void nvme_config_discard(struct gendisk *disk, struct nvme_ns *ns)
{
	struct nvme_ctrl *ctrl = ns->ctrl;
	struct request_queue *queue = disk->queue;
	u32 size = queue_logical_block_size(queue);

	if (ctrl->max_discard_sectors == 0) {
		blk_queue_flag_clear(QUEUE_FLAG_DISCARD, queue);
		return;
	}

	if (ctrl->nr_streams && ns->sws && ns->sgs)
		size *= ns->sws * ns->sgs;

	BUILD_BUG_ON(PAGE_SIZE / sizeof(struct nvme_dsm_range) <
			NVME_DSM_MAX_RANGES);

	queue->limits.discard_alignment = 0;
	queue->limits.discard_granularity = size;

	/* If discard is already enabled, don't reset queue limits */
	if (blk_queue_flag_test_and_set(QUEUE_FLAG_DISCARD, queue))
		return;

	blk_queue_max_discard_sectors(queue, ctrl->max_discard_sectors);
	blk_queue_max_discard_segments(queue, ctrl->max_discard_segments);

	if (ctrl->quirks & NVME_QUIRK_DEALLOCATE_ZEROES)
		blk_queue_max_write_zeroes_sectors(queue, UINT_MAX);
}

<<<<<<< HEAD
/*
 * Even though NVMe spec explicitly states that MDTS is not applicable to the
 * write-zeroes, we are cautious and limit the size to the controllers
 * max_hw_sectors value, which is based on the MDTS field and possibly other
 * limiting factors.
 */
static void nvme_config_write_zeroes(struct request_queue *q,
		struct nvme_ctrl *ctrl)
{
	if ((ctrl->oncs & NVME_CTRL_ONCS_WRITE_ZEROES) &&
	    !(ctrl->quirks & NVME_QUIRK_DISABLE_WRITE_ZEROES))
		blk_queue_max_write_zeroes_sectors(q, ctrl->max_hw_sectors);
}

=======
>>>>>>> 8324fbae
static bool nvme_ns_ids_valid(struct nvme_ns_ids *ids)
{
	return !uuid_is_null(&ids->uuid) ||
		memchr_inv(ids->nguid, 0, sizeof(ids->nguid)) ||
		memchr_inv(ids->eui64, 0, sizeof(ids->eui64));
}

static bool nvme_ns_ids_equal(struct nvme_ns_ids *a, struct nvme_ns_ids *b)
{
	return uuid_equal(&a->uuid, &b->uuid) &&
		memcmp(&a->nguid, &b->nguid, sizeof(a->nguid)) == 0 &&
		memcmp(&a->eui64, &b->eui64, sizeof(a->eui64)) == 0 &&
		a->csi == b->csi;
}

static int nvme_setup_streams_ns(struct nvme_ctrl *ctrl, struct nvme_ns *ns,
				 u32 *phys_bs, u32 *io_opt)
{
	struct streams_directive_params s;
	int ret;

	if (!ctrl->nr_streams)
		return 0;

	ret = nvme_get_stream_params(ctrl, &s, ns->head->ns_id);
	if (ret)
		return ret;

	ns->sws = le32_to_cpu(s.sws);
	ns->sgs = le16_to_cpu(s.sgs);

	if (ns->sws) {
		*phys_bs = ns->sws * (1 << ns->lba_shift);
		if (ns->sgs)
			*io_opt = *phys_bs * ns->sgs;
	}

	return 0;
}

static int nvme_configure_metadata(struct nvme_ns *ns, struct nvme_id_ns *id)
{
	struct nvme_ctrl *ctrl = ns->ctrl;

	/*
	 * The PI implementation requires the metadata size to be equal to the
	 * t10 pi tuple size.
	 */
	ns->ms = le16_to_cpu(id->lbaf[id->flbas & NVME_NS_FLBAS_LBA_MASK].ms);
	if (ns->ms == sizeof(struct t10_pi_tuple))
		ns->pi_type = id->dps & NVME_NS_DPS_PI_MASK;
	else
		ns->pi_type = 0;

	ns->features &= ~(NVME_NS_METADATA_SUPPORTED | NVME_NS_EXT_LBAS);
	if (!ns->ms || !(ctrl->ops->flags & NVME_F_METADATA_SUPPORTED))
		return 0;
	if (ctrl->ops->flags & NVME_F_FABRICS) {
		/*
		 * The NVMe over Fabrics specification only supports metadata as
		 * part of the extended data LBA.  We rely on HCA/HBA support to
		 * remap the separate metadata buffer from the block layer.
		 */
		if (WARN_ON_ONCE(!(id->flbas & NVME_NS_FLBAS_META_EXT)))
			return -EINVAL;
		if (ctrl->max_integrity_segments)
			ns->features |=
				(NVME_NS_METADATA_SUPPORTED | NVME_NS_EXT_LBAS);
	} else {
		/*
		 * For PCIe controllers, we can't easily remap the separate
		 * metadata buffer from the block layer and thus require a
		 * separate metadata buffer for block layer metadata/PI support.
		 * We allow extended LBAs for the passthrough interface, though.
		 */
		if (id->flbas & NVME_NS_FLBAS_META_EXT)
			ns->features |= NVME_NS_EXT_LBAS;
		else
			ns->features |= NVME_NS_METADATA_SUPPORTED;
	}

	return 0;
}

static void nvme_set_queue_limits(struct nvme_ctrl *ctrl,
		struct request_queue *q)
{
	bool vwc = ctrl->vwc & NVME_CTRL_VWC_PRESENT;

	if (ctrl->max_hw_sectors) {
		u32 max_segments =
			(ctrl->max_hw_sectors / (NVME_CTRL_PAGE_SIZE >> 9)) + 1;

		max_segments = min_not_zero(max_segments, ctrl->max_segments);
		blk_queue_max_hw_sectors(q, ctrl->max_hw_sectors);
		blk_queue_max_segments(q, min_t(u32, max_segments, USHRT_MAX));
	}
	blk_queue_virt_boundary(q, NVME_CTRL_PAGE_SIZE - 1);
	blk_queue_dma_alignment(q, 7);
	blk_queue_write_cache(q, vwc, vwc);
}

static void nvme_update_disk_info(struct gendisk *disk,
		struct nvme_ns *ns, struct nvme_id_ns *id)
{
	sector_t capacity = nvme_lba_to_sect(ns, le64_to_cpu(id->nsze));
	unsigned short bs = 1 << ns->lba_shift;
	u32 atomic_bs, phys_bs, io_opt = 0;

	/*
	 * The block layer can't support LBA sizes larger than the page size
	 * yet, so catch this early and don't allow block I/O.
	 */
	if (ns->lba_shift > PAGE_SHIFT) {
		capacity = 0;
		bs = (1 << 9);
	}

	blk_integrity_unregister(disk);

	atomic_bs = phys_bs = bs;
	nvme_setup_streams_ns(ns->ctrl, ns, &phys_bs, &io_opt);
	if (id->nabo == 0) {
		/*
		 * Bit 1 indicates whether NAWUPF is defined for this namespace
		 * and whether it should be used instead of AWUPF. If NAWUPF ==
		 * 0 then AWUPF must be used instead.
		 */
		if (id->nsfeat & NVME_NS_FEAT_ATOMICS && id->nawupf)
			atomic_bs = (1 + le16_to_cpu(id->nawupf)) * bs;
		else
			atomic_bs = (1 + ns->ctrl->subsys->awupf) * bs;
	}

	if (id->nsfeat & NVME_NS_FEAT_IO_OPT) {
		/* NPWG = Namespace Preferred Write Granularity */
		phys_bs = bs * (1 + le16_to_cpu(id->npwg));
		/* NOWS = Namespace Optimal Write Size */
		io_opt = bs * (1 + le16_to_cpu(id->nows));
	}

	blk_queue_logical_block_size(disk->queue, bs);
	/*
	 * Linux filesystems assume writing a single physical block is
	 * an atomic operation. Hence limit the physical block size to the
	 * value of the Atomic Write Unit Power Fail parameter.
	 */
	blk_queue_physical_block_size(disk->queue, min(phys_bs, atomic_bs));
	blk_queue_io_min(disk->queue, phys_bs);
	blk_queue_io_opt(disk->queue, io_opt);

	/*
	 * Register a metadata profile for PI, or the plain non-integrity NVMe
	 * metadata masquerading as Type 0 if supported, otherwise reject block
	 * I/O to namespaces with metadata except when the namespace supports
	 * PI, as it can strip/insert in that case.
	 */
	if (ns->ms) {
		if (IS_ENABLED(CONFIG_BLK_DEV_INTEGRITY) &&
		    (ns->features & NVME_NS_METADATA_SUPPORTED))
			nvme_init_integrity(disk, ns->ms, ns->pi_type,
					    ns->ctrl->max_integrity_segments);
		else if (!nvme_ns_has_pi(ns))
			capacity = 0;
	}

	set_capacity_and_notify(disk, capacity);

	nvme_config_discard(disk, ns);
<<<<<<< HEAD
	nvme_config_write_zeroes(disk->queue, ns->ctrl);
=======
	blk_queue_max_write_zeroes_sectors(disk->queue,
					   ns->ctrl->max_zeroes_sectors);
>>>>>>> 8324fbae

	set_disk_ro(disk, (id->nsattr & NVME_NS_ATTR_RO) ||
		test_bit(NVME_NS_FORCE_RO, &ns->flags));
}

static inline bool nvme_first_scan(struct gendisk *disk)
{
	/* nvme_alloc_ns() scans the disk prior to adding it */
	return !(disk->flags & GENHD_FL_UP);
}

static void nvme_set_chunk_sectors(struct nvme_ns *ns, struct nvme_id_ns *id)
{
	struct nvme_ctrl *ctrl = ns->ctrl;
	u32 iob;

	if ((ctrl->quirks & NVME_QUIRK_STRIPE_SIZE) &&
	    is_power_of_2(ctrl->max_hw_sectors))
		iob = ctrl->max_hw_sectors;
	else
		iob = nvme_lba_to_sect(ns, le16_to_cpu(id->noiob));

	if (!iob)
		return;

	if (!is_power_of_2(iob)) {
		if (nvme_first_scan(ns->disk))
			pr_warn("%s: ignoring unaligned IO boundary:%u\n",
				ns->disk->disk_name, iob);
		return;
	}

	if (blk_queue_is_zoned(ns->disk->queue)) {
		if (nvme_first_scan(ns->disk))
			pr_warn("%s: ignoring zoned namespace IO boundary\n",
				ns->disk->disk_name);
		return;
	}

	blk_queue_chunk_sectors(ns->queue, iob);
}

static int nvme_update_ns_info(struct nvme_ns *ns, struct nvme_id_ns *id)
{
	unsigned lbaf = id->flbas & NVME_NS_FLBAS_LBA_MASK;
	int ret;

	blk_mq_freeze_queue(ns->disk->queue);
	ns->lba_shift = id->lbaf[lbaf].ds;
	nvme_set_queue_limits(ns->ctrl, ns->queue);

	ret = nvme_configure_metadata(ns, id);
	if (ret)
		goto out_unfreeze;
	nvme_set_chunk_sectors(ns, id);
	nvme_update_disk_info(ns->disk, ns, id);

	if (ns->head->ids.csi == NVME_CSI_ZNS) {
		ret = nvme_update_zone_info(ns, lbaf);
		if (ret)
			goto out_unfreeze;
	}

	blk_mq_unfreeze_queue(ns->disk->queue);

	if (blk_queue_is_zoned(ns->queue)) {
		ret = nvme_revalidate_zones(ns);
		if (ret && !nvme_first_scan(ns->disk))
			goto out;
	}

	if (nvme_ns_head_multipath(ns->head)) {
		blk_mq_freeze_queue(ns->head->disk->queue);
		nvme_update_disk_info(ns->head->disk, ns, id);
		blk_stack_limits(&ns->head->disk->queue->limits,
				 &ns->queue->limits, 0);
		blk_queue_update_readahead(ns->head->disk->queue);
		blk_mq_unfreeze_queue(ns->head->disk->queue);
	}
	return 0;

out_unfreeze:
	blk_mq_unfreeze_queue(ns->disk->queue);
out:
	/*
	 * If probing fails due an unsupported feature, hide the block device,
	 * but still allow other access.
	 */
	if (ret == -ENODEV) {
		ns->disk->flags |= GENHD_FL_HIDDEN;
		ret = 0;
	}
	return ret;
}

static char nvme_pr_type(enum pr_type type)
{
	switch (type) {
	case PR_WRITE_EXCLUSIVE:
		return 1;
	case PR_EXCLUSIVE_ACCESS:
		return 2;
	case PR_WRITE_EXCLUSIVE_REG_ONLY:
		return 3;
	case PR_EXCLUSIVE_ACCESS_REG_ONLY:
		return 4;
	case PR_WRITE_EXCLUSIVE_ALL_REGS:
		return 5;
	case PR_EXCLUSIVE_ACCESS_ALL_REGS:
		return 6;
	default:
		return 0;
	}
};

static int nvme_pr_command(struct block_device *bdev, u32 cdw10,
				u64 key, u64 sa_key, u8 op)
{
	struct nvme_ns_head *head = NULL;
	struct nvme_ns *ns;
	struct nvme_command c;
	int srcu_idx, ret;
	u8 data[16] = { 0, };

	ns = nvme_get_ns_from_disk(bdev->bd_disk, &head, &srcu_idx);
	if (unlikely(!ns))
		return -EWOULDBLOCK;

	put_unaligned_le64(key, &data[0]);
	put_unaligned_le64(sa_key, &data[8]);

	memset(&c, 0, sizeof(c));
	c.common.opcode = op;
	c.common.nsid = cpu_to_le32(ns->head->ns_id);
	c.common.cdw10 = cpu_to_le32(cdw10);

	ret = nvme_submit_sync_cmd(ns->queue, &c, data, 16);
	nvme_put_ns_from_disk(head, srcu_idx);
	return ret;
}

static int nvme_pr_register(struct block_device *bdev, u64 old,
		u64 new, unsigned flags)
{
	u32 cdw10;

	if (flags & ~PR_FL_IGNORE_KEY)
		return -EOPNOTSUPP;

	cdw10 = old ? 2 : 0;
	cdw10 |= (flags & PR_FL_IGNORE_KEY) ? 1 << 3 : 0;
	cdw10 |= (1 << 30) | (1 << 31); /* PTPL=1 */
	return nvme_pr_command(bdev, cdw10, old, new, nvme_cmd_resv_register);
}

static int nvme_pr_reserve(struct block_device *bdev, u64 key,
		enum pr_type type, unsigned flags)
{
	u32 cdw10;

	if (flags & ~PR_FL_IGNORE_KEY)
		return -EOPNOTSUPP;

	cdw10 = nvme_pr_type(type) << 8;
	cdw10 |= ((flags & PR_FL_IGNORE_KEY) ? 1 << 3 : 0);
	return nvme_pr_command(bdev, cdw10, key, 0, nvme_cmd_resv_acquire);
}

static int nvme_pr_preempt(struct block_device *bdev, u64 old, u64 new,
		enum pr_type type, bool abort)
{
	u32 cdw10 = nvme_pr_type(type) << 8 | (abort ? 2 : 1);

	return nvme_pr_command(bdev, cdw10, old, new, nvme_cmd_resv_acquire);
}

static int nvme_pr_clear(struct block_device *bdev, u64 key)
{
	u32 cdw10 = 1 | (key ? 1 << 3 : 0);

	return nvme_pr_command(bdev, cdw10, key, 0, nvme_cmd_resv_register);
}

static int nvme_pr_release(struct block_device *bdev, u64 key, enum pr_type type)
{
	u32 cdw10 = nvme_pr_type(type) << 8 | (key ? 1 << 3 : 0);

	return nvme_pr_command(bdev, cdw10, key, 0, nvme_cmd_resv_release);
}

const struct pr_ops nvme_pr_ops = {
	.pr_register	= nvme_pr_register,
	.pr_reserve	= nvme_pr_reserve,
	.pr_release	= nvme_pr_release,
	.pr_preempt	= nvme_pr_preempt,
	.pr_clear	= nvme_pr_clear,
};

#ifdef CONFIG_BLK_SED_OPAL
int nvme_sec_submit(void *data, u16 spsp, u8 secp, void *buffer, size_t len,
		bool send)
{
	struct nvme_ctrl *ctrl = data;
	struct nvme_command cmd;

	memset(&cmd, 0, sizeof(cmd));
	if (send)
		cmd.common.opcode = nvme_admin_security_send;
	else
		cmd.common.opcode = nvme_admin_security_recv;
	cmd.common.nsid = 0;
	cmd.common.cdw10 = cpu_to_le32(((u32)secp) << 24 | ((u32)spsp) << 8);
	cmd.common.cdw11 = cpu_to_le32(len);

	return __nvme_submit_sync_cmd(ctrl->admin_q, &cmd, NULL, buffer, len, 0,
			NVME_QID_ANY, 1, 0, false);
}
EXPORT_SYMBOL_GPL(nvme_sec_submit);
#endif /* CONFIG_BLK_SED_OPAL */

static const struct block_device_operations nvme_bdev_ops = {
	.owner		= THIS_MODULE,
	.ioctl		= nvme_ioctl,
	.open		= nvme_open,
	.release	= nvme_release,
	.getgeo		= nvme_getgeo,
	.report_zones	= nvme_report_zones,
	.pr_ops		= &nvme_pr_ops,
};

#ifdef CONFIG_NVME_MULTIPATH
struct nvme_ctrl *nvme_find_get_live_ctrl(struct nvme_subsystem *subsys)
{
	struct nvme_ctrl *ctrl;
	int ret;

	ret = mutex_lock_killable(&nvme_subsystems_lock);
	if (ret)
		return ERR_PTR(ret);
	list_for_each_entry(ctrl, &subsys->ctrls, subsys_entry) {
		if (ctrl->state == NVME_CTRL_LIVE)
			goto found;
	}
	mutex_unlock(&nvme_subsystems_lock);
	return ERR_PTR(-EWOULDBLOCK);
found:
	nvme_get_ctrl(ctrl);
	mutex_unlock(&nvme_subsystems_lock);
	return ctrl;
}
#endif /* CONFIG_NVME_MULTIPATH */

static int nvme_wait_ready(struct nvme_ctrl *ctrl, u64 cap, bool enabled)
{
	unsigned long timeout =
		((NVME_CAP_TIMEOUT(cap) + 1) * HZ / 2) + jiffies;
	u32 csts, bit = enabled ? NVME_CSTS_RDY : 0;
	int ret;

	while ((ret = ctrl->ops->reg_read32(ctrl, NVME_REG_CSTS, &csts)) == 0) {
		if (csts == ~0)
			return -ENODEV;
		if ((csts & NVME_CSTS_RDY) == bit)
			break;

		usleep_range(1000, 2000);
		if (fatal_signal_pending(current))
			return -EINTR;
		if (time_after(jiffies, timeout)) {
			dev_err(ctrl->device,
				"Device not ready; aborting %s, CSTS=0x%x\n",
				enabled ? "initialisation" : "reset", csts);
			return -ENODEV;
		}
	}

	return ret;
}

/*
 * If the device has been passed off to us in an enabled state, just clear
 * the enabled bit.  The spec says we should set the 'shutdown notification
 * bits', but doing so may cause the device to complete commands to the
 * admin queue ... and we don't know what memory that might be pointing at!
 */
int nvme_disable_ctrl(struct nvme_ctrl *ctrl)
{
	int ret;

	ctrl->ctrl_config &= ~NVME_CC_SHN_MASK;
	ctrl->ctrl_config &= ~NVME_CC_ENABLE;

	ret = ctrl->ops->reg_write32(ctrl, NVME_REG_CC, ctrl->ctrl_config);
	if (ret)
		return ret;

	if (ctrl->quirks & NVME_QUIRK_DELAY_BEFORE_CHK_RDY)
		msleep(NVME_QUIRK_DELAY_AMOUNT);

	return nvme_wait_ready(ctrl, ctrl->cap, false);
}
EXPORT_SYMBOL_GPL(nvme_disable_ctrl);

int nvme_enable_ctrl(struct nvme_ctrl *ctrl)
{
	unsigned dev_page_min;
	int ret;

	ret = ctrl->ops->reg_read64(ctrl, NVME_REG_CAP, &ctrl->cap);
	if (ret) {
		dev_err(ctrl->device, "Reading CAP failed (%d)\n", ret);
		return ret;
	}
	dev_page_min = NVME_CAP_MPSMIN(ctrl->cap) + 12;

	if (NVME_CTRL_PAGE_SHIFT < dev_page_min) {
		dev_err(ctrl->device,
			"Minimum device page size %u too large for host (%u)\n",
			1 << dev_page_min, 1 << NVME_CTRL_PAGE_SHIFT);
		return -ENODEV;
	}

	if (NVME_CAP_CSS(ctrl->cap) & NVME_CAP_CSS_CSI)
		ctrl->ctrl_config = NVME_CC_CSS_CSI;
	else
		ctrl->ctrl_config = NVME_CC_CSS_NVM;
	ctrl->ctrl_config |= (NVME_CTRL_PAGE_SHIFT - 12) << NVME_CC_MPS_SHIFT;
	ctrl->ctrl_config |= NVME_CC_AMS_RR | NVME_CC_SHN_NONE;
	ctrl->ctrl_config |= NVME_CC_IOSQES | NVME_CC_IOCQES;
	ctrl->ctrl_config |= NVME_CC_ENABLE;

	ret = ctrl->ops->reg_write32(ctrl, NVME_REG_CC, ctrl->ctrl_config);
	if (ret)
		return ret;
	return nvme_wait_ready(ctrl, ctrl->cap, true);
}
EXPORT_SYMBOL_GPL(nvme_enable_ctrl);

int nvme_shutdown_ctrl(struct nvme_ctrl *ctrl)
{
	unsigned long timeout = jiffies + (ctrl->shutdown_timeout * HZ);
	u32 csts;
	int ret;

	ctrl->ctrl_config &= ~NVME_CC_SHN_MASK;
	ctrl->ctrl_config |= NVME_CC_SHN_NORMAL;

	ret = ctrl->ops->reg_write32(ctrl, NVME_REG_CC, ctrl->ctrl_config);
	if (ret)
		return ret;

	while ((ret = ctrl->ops->reg_read32(ctrl, NVME_REG_CSTS, &csts)) == 0) {
		if ((csts & NVME_CSTS_SHST_MASK) == NVME_CSTS_SHST_CMPLT)
			break;

		msleep(100);
		if (fatal_signal_pending(current))
			return -EINTR;
		if (time_after(jiffies, timeout)) {
			dev_err(ctrl->device,
				"Device shutdown incomplete; abort shutdown\n");
			return -ENODEV;
		}
	}

	return ret;
}
EXPORT_SYMBOL_GPL(nvme_shutdown_ctrl);

static int nvme_configure_timestamp(struct nvme_ctrl *ctrl)
{
	__le64 ts;
	int ret;

	if (!(ctrl->oncs & NVME_CTRL_ONCS_TIMESTAMP))
		return 0;

	ts = cpu_to_le64(ktime_to_ms(ktime_get_real()));
	ret = nvme_set_features(ctrl, NVME_FEAT_TIMESTAMP, 0, &ts, sizeof(ts),
			NULL);
	if (ret)
		dev_warn_once(ctrl->device,
			"could not set timestamp (%d)\n", ret);
	return ret;
}

static int nvme_configure_acre(struct nvme_ctrl *ctrl)
{
	struct nvme_feat_host_behavior *host;
	int ret;

	/* Don't bother enabling the feature if retry delay is not reported */
	if (!ctrl->crdt[0])
		return 0;

	host = kzalloc(sizeof(*host), GFP_KERNEL);
	if (!host)
		return 0;

	host->acre = NVME_ENABLE_ACRE;
	ret = nvme_set_features(ctrl, NVME_FEAT_HOST_BEHAVIOR, 0,
				host, sizeof(*host), NULL);
	kfree(host);
	return ret;
}

/*
 * APST (Autonomous Power State Transition) lets us program a table of power
 * state transitions that the controller will perform automatically.
 * We configure it with a simple heuristic: we are willing to spend at most 2%
 * of the time transitioning between power states.  Therefore, when running in
 * any given state, we will enter the next lower-power non-operational state
 * after waiting 50 * (enlat + exlat) microseconds, as long as that state's exit
 * latency is under the requested maximum latency.
 *
 * We will not autonomously enter any non-operational state for which the total
 * latency exceeds ps_max_latency_us.
 *
 * Users can set ps_max_latency_us to zero to turn off APST.
 */
static int nvme_configure_apst(struct nvme_ctrl *ctrl)
{
	struct nvme_feat_auto_pst *table;
	unsigned apste = 0;
	u64 max_lat_us = 0;
	__le64 target = 0;
	int max_ps = -1;
	int state;
	int ret;

	/*
	 * If APST isn't supported or if we haven't been initialized yet,
	 * then don't do anything.
	 */
	if (!ctrl->apsta)
		return 0;

	if (ctrl->npss > 31) {
		dev_warn(ctrl->device, "NPSS is invalid; not using APST\n");
		return 0;
	}

	table = kzalloc(sizeof(*table), GFP_KERNEL);
	if (!table)
		return 0;

	if (!ctrl->apst_enabled || ctrl->ps_max_latency_us == 0) {
		/* Turn off APST. */
		dev_dbg(ctrl->device, "APST disabled\n");
		goto done;
	}

	/*
	 * Walk through all states from lowest- to highest-power.
	 * According to the spec, lower-numbered states use more power.  NPSS,
	 * despite the name, is the index of the lowest-power state, not the
	 * number of states.
	 */
	for (state = (int)ctrl->npss; state >= 0; state--) {
		u64 total_latency_us, exit_latency_us, transition_ms;

		if (target)
			table->entries[state] = target;

		/*
		 * Don't allow transitions to the deepest state if it's quirked
		 * off.
		 */
		if (state == ctrl->npss &&
		    (ctrl->quirks & NVME_QUIRK_NO_DEEPEST_PS))
			continue;

		/*
		 * Is this state a useful non-operational state for higher-power
		 * states to autonomously transition to?
		 */
		if (!(ctrl->psd[state].flags & NVME_PS_FLAGS_NON_OP_STATE))
			continue;

		exit_latency_us = (u64)le32_to_cpu(ctrl->psd[state].exit_lat);
		if (exit_latency_us > ctrl->ps_max_latency_us)
			continue;

		total_latency_us = exit_latency_us +
			le32_to_cpu(ctrl->psd[state].entry_lat);

		/*
		 * This state is good.  Use it as the APST idle target for
		 * higher power states.
		 */
		transition_ms = total_latency_us + 19;
		do_div(transition_ms, 20);
		if (transition_ms > (1 << 24) - 1)
			transition_ms = (1 << 24) - 1;

		target = cpu_to_le64((state << 3) | (transition_ms << 8));
		if (max_ps == -1)
			max_ps = state;
		if (total_latency_us > max_lat_us)
			max_lat_us = total_latency_us;
	}

	if (max_ps == -1)
		dev_dbg(ctrl->device, "APST enabled but no non-operational states are available\n");
	else
		dev_dbg(ctrl->device, "APST enabled: max PS = %d, max round-trip latency = %lluus, table = %*phN\n",
			max_ps, max_lat_us, (int)sizeof(*table), table);
	apste = 1;

done:
	ret = nvme_set_features(ctrl, NVME_FEAT_AUTO_PST, apste,
				table, sizeof(*table), NULL);
	if (ret)
		dev_err(ctrl->device, "failed to set APST feature (%d)\n", ret);
	kfree(table);
	return ret;
}

static void nvme_set_latency_tolerance(struct device *dev, s32 val)
{
	struct nvme_ctrl *ctrl = dev_get_drvdata(dev);
	u64 latency;

	switch (val) {
	case PM_QOS_LATENCY_TOLERANCE_NO_CONSTRAINT:
	case PM_QOS_LATENCY_ANY:
		latency = U64_MAX;
		break;

	default:
		latency = val;
	}

	if (ctrl->ps_max_latency_us != latency) {
		ctrl->ps_max_latency_us = latency;
		if (ctrl->state == NVME_CTRL_LIVE)
			nvme_configure_apst(ctrl);
	}
}

struct nvme_core_quirk_entry {
	/*
	 * NVMe model and firmware strings are padded with spaces.  For
	 * simplicity, strings in the quirk table are padded with NULLs
	 * instead.
	 */
	u16 vid;
	const char *mn;
	const char *fr;
	unsigned long quirks;
};

static const struct nvme_core_quirk_entry core_quirks[] = {
	{
		/*
		 * This Toshiba device seems to die using any APST states.  See:
		 * https://bugs.launchpad.net/ubuntu/+source/linux/+bug/1678184/comments/11
		 */
		.vid = 0x1179,
		.mn = "THNSF5256GPUK TOSHIBA",
		.quirks = NVME_QUIRK_NO_APST,
	},
	{
		/*
		 * This LiteON CL1-3D*-Q11 firmware version has a race
		 * condition associated with actions related to suspend to idle
		 * LiteON has resolved the problem in future firmware
		 */
		.vid = 0x14a4,
		.fr = "22301111",
		.quirks = NVME_QUIRK_SIMPLE_SUSPEND,
	}
};

/* match is null-terminated but idstr is space-padded. */
static bool string_matches(const char *idstr, const char *match, size_t len)
{
	size_t matchlen;

	if (!match)
		return true;

	matchlen = strlen(match);
	WARN_ON_ONCE(matchlen > len);

	if (memcmp(idstr, match, matchlen))
		return false;

	for (; matchlen < len; matchlen++)
		if (idstr[matchlen] != ' ')
			return false;

	return true;
}

static bool quirk_matches(const struct nvme_id_ctrl *id,
			  const struct nvme_core_quirk_entry *q)
{
	return q->vid == le16_to_cpu(id->vid) &&
		string_matches(id->mn, q->mn, sizeof(id->mn)) &&
		string_matches(id->fr, q->fr, sizeof(id->fr));
}

static void nvme_init_subnqn(struct nvme_subsystem *subsys, struct nvme_ctrl *ctrl,
		struct nvme_id_ctrl *id)
{
	size_t nqnlen;
	int off;

	if(!(ctrl->quirks & NVME_QUIRK_IGNORE_DEV_SUBNQN)) {
		nqnlen = strnlen(id->subnqn, NVMF_NQN_SIZE);
		if (nqnlen > 0 && nqnlen < NVMF_NQN_SIZE) {
			strlcpy(subsys->subnqn, id->subnqn, NVMF_NQN_SIZE);
			return;
		}

		if (ctrl->vs >= NVME_VS(1, 2, 1))
			dev_warn(ctrl->device, "missing or invalid SUBNQN field.\n");
	}

	/* Generate a "fake" NQN per Figure 254 in NVMe 1.3 + ECN 001 */
	off = snprintf(subsys->subnqn, NVMF_NQN_SIZE,
			"nqn.2014.08.org.nvmexpress:%04x%04x",
			le16_to_cpu(id->vid), le16_to_cpu(id->ssvid));
	memcpy(subsys->subnqn + off, id->sn, sizeof(id->sn));
	off += sizeof(id->sn);
	memcpy(subsys->subnqn + off, id->mn, sizeof(id->mn));
	off += sizeof(id->mn);
	memset(subsys->subnqn + off, 0, sizeof(subsys->subnqn) - off);
}

static void nvme_release_subsystem(struct device *dev)
{
	struct nvme_subsystem *subsys =
		container_of(dev, struct nvme_subsystem, dev);

	if (subsys->instance >= 0)
		ida_simple_remove(&nvme_instance_ida, subsys->instance);
	kfree(subsys);
}

static void nvme_destroy_subsystem(struct kref *ref)
{
	struct nvme_subsystem *subsys =
			container_of(ref, struct nvme_subsystem, ref);

	mutex_lock(&nvme_subsystems_lock);
	list_del(&subsys->entry);
	mutex_unlock(&nvme_subsystems_lock);

	ida_destroy(&subsys->ns_ida);
	device_del(&subsys->dev);
	put_device(&subsys->dev);
}

static void nvme_put_subsystem(struct nvme_subsystem *subsys)
{
	kref_put(&subsys->ref, nvme_destroy_subsystem);
}

static struct nvme_subsystem *__nvme_find_get_subsystem(const char *subsysnqn)
{
	struct nvme_subsystem *subsys;

	lockdep_assert_held(&nvme_subsystems_lock);

	/*
	 * Fail matches for discovery subsystems. This results
	 * in each discovery controller bound to a unique subsystem.
	 * This avoids issues with validating controller values
	 * that can only be true when there is a single unique subsystem.
	 * There may be multiple and completely independent entities
	 * that provide discovery controllers.
	 */
	if (!strcmp(subsysnqn, NVME_DISC_SUBSYS_NAME))
		return NULL;

	list_for_each_entry(subsys, &nvme_subsystems, entry) {
		if (strcmp(subsys->subnqn, subsysnqn))
			continue;
		if (!kref_get_unless_zero(&subsys->ref))
			continue;
		return subsys;
	}

	return NULL;
}

#define SUBSYS_ATTR_RO(_name, _mode, _show)			\
	struct device_attribute subsys_attr_##_name = \
		__ATTR(_name, _mode, _show, NULL)

static ssize_t nvme_subsys_show_nqn(struct device *dev,
				    struct device_attribute *attr,
				    char *buf)
{
	struct nvme_subsystem *subsys =
		container_of(dev, struct nvme_subsystem, dev);

	return sysfs_emit(buf, "%s\n", subsys->subnqn);
}
static SUBSYS_ATTR_RO(subsysnqn, S_IRUGO, nvme_subsys_show_nqn);

#define nvme_subsys_show_str_function(field)				\
static ssize_t subsys_##field##_show(struct device *dev,		\
			    struct device_attribute *attr, char *buf)	\
{									\
	struct nvme_subsystem *subsys =					\
		container_of(dev, struct nvme_subsystem, dev);		\
	return sysfs_emit(buf, "%.*s\n",				\
			   (int)sizeof(subsys->field), subsys->field);	\
}									\
static SUBSYS_ATTR_RO(field, S_IRUGO, subsys_##field##_show);

nvme_subsys_show_str_function(model);
nvme_subsys_show_str_function(serial);
nvme_subsys_show_str_function(firmware_rev);

static struct attribute *nvme_subsys_attrs[] = {
	&subsys_attr_model.attr,
	&subsys_attr_serial.attr,
	&subsys_attr_firmware_rev.attr,
	&subsys_attr_subsysnqn.attr,
#ifdef CONFIG_NVME_MULTIPATH
	&subsys_attr_iopolicy.attr,
#endif
	NULL,
};

static const struct attribute_group nvme_subsys_attrs_group = {
	.attrs = nvme_subsys_attrs,
};

static const struct attribute_group *nvme_subsys_attrs_groups[] = {
	&nvme_subsys_attrs_group,
	NULL,
};

static inline bool nvme_discovery_ctrl(struct nvme_ctrl *ctrl)
{
	return ctrl->opts && ctrl->opts->discovery_nqn;
}

static bool nvme_validate_cntlid(struct nvme_subsystem *subsys,
		struct nvme_ctrl *ctrl, struct nvme_id_ctrl *id)
{
	struct nvme_ctrl *tmp;

	lockdep_assert_held(&nvme_subsystems_lock);

	list_for_each_entry(tmp, &subsys->ctrls, subsys_entry) {
		if (nvme_state_terminal(tmp))
			continue;

		if (tmp->cntlid == ctrl->cntlid) {
			dev_err(ctrl->device,
				"Duplicate cntlid %u with %s, rejecting\n",
				ctrl->cntlid, dev_name(tmp->device));
			return false;
		}

		if ((id->cmic & NVME_CTRL_CMIC_MULTI_CTRL) ||
		    nvme_discovery_ctrl(ctrl))
			continue;

		dev_err(ctrl->device,
			"Subsystem does not support multiple controllers\n");
		return false;
	}

	return true;
}

static int nvme_init_subsystem(struct nvme_ctrl *ctrl, struct nvme_id_ctrl *id)
{
	struct nvme_subsystem *subsys, *found;
	int ret;

	subsys = kzalloc(sizeof(*subsys), GFP_KERNEL);
	if (!subsys)
		return -ENOMEM;

	subsys->instance = -1;
	mutex_init(&subsys->lock);
	kref_init(&subsys->ref);
	INIT_LIST_HEAD(&subsys->ctrls);
	INIT_LIST_HEAD(&subsys->nsheads);
	nvme_init_subnqn(subsys, ctrl, id);
	memcpy(subsys->serial, id->sn, sizeof(subsys->serial));
	memcpy(subsys->model, id->mn, sizeof(subsys->model));
	memcpy(subsys->firmware_rev, id->fr, sizeof(subsys->firmware_rev));
	subsys->vendor_id = le16_to_cpu(id->vid);
	subsys->cmic = id->cmic;
	subsys->awupf = le16_to_cpu(id->awupf);
#ifdef CONFIG_NVME_MULTIPATH
	subsys->iopolicy = NVME_IOPOLICY_NUMA;
#endif

	subsys->dev.class = nvme_subsys_class;
	subsys->dev.release = nvme_release_subsystem;
	subsys->dev.groups = nvme_subsys_attrs_groups;
	dev_set_name(&subsys->dev, "nvme-subsys%d", ctrl->instance);
	device_initialize(&subsys->dev);

	mutex_lock(&nvme_subsystems_lock);
	found = __nvme_find_get_subsystem(subsys->subnqn);
	if (found) {
		put_device(&subsys->dev);
		subsys = found;

		if (!nvme_validate_cntlid(subsys, ctrl, id)) {
			ret = -EINVAL;
			goto out_put_subsystem;
		}
	} else {
		ret = device_add(&subsys->dev);
		if (ret) {
			dev_err(ctrl->device,
				"failed to register subsystem device.\n");
			put_device(&subsys->dev);
			goto out_unlock;
		}
		ida_init(&subsys->ns_ida);
		list_add_tail(&subsys->entry, &nvme_subsystems);
	}

	ret = sysfs_create_link(&subsys->dev.kobj, &ctrl->device->kobj,
				dev_name(ctrl->device));
	if (ret) {
		dev_err(ctrl->device,
			"failed to create sysfs link from subsystem.\n");
		goto out_put_subsystem;
	}

	if (!found)
		subsys->instance = ctrl->instance;
	ctrl->subsys = subsys;
	list_add_tail(&ctrl->subsys_entry, &subsys->ctrls);
	mutex_unlock(&nvme_subsystems_lock);
	return 0;

out_put_subsystem:
	nvme_put_subsystem(subsys);
out_unlock:
	mutex_unlock(&nvme_subsystems_lock);
	return ret;
}

int nvme_get_log(struct nvme_ctrl *ctrl, u32 nsid, u8 log_page, u8 lsp, u8 csi,
		void *log, size_t size, u64 offset)
{
	struct nvme_command c = { };
	u32 dwlen = nvme_bytes_to_numd(size);

	c.get_log_page.opcode = nvme_admin_get_log_page;
	c.get_log_page.nsid = cpu_to_le32(nsid);
	c.get_log_page.lid = log_page;
	c.get_log_page.lsp = lsp;
	c.get_log_page.numdl = cpu_to_le16(dwlen & ((1 << 16) - 1));
	c.get_log_page.numdu = cpu_to_le16(dwlen >> 16);
	c.get_log_page.lpol = cpu_to_le32(lower_32_bits(offset));
	c.get_log_page.lpou = cpu_to_le32(upper_32_bits(offset));
	c.get_log_page.csi = csi;

	return nvme_submit_sync_cmd(ctrl->admin_q, &c, log, size);
}

static int nvme_get_effects_log(struct nvme_ctrl *ctrl, u8 csi,
				struct nvme_effects_log **log)
{
	struct nvme_effects_log	*cel = xa_load(&ctrl->cels, csi);
	int ret;

	if (cel)
		goto out;

	cel = kzalloc(sizeof(*cel), GFP_KERNEL);
	if (!cel)
		return -ENOMEM;

	ret = nvme_get_log(ctrl, 0x00, NVME_LOG_CMD_EFFECTS, 0, csi,
			cel, sizeof(*cel), 0);
	if (ret) {
		kfree(cel);
		return ret;
	}

	xa_store(&ctrl->cels, csi, cel, GFP_KERNEL);
out:
	*log = cel;
	return 0;
}

static inline u32 nvme_mps_to_sectors(struct nvme_ctrl *ctrl, u32 units)
{
	u32 page_shift = NVME_CAP_MPSMIN(ctrl->cap) + 12, val;

	if (check_shl_overflow(1U, units + page_shift - 9, &val))
		return UINT_MAX;
	return val;
}

static int nvme_init_non_mdts_limits(struct nvme_ctrl *ctrl)
{
	struct nvme_command c = { };
	struct nvme_id_ctrl_nvm *id;
	int ret;

	if (ctrl->oncs & NVME_CTRL_ONCS_DSM) {
		ctrl->max_discard_sectors = UINT_MAX;
		ctrl->max_discard_segments = NVME_DSM_MAX_RANGES;
	} else {
		ctrl->max_discard_sectors = 0;
		ctrl->max_discard_segments = 0;
	}

	/*
	 * Even though NVMe spec explicitly states that MDTS is not applicable
	 * to the write-zeroes, we are cautious and limit the size to the
	 * controllers max_hw_sectors value, which is based on the MDTS field
	 * and possibly other limiting factors.
	 */
	if ((ctrl->oncs & NVME_CTRL_ONCS_WRITE_ZEROES) &&
	    !(ctrl->quirks & NVME_QUIRK_DISABLE_WRITE_ZEROES))
		ctrl->max_zeroes_sectors = ctrl->max_hw_sectors;
	else
		ctrl->max_zeroes_sectors = 0;

	if (nvme_ctrl_limited_cns(ctrl))
		return 0;

	id = kzalloc(sizeof(*id), GFP_KERNEL);
	if (!id)
		return 0;

	c.identify.opcode = nvme_admin_identify;
	c.identify.cns = NVME_ID_CNS_CS_CTRL;
	c.identify.csi = NVME_CSI_NVM;

	ret = nvme_submit_sync_cmd(ctrl->admin_q, &c, id, sizeof(*id));
	if (ret)
		goto free_data;

	if (id->dmrl)
		ctrl->max_discard_segments = id->dmrl;
	if (id->dmrsl)
		ctrl->max_discard_sectors = le32_to_cpu(id->dmrsl);
	if (id->wzsl)
		ctrl->max_zeroes_sectors = nvme_mps_to_sectors(ctrl, id->wzsl);

free_data:
	kfree(id);
	return ret;
}

static int nvme_init_identify(struct nvme_ctrl *ctrl)
{
	struct nvme_id_ctrl *id;
	u32 max_hw_sectors;
	bool prev_apst_enabled;
	int ret;

	ret = nvme_identify_ctrl(ctrl, &id);
	if (ret) {
		dev_err(ctrl->device, "Identify Controller failed (%d)\n", ret);
		return -EIO;
	}

	if (id->lpa & NVME_CTRL_LPA_CMD_EFFECTS_LOG) {
		ret = nvme_get_effects_log(ctrl, NVME_CSI_NVM, &ctrl->effects);
		if (ret < 0)
			goto out_free;
	}

	if (!(ctrl->ops->flags & NVME_F_FABRICS))
		ctrl->cntlid = le16_to_cpu(id->cntlid);

	if (!ctrl->identified) {
		unsigned int i;

		ret = nvme_init_subsystem(ctrl, id);
		if (ret)
			goto out_free;

		/*
		 * Check for quirks.  Quirk can depend on firmware version,
		 * so, in principle, the set of quirks present can change
		 * across a reset.  As a possible future enhancement, we
		 * could re-scan for quirks every time we reinitialize
		 * the device, but we'd have to make sure that the driver
		 * behaves intelligently if the quirks change.
		 */
		for (i = 0; i < ARRAY_SIZE(core_quirks); i++) {
			if (quirk_matches(id, &core_quirks[i]))
				ctrl->quirks |= core_quirks[i].quirks;
		}
	}

	if (force_apst && (ctrl->quirks & NVME_QUIRK_NO_DEEPEST_PS)) {
		dev_warn(ctrl->device, "forcibly allowing all power states due to nvme_core.force_apst -- use at your own risk\n");
		ctrl->quirks &= ~NVME_QUIRK_NO_DEEPEST_PS;
	}

	ctrl->crdt[0] = le16_to_cpu(id->crdt1);
	ctrl->crdt[1] = le16_to_cpu(id->crdt2);
	ctrl->crdt[2] = le16_to_cpu(id->crdt3);

	ctrl->oacs = le16_to_cpu(id->oacs);
	ctrl->oncs = le16_to_cpu(id->oncs);
	ctrl->mtfa = le16_to_cpu(id->mtfa);
	ctrl->oaes = le32_to_cpu(id->oaes);
	ctrl->wctemp = le16_to_cpu(id->wctemp);
	ctrl->cctemp = le16_to_cpu(id->cctemp);

	atomic_set(&ctrl->abort_limit, id->acl + 1);
	ctrl->vwc = id->vwc;
	if (id->mdts)
		max_hw_sectors = nvme_mps_to_sectors(ctrl, id->mdts);
	else
		max_hw_sectors = UINT_MAX;
	ctrl->max_hw_sectors =
		min_not_zero(ctrl->max_hw_sectors, max_hw_sectors);

	nvme_set_queue_limits(ctrl, ctrl->admin_q);
	ctrl->sgls = le32_to_cpu(id->sgls);
	ctrl->kas = le16_to_cpu(id->kas);
	ctrl->max_namespaces = le32_to_cpu(id->mnan);
	ctrl->ctratt = le32_to_cpu(id->ctratt);

	if (id->rtd3e) {
		/* us -> s */
		u32 transition_time = le32_to_cpu(id->rtd3e) / USEC_PER_SEC;

		ctrl->shutdown_timeout = clamp_t(unsigned int, transition_time,
						 shutdown_timeout, 60);

		if (ctrl->shutdown_timeout != shutdown_timeout)
			dev_info(ctrl->device,
				 "Shutdown timeout set to %u seconds\n",
				 ctrl->shutdown_timeout);
	} else
		ctrl->shutdown_timeout = shutdown_timeout;

	ctrl->npss = id->npss;
	ctrl->apsta = id->apsta;
	prev_apst_enabled = ctrl->apst_enabled;
	if (ctrl->quirks & NVME_QUIRK_NO_APST) {
		if (force_apst && id->apsta) {
			dev_warn(ctrl->device, "forcibly allowing APST due to nvme_core.force_apst -- use at your own risk\n");
			ctrl->apst_enabled = true;
		} else {
			ctrl->apst_enabled = false;
		}
	} else {
		ctrl->apst_enabled = id->apsta;
	}
	memcpy(ctrl->psd, id->psd, sizeof(ctrl->psd));

	if (ctrl->ops->flags & NVME_F_FABRICS) {
		ctrl->icdoff = le16_to_cpu(id->icdoff);
		ctrl->ioccsz = le32_to_cpu(id->ioccsz);
		ctrl->iorcsz = le32_to_cpu(id->iorcsz);
		ctrl->maxcmd = le16_to_cpu(id->maxcmd);

		/*
		 * In fabrics we need to verify the cntlid matches the
		 * admin connect
		 */
		if (ctrl->cntlid != le16_to_cpu(id->cntlid)) {
			dev_err(ctrl->device,
				"Mismatching cntlid: Connect %u vs Identify "
				"%u, rejecting\n",
				ctrl->cntlid, le16_to_cpu(id->cntlid));
			ret = -EINVAL;
			goto out_free;
		}

		if (!nvme_discovery_ctrl(ctrl) && !ctrl->kas) {
			dev_err(ctrl->device,
				"keep-alive support is mandatory for fabrics\n");
			ret = -EINVAL;
			goto out_free;
		}
	} else {
		ctrl->hmpre = le32_to_cpu(id->hmpre);
		ctrl->hmmin = le32_to_cpu(id->hmmin);
		ctrl->hmminds = le32_to_cpu(id->hmminds);
		ctrl->hmmaxd = le16_to_cpu(id->hmmaxd);
	}

	ret = nvme_mpath_init(ctrl, id);
	if (ret < 0)
		goto out_free;

	if (ctrl->apst_enabled && !prev_apst_enabled)
		dev_pm_qos_expose_latency_tolerance(ctrl->device);
	else if (!ctrl->apst_enabled && prev_apst_enabled)
		dev_pm_qos_hide_latency_tolerance(ctrl->device);

out_free:
	kfree(id);
	return ret;
}

/*
 * Initialize the cached copies of the Identify data and various controller
 * register in our nvme_ctrl structure.  This should be called as soon as
 * the admin queue is fully up and running.
 */
int nvme_init_ctrl_finish(struct nvme_ctrl *ctrl)
{
	int ret;

	ret = ctrl->ops->reg_read32(ctrl, NVME_REG_VS, &ctrl->vs);
	if (ret) {
		dev_err(ctrl->device, "Reading VS failed (%d)\n", ret);
		return ret;
	}

	ctrl->sqsize = min_t(u16, NVME_CAP_MQES(ctrl->cap), ctrl->sqsize);

	if (ctrl->vs >= NVME_VS(1, 1, 0))
		ctrl->subsystem = NVME_CAP_NSSRC(ctrl->cap);

	ret = nvme_init_identify(ctrl);
	if (ret)
		return ret;

	ret = nvme_init_non_mdts_limits(ctrl);
	if (ret < 0)
		return ret;

	ret = nvme_configure_apst(ctrl);
	if (ret < 0)
		return ret;

	ret = nvme_configure_timestamp(ctrl);
	if (ret < 0)
		return ret;

	ret = nvme_configure_directives(ctrl);
	if (ret < 0)
		return ret;

	ret = nvme_configure_acre(ctrl);
	if (ret < 0)
		return ret;

	if (!ctrl->identified && !nvme_discovery_ctrl(ctrl)) {
		ret = nvme_hwmon_init(ctrl);
		if (ret < 0)
			return ret;
	}

	ctrl->identified = true;

	return 0;
}
EXPORT_SYMBOL_GPL(nvme_init_ctrl_finish);

static int nvme_dev_open(struct inode *inode, struct file *file)
{
	struct nvme_ctrl *ctrl =
		container_of(inode->i_cdev, struct nvme_ctrl, cdev);

	switch (ctrl->state) {
	case NVME_CTRL_LIVE:
		break;
	default:
		return -EWOULDBLOCK;
	}

	nvme_get_ctrl(ctrl);
	if (!try_module_get(ctrl->ops->module)) {
		nvme_put_ctrl(ctrl);
		return -EINVAL;
	}

	file->private_data = ctrl;
	return 0;
}

static int nvme_dev_release(struct inode *inode, struct file *file)
{
	struct nvme_ctrl *ctrl =
		container_of(inode->i_cdev, struct nvme_ctrl, cdev);

	module_put(ctrl->ops->module);
	nvme_put_ctrl(ctrl);
	return 0;
}

static const struct file_operations nvme_dev_fops = {
	.owner		= THIS_MODULE,
	.open		= nvme_dev_open,
	.release	= nvme_dev_release,
	.unlocked_ioctl	= nvme_dev_ioctl,
	.compat_ioctl	= compat_ptr_ioctl,
};

static ssize_t nvme_sysfs_reset(struct device *dev,
				struct device_attribute *attr, const char *buf,
				size_t count)
{
	struct nvme_ctrl *ctrl = dev_get_drvdata(dev);
	int ret;

	ret = nvme_reset_ctrl_sync(ctrl);
	if (ret < 0)
		return ret;
	return count;
}
static DEVICE_ATTR(reset_controller, S_IWUSR, NULL, nvme_sysfs_reset);

static ssize_t nvme_sysfs_rescan(struct device *dev,
				struct device_attribute *attr, const char *buf,
				size_t count)
{
	struct nvme_ctrl *ctrl = dev_get_drvdata(dev);

	nvme_queue_scan(ctrl);
	return count;
}
static DEVICE_ATTR(rescan_controller, S_IWUSR, NULL, nvme_sysfs_rescan);

static inline struct nvme_ns_head *dev_to_ns_head(struct device *dev)
{
	struct gendisk *disk = dev_to_disk(dev);

	if (disk->fops == &nvme_bdev_ops)
		return nvme_get_ns_from_dev(dev)->head;
	else
		return disk->private_data;
}

static ssize_t wwid_show(struct device *dev, struct device_attribute *attr,
		char *buf)
{
	struct nvme_ns_head *head = dev_to_ns_head(dev);
	struct nvme_ns_ids *ids = &head->ids;
	struct nvme_subsystem *subsys = head->subsys;
	int serial_len = sizeof(subsys->serial);
	int model_len = sizeof(subsys->model);

	if (!uuid_is_null(&ids->uuid))
		return sysfs_emit(buf, "uuid.%pU\n", &ids->uuid);

	if (memchr_inv(ids->nguid, 0, sizeof(ids->nguid)))
		return sysfs_emit(buf, "eui.%16phN\n", ids->nguid);

	if (memchr_inv(ids->eui64, 0, sizeof(ids->eui64)))
		return sysfs_emit(buf, "eui.%8phN\n", ids->eui64);

	while (serial_len > 0 && (subsys->serial[serial_len - 1] == ' ' ||
				  subsys->serial[serial_len - 1] == '\0'))
		serial_len--;
	while (model_len > 0 && (subsys->model[model_len - 1] == ' ' ||
				 subsys->model[model_len - 1] == '\0'))
		model_len--;

	return sysfs_emit(buf, "nvme.%04x-%*phN-%*phN-%08x\n", subsys->vendor_id,
		serial_len, subsys->serial, model_len, subsys->model,
		head->ns_id);
}
static DEVICE_ATTR_RO(wwid);

static ssize_t nguid_show(struct device *dev, struct device_attribute *attr,
		char *buf)
{
	return sysfs_emit(buf, "%pU\n", dev_to_ns_head(dev)->ids.nguid);
}
static DEVICE_ATTR_RO(nguid);

static ssize_t uuid_show(struct device *dev, struct device_attribute *attr,
		char *buf)
{
	struct nvme_ns_ids *ids = &dev_to_ns_head(dev)->ids;

	/* For backward compatibility expose the NGUID to userspace if
	 * we have no UUID set
	 */
	if (uuid_is_null(&ids->uuid)) {
		printk_ratelimited(KERN_WARNING
				   "No UUID available providing old NGUID\n");
		return sysfs_emit(buf, "%pU\n", ids->nguid);
	}
	return sysfs_emit(buf, "%pU\n", &ids->uuid);
}
static DEVICE_ATTR_RO(uuid);

static ssize_t eui_show(struct device *dev, struct device_attribute *attr,
		char *buf)
{
	return sysfs_emit(buf, "%8ph\n", dev_to_ns_head(dev)->ids.eui64);
}
static DEVICE_ATTR_RO(eui);

static ssize_t nsid_show(struct device *dev, struct device_attribute *attr,
		char *buf)
{
	return sysfs_emit(buf, "%d\n", dev_to_ns_head(dev)->ns_id);
}
static DEVICE_ATTR_RO(nsid);

static struct attribute *nvme_ns_id_attrs[] = {
	&dev_attr_wwid.attr,
	&dev_attr_uuid.attr,
	&dev_attr_nguid.attr,
	&dev_attr_eui.attr,
	&dev_attr_nsid.attr,
#ifdef CONFIG_NVME_MULTIPATH
	&dev_attr_ana_grpid.attr,
	&dev_attr_ana_state.attr,
#endif
	NULL,
};

static umode_t nvme_ns_id_attrs_are_visible(struct kobject *kobj,
		struct attribute *a, int n)
{
	struct device *dev = container_of(kobj, struct device, kobj);
	struct nvme_ns_ids *ids = &dev_to_ns_head(dev)->ids;

	if (a == &dev_attr_uuid.attr) {
		if (uuid_is_null(&ids->uuid) &&
		    !memchr_inv(ids->nguid, 0, sizeof(ids->nguid)))
			return 0;
	}
	if (a == &dev_attr_nguid.attr) {
		if (!memchr_inv(ids->nguid, 0, sizeof(ids->nguid)))
			return 0;
	}
	if (a == &dev_attr_eui.attr) {
		if (!memchr_inv(ids->eui64, 0, sizeof(ids->eui64)))
			return 0;
	}
#ifdef CONFIG_NVME_MULTIPATH
	if (a == &dev_attr_ana_grpid.attr || a == &dev_attr_ana_state.attr) {
		if (dev_to_disk(dev)->fops != &nvme_bdev_ops) /* per-path attr */
			return 0;
		if (!nvme_ctrl_use_ana(nvme_get_ns_from_dev(dev)->ctrl))
			return 0;
	}
#endif
	return a->mode;
}

static const struct attribute_group nvme_ns_id_attr_group = {
	.attrs		= nvme_ns_id_attrs,
	.is_visible	= nvme_ns_id_attrs_are_visible,
};

const struct attribute_group *nvme_ns_id_attr_groups[] = {
	&nvme_ns_id_attr_group,
#ifdef CONFIG_NVM
	&nvme_nvm_attr_group,
#endif
	NULL,
};

#define nvme_show_str_function(field)						\
static ssize_t  field##_show(struct device *dev,				\
			    struct device_attribute *attr, char *buf)		\
{										\
        struct nvme_ctrl *ctrl = dev_get_drvdata(dev);				\
        return sysfs_emit(buf, "%.*s\n",					\
		(int)sizeof(ctrl->subsys->field), ctrl->subsys->field);		\
}										\
static DEVICE_ATTR(field, S_IRUGO, field##_show, NULL);

nvme_show_str_function(model);
nvme_show_str_function(serial);
nvme_show_str_function(firmware_rev);

#define nvme_show_int_function(field)						\
static ssize_t  field##_show(struct device *dev,				\
			    struct device_attribute *attr, char *buf)		\
{										\
        struct nvme_ctrl *ctrl = dev_get_drvdata(dev);				\
        return sysfs_emit(buf, "%d\n", ctrl->field);				\
}										\
static DEVICE_ATTR(field, S_IRUGO, field##_show, NULL);

nvme_show_int_function(cntlid);
nvme_show_int_function(numa_node);
nvme_show_int_function(queue_count);
nvme_show_int_function(sqsize);
nvme_show_int_function(kato);

static ssize_t nvme_sysfs_delete(struct device *dev,
				struct device_attribute *attr, const char *buf,
				size_t count)
{
	struct nvme_ctrl *ctrl = dev_get_drvdata(dev);

	if (device_remove_file_self(dev, attr))
		nvme_delete_ctrl_sync(ctrl);
	return count;
}
static DEVICE_ATTR(delete_controller, S_IWUSR, NULL, nvme_sysfs_delete);

static ssize_t nvme_sysfs_show_transport(struct device *dev,
					 struct device_attribute *attr,
					 char *buf)
{
	struct nvme_ctrl *ctrl = dev_get_drvdata(dev);

	return sysfs_emit(buf, "%s\n", ctrl->ops->name);
}
static DEVICE_ATTR(transport, S_IRUGO, nvme_sysfs_show_transport, NULL);

static ssize_t nvme_sysfs_show_state(struct device *dev,
				     struct device_attribute *attr,
				     char *buf)
{
	struct nvme_ctrl *ctrl = dev_get_drvdata(dev);
	static const char *const state_name[] = {
		[NVME_CTRL_NEW]		= "new",
		[NVME_CTRL_LIVE]	= "live",
		[NVME_CTRL_RESETTING]	= "resetting",
		[NVME_CTRL_CONNECTING]	= "connecting",
		[NVME_CTRL_DELETING]	= "deleting",
		[NVME_CTRL_DELETING_NOIO]= "deleting (no IO)",
		[NVME_CTRL_DEAD]	= "dead",
	};

	if ((unsigned)ctrl->state < ARRAY_SIZE(state_name) &&
	    state_name[ctrl->state])
		return sysfs_emit(buf, "%s\n", state_name[ctrl->state]);

	return sysfs_emit(buf, "unknown state\n");
}

static DEVICE_ATTR(state, S_IRUGO, nvme_sysfs_show_state, NULL);

static ssize_t nvme_sysfs_show_subsysnqn(struct device *dev,
					 struct device_attribute *attr,
					 char *buf)
{
	struct nvme_ctrl *ctrl = dev_get_drvdata(dev);

	return sysfs_emit(buf, "%s\n", ctrl->subsys->subnqn);
}
static DEVICE_ATTR(subsysnqn, S_IRUGO, nvme_sysfs_show_subsysnqn, NULL);

static ssize_t nvme_sysfs_show_hostnqn(struct device *dev,
					struct device_attribute *attr,
					char *buf)
{
	struct nvme_ctrl *ctrl = dev_get_drvdata(dev);

	return sysfs_emit(buf, "%s\n", ctrl->opts->host->nqn);
}
static DEVICE_ATTR(hostnqn, S_IRUGO, nvme_sysfs_show_hostnqn, NULL);

static ssize_t nvme_sysfs_show_hostid(struct device *dev,
					struct device_attribute *attr,
					char *buf)
{
	struct nvme_ctrl *ctrl = dev_get_drvdata(dev);

	return sysfs_emit(buf, "%pU\n", &ctrl->opts->host->id);
}
static DEVICE_ATTR(hostid, S_IRUGO, nvme_sysfs_show_hostid, NULL);

static ssize_t nvme_sysfs_show_address(struct device *dev,
					 struct device_attribute *attr,
					 char *buf)
{
	struct nvme_ctrl *ctrl = dev_get_drvdata(dev);

	return ctrl->ops->get_address(ctrl, buf, PAGE_SIZE);
}
static DEVICE_ATTR(address, S_IRUGO, nvme_sysfs_show_address, NULL);

static ssize_t nvme_ctrl_loss_tmo_show(struct device *dev,
		struct device_attribute *attr, char *buf)
{
	struct nvme_ctrl *ctrl = dev_get_drvdata(dev);
	struct nvmf_ctrl_options *opts = ctrl->opts;

	if (ctrl->opts->max_reconnects == -1)
		return sysfs_emit(buf, "off\n");
	return sysfs_emit(buf, "%d\n",
			  opts->max_reconnects * opts->reconnect_delay);
}

static ssize_t nvme_ctrl_loss_tmo_store(struct device *dev,
		struct device_attribute *attr, const char *buf, size_t count)
{
	struct nvme_ctrl *ctrl = dev_get_drvdata(dev);
	struct nvmf_ctrl_options *opts = ctrl->opts;
	int ctrl_loss_tmo, err;

	err = kstrtoint(buf, 10, &ctrl_loss_tmo);
	if (err)
		return -EINVAL;

	if (ctrl_loss_tmo < 0)
		opts->max_reconnects = -1;
	else
		opts->max_reconnects = DIV_ROUND_UP(ctrl_loss_tmo,
						opts->reconnect_delay);
	return count;
}
static DEVICE_ATTR(ctrl_loss_tmo, S_IRUGO | S_IWUSR,
	nvme_ctrl_loss_tmo_show, nvme_ctrl_loss_tmo_store);

static ssize_t nvme_ctrl_reconnect_delay_show(struct device *dev,
		struct device_attribute *attr, char *buf)
{
	struct nvme_ctrl *ctrl = dev_get_drvdata(dev);

	if (ctrl->opts->reconnect_delay == -1)
		return sysfs_emit(buf, "off\n");
	return sysfs_emit(buf, "%d\n", ctrl->opts->reconnect_delay);
}

static ssize_t nvme_ctrl_reconnect_delay_store(struct device *dev,
		struct device_attribute *attr, const char *buf, size_t count)
{
	struct nvme_ctrl *ctrl = dev_get_drvdata(dev);
	unsigned int v;
	int err;

	err = kstrtou32(buf, 10, &v);
	if (err)
		return err;

	ctrl->opts->reconnect_delay = v;
	return count;
}
static DEVICE_ATTR(reconnect_delay, S_IRUGO | S_IWUSR,
	nvme_ctrl_reconnect_delay_show, nvme_ctrl_reconnect_delay_store);

static ssize_t nvme_ctrl_fast_io_fail_tmo_show(struct device *dev,
		struct device_attribute *attr, char *buf)
{
	struct nvme_ctrl *ctrl = dev_get_drvdata(dev);

	if (ctrl->opts->fast_io_fail_tmo == -1)
		return sysfs_emit(buf, "off\n");
	return sysfs_emit(buf, "%d\n", ctrl->opts->fast_io_fail_tmo);
}

static ssize_t nvme_ctrl_fast_io_fail_tmo_store(struct device *dev,
		struct device_attribute *attr, const char *buf, size_t count)
{
	struct nvme_ctrl *ctrl = dev_get_drvdata(dev);
	struct nvmf_ctrl_options *opts = ctrl->opts;
	int fast_io_fail_tmo, err;

	err = kstrtoint(buf, 10, &fast_io_fail_tmo);
	if (err)
		return -EINVAL;

	if (fast_io_fail_tmo < 0)
		opts->fast_io_fail_tmo = -1;
	else
		opts->fast_io_fail_tmo = fast_io_fail_tmo;
	return count;
}
static DEVICE_ATTR(fast_io_fail_tmo, S_IRUGO | S_IWUSR,
	nvme_ctrl_fast_io_fail_tmo_show, nvme_ctrl_fast_io_fail_tmo_store);

static struct attribute *nvme_dev_attrs[] = {
	&dev_attr_reset_controller.attr,
	&dev_attr_rescan_controller.attr,
	&dev_attr_model.attr,
	&dev_attr_serial.attr,
	&dev_attr_firmware_rev.attr,
	&dev_attr_cntlid.attr,
	&dev_attr_delete_controller.attr,
	&dev_attr_transport.attr,
	&dev_attr_subsysnqn.attr,
	&dev_attr_address.attr,
	&dev_attr_state.attr,
	&dev_attr_numa_node.attr,
	&dev_attr_queue_count.attr,
	&dev_attr_sqsize.attr,
	&dev_attr_hostnqn.attr,
	&dev_attr_hostid.attr,
	&dev_attr_ctrl_loss_tmo.attr,
	&dev_attr_reconnect_delay.attr,
	&dev_attr_fast_io_fail_tmo.attr,
	&dev_attr_kato.attr,
	NULL
};

static umode_t nvme_dev_attrs_are_visible(struct kobject *kobj,
		struct attribute *a, int n)
{
	struct device *dev = container_of(kobj, struct device, kobj);
	struct nvme_ctrl *ctrl = dev_get_drvdata(dev);

	if (a == &dev_attr_delete_controller.attr && !ctrl->ops->delete_ctrl)
		return 0;
	if (a == &dev_attr_address.attr && !ctrl->ops->get_address)
		return 0;
	if (a == &dev_attr_hostnqn.attr && !ctrl->opts)
		return 0;
	if (a == &dev_attr_hostid.attr && !ctrl->opts)
		return 0;
	if (a == &dev_attr_ctrl_loss_tmo.attr && !ctrl->opts)
		return 0;
	if (a == &dev_attr_reconnect_delay.attr && !ctrl->opts)
		return 0;
	if (a == &dev_attr_fast_io_fail_tmo.attr && !ctrl->opts)
		return 0;

	return a->mode;
}

static const struct attribute_group nvme_dev_attrs_group = {
	.attrs		= nvme_dev_attrs,
	.is_visible	= nvme_dev_attrs_are_visible,
};

static const struct attribute_group *nvme_dev_attr_groups[] = {
	&nvme_dev_attrs_group,
	NULL,
};

static struct nvme_ns_head *nvme_find_ns_head(struct nvme_subsystem *subsys,
		unsigned nsid)
{
	struct nvme_ns_head *h;

	lockdep_assert_held(&subsys->lock);

	list_for_each_entry(h, &subsys->nsheads, entry) {
		if (h->ns_id == nsid && nvme_tryget_ns_head(h))
			return h;
	}

	return NULL;
}

static int __nvme_check_ids(struct nvme_subsystem *subsys,
		struct nvme_ns_head *new)
{
	struct nvme_ns_head *h;

	lockdep_assert_held(&subsys->lock);

	list_for_each_entry(h, &subsys->nsheads, entry) {
		if (nvme_ns_ids_valid(&new->ids) &&
		    nvme_ns_ids_equal(&new->ids, &h->ids))
			return -EINVAL;
	}

	return 0;
}

void nvme_cdev_del(struct cdev *cdev, struct device *cdev_device)
{
	cdev_device_del(cdev, cdev_device);
	ida_simple_remove(&nvme_ns_chr_minor_ida, MINOR(cdev_device->devt));
}

int nvme_cdev_add(struct cdev *cdev, struct device *cdev_device,
		const struct file_operations *fops, struct module *owner)
{
	int minor, ret;

	minor = ida_simple_get(&nvme_ns_chr_minor_ida, 0, 0, GFP_KERNEL);
	if (minor < 0)
		return minor;
	cdev_device->devt = MKDEV(MAJOR(nvme_ns_chr_devt), minor);
	cdev_device->class = nvme_ns_chr_class;
	device_initialize(cdev_device);
	cdev_init(cdev, fops);
	cdev->owner = owner;
	ret = cdev_device_add(cdev, cdev_device);
	if (ret)
		ida_simple_remove(&nvme_ns_chr_minor_ida, minor);
	return ret;
}

static int nvme_ns_chr_open(struct inode *inode, struct file *file)
{
	return nvme_ns_open(container_of(inode->i_cdev, struct nvme_ns, cdev));
}

static int nvme_ns_chr_release(struct inode *inode, struct file *file)
{
	nvme_ns_release(container_of(inode->i_cdev, struct nvme_ns, cdev));
	return 0;
}

static const struct file_operations nvme_ns_chr_fops = {
	.owner		= THIS_MODULE,
	.open		= nvme_ns_chr_open,
	.release	= nvme_ns_chr_release,
	.unlocked_ioctl	= nvme_ns_chr_ioctl,
	.compat_ioctl	= compat_ptr_ioctl,
};

static int nvme_add_ns_cdev(struct nvme_ns *ns)
{
	int ret;

	ns->cdev_device.parent = ns->ctrl->device;
	ret = dev_set_name(&ns->cdev_device, "ng%dn%d",
			   ns->ctrl->instance, ns->head->instance);
	if (ret)
		return ret;
	ret = nvme_cdev_add(&ns->cdev, &ns->cdev_device, &nvme_ns_chr_fops,
			    ns->ctrl->ops->module);
	if (ret)
		kfree_const(ns->cdev_device.kobj.name);
	return ret;
}

static struct nvme_ns_head *nvme_alloc_ns_head(struct nvme_ctrl *ctrl,
		unsigned nsid, struct nvme_ns_ids *ids)
{
	struct nvme_ns_head *head;
	size_t size = sizeof(*head);
	int ret = -ENOMEM;

#ifdef CONFIG_NVME_MULTIPATH
	size += num_possible_nodes() * sizeof(struct nvme_ns *);
#endif

	head = kzalloc(size, GFP_KERNEL);
	if (!head)
		goto out;
	ret = ida_simple_get(&ctrl->subsys->ns_ida, 1, 0, GFP_KERNEL);
	if (ret < 0)
		goto out_free_head;
	head->instance = ret;
	INIT_LIST_HEAD(&head->list);
	ret = init_srcu_struct(&head->srcu);
	if (ret)
		goto out_ida_remove;
	head->subsys = ctrl->subsys;
	head->ns_id = nsid;
	head->ids = *ids;
	kref_init(&head->ref);

	ret = __nvme_check_ids(ctrl->subsys, head);
	if (ret) {
		dev_err(ctrl->device,
			"duplicate IDs for nsid %d\n", nsid);
		goto out_cleanup_srcu;
	}

	if (head->ids.csi) {
		ret = nvme_get_effects_log(ctrl, head->ids.csi, &head->effects);
		if (ret)
			goto out_cleanup_srcu;
	} else
		head->effects = ctrl->effects;

	ret = nvme_mpath_alloc_disk(ctrl, head);
	if (ret)
		goto out_cleanup_srcu;

	list_add_tail(&head->entry, &ctrl->subsys->nsheads);

	kref_get(&ctrl->subsys->ref);

	return head;
out_cleanup_srcu:
	cleanup_srcu_struct(&head->srcu);
out_ida_remove:
	ida_simple_remove(&ctrl->subsys->ns_ida, head->instance);
out_free_head:
	kfree(head);
out:
	if (ret > 0)
		ret = blk_status_to_errno(nvme_error_status(ret));
	return ERR_PTR(ret);
}

static int nvme_init_ns_head(struct nvme_ns *ns, unsigned nsid,
		struct nvme_ns_ids *ids, bool is_shared)
{
	struct nvme_ctrl *ctrl = ns->ctrl;
	struct nvme_ns_head *head = NULL;
	int ret = 0;

	mutex_lock(&ctrl->subsys->lock);
	head = nvme_find_ns_head(ctrl->subsys, nsid);
	if (!head) {
		head = nvme_alloc_ns_head(ctrl, nsid, ids);
		if (IS_ERR(head)) {
			ret = PTR_ERR(head);
			goto out_unlock;
		}
		head->shared = is_shared;
	} else {
		ret = -EINVAL;
		if (!is_shared || !head->shared) {
			dev_err(ctrl->device,
				"Duplicate unshared namespace %d\n", nsid);
			goto out_put_ns_head;
		}
		if (!nvme_ns_ids_equal(&head->ids, ids)) {
			dev_err(ctrl->device,
				"IDs don't match for shared namespace %d\n",
					nsid);
			goto out_put_ns_head;
		}
	}

	list_add_tail_rcu(&ns->siblings, &head->list);
	ns->head = head;
	mutex_unlock(&ctrl->subsys->lock);
	return 0;

out_put_ns_head:
	nvme_put_ns_head(head);
out_unlock:
	mutex_unlock(&ctrl->subsys->lock);
	return ret;
}

static int ns_cmp(void *priv, const struct list_head *a,
		const struct list_head *b)
{
	struct nvme_ns *nsa = container_of(a, struct nvme_ns, list);
	struct nvme_ns *nsb = container_of(b, struct nvme_ns, list);

	return nsa->head->ns_id - nsb->head->ns_id;
}

struct nvme_ns *nvme_find_get_ns(struct nvme_ctrl *ctrl, unsigned nsid)
{
	struct nvme_ns *ns, *ret = NULL;

	down_read(&ctrl->namespaces_rwsem);
	list_for_each_entry(ns, &ctrl->namespaces, list) {
		if (ns->head->ns_id == nsid) {
			if (!kref_get_unless_zero(&ns->kref))
				continue;
			ret = ns;
			break;
		}
		if (ns->head->ns_id > nsid)
			break;
	}
	up_read(&ctrl->namespaces_rwsem);
	return ret;
}
EXPORT_SYMBOL_NS_GPL(nvme_find_get_ns, NVME_TARGET_PASSTHRU);

static void nvme_alloc_ns(struct nvme_ctrl *ctrl, unsigned nsid,
		struct nvme_ns_ids *ids)
{
	struct nvme_ns *ns;
	struct gendisk *disk;
	struct nvme_id_ns *id;
	int node = ctrl->numa_node;

	if (nvme_identify_ns(ctrl, nsid, ids, &id))
		return;

	ns = kzalloc_node(sizeof(*ns), GFP_KERNEL, node);
	if (!ns)
		goto out_free_id;

	ns->queue = blk_mq_init_queue(ctrl->tagset);
	if (IS_ERR(ns->queue))
		goto out_free_ns;

	if (ctrl->opts && ctrl->opts->data_digest)
		blk_queue_flag_set(QUEUE_FLAG_STABLE_WRITES, ns->queue);

	blk_queue_flag_set(QUEUE_FLAG_NONROT, ns->queue);
	if (ctrl->ops->flags & NVME_F_PCI_P2PDMA)
		blk_queue_flag_set(QUEUE_FLAG_PCI_P2PDMA, ns->queue);

	ns->queue->queuedata = ns;
	ns->ctrl = ctrl;
	kref_init(&ns->kref);

	if (nvme_init_ns_head(ns, nsid, ids, id->nmic & NVME_NS_NMIC_SHARED))
		goto out_free_queue;

	disk = alloc_disk_node(0, node);
	if (!disk)
		goto out_unlink_ns;

	disk->fops = &nvme_bdev_ops;
	disk->private_data = ns;
	disk->queue = ns->queue;
	disk->flags = GENHD_FL_EXT_DEVT;
	/*
	 * Without the multipath code enabled, multiple controller per
	 * subsystems are visible as devices and thus we cannot use the
	 * subsystem instance.
	 */
	if (!nvme_mpath_set_disk_name(ns, disk->disk_name, &disk->flags))
		sprintf(disk->disk_name, "nvme%dn%d", ctrl->instance,
			ns->head->instance);
	ns->disk = disk;

	if (nvme_update_ns_info(ns, id))
		goto out_put_disk;

	if ((ctrl->quirks & NVME_QUIRK_LIGHTNVM) && id->vs[0] == 0x1) {
		if (nvme_nvm_register(ns, disk->disk_name, node)) {
			dev_warn(ctrl->device, "LightNVM init failure\n");
			goto out_put_disk;
		}
	}

	down_write(&ctrl->namespaces_rwsem);
	list_add_tail(&ns->list, &ctrl->namespaces);
	up_write(&ctrl->namespaces_rwsem);

	nvme_get_ctrl(ctrl);

	device_add_disk(ctrl->device, ns->disk, nvme_ns_id_attr_groups);
	if (!nvme_ns_head_multipath(ns->head))
		nvme_add_ns_cdev(ns);

	nvme_mpath_add_disk(ns, id);
	nvme_fault_inject_init(&ns->fault_inject, ns->disk->disk_name);
	kfree(id);

	return;
 out_put_disk:
	/* prevent double queue cleanup */
	ns->disk->queue = NULL;
	put_disk(ns->disk);
 out_unlink_ns:
	mutex_lock(&ctrl->subsys->lock);
	list_del_rcu(&ns->siblings);
	if (list_empty(&ns->head->list))
		list_del_init(&ns->head->entry);
	mutex_unlock(&ctrl->subsys->lock);
	nvme_put_ns_head(ns->head);
 out_free_queue:
	blk_cleanup_queue(ns->queue);
 out_free_ns:
	kfree(ns);
 out_free_id:
	kfree(id);
}

static void nvme_ns_remove(struct nvme_ns *ns)
{
	if (test_and_set_bit(NVME_NS_REMOVING, &ns->flags))
		return;

	set_capacity(ns->disk, 0);
	nvme_fault_inject_fini(&ns->fault_inject);

	mutex_lock(&ns->ctrl->subsys->lock);
	list_del_rcu(&ns->siblings);
	if (list_empty(&ns->head->list))
		list_del_init(&ns->head->entry);
	mutex_unlock(&ns->ctrl->subsys->lock);

	synchronize_rcu(); /* guarantee not available in head->list */
	nvme_mpath_clear_current_path(ns);
	synchronize_srcu(&ns->head->srcu); /* wait for concurrent submissions */

	if (ns->disk->flags & GENHD_FL_UP) {
		if (!nvme_ns_head_multipath(ns->head))
			nvme_cdev_del(&ns->cdev, &ns->cdev_device);
		del_gendisk(ns->disk);
		blk_cleanup_queue(ns->queue);
		if (blk_get_integrity(ns->disk))
			blk_integrity_unregister(ns->disk);
	}

	down_write(&ns->ctrl->namespaces_rwsem);
	list_del_init(&ns->list);
	up_write(&ns->ctrl->namespaces_rwsem);

	nvme_mpath_check_last_path(ns);
	nvme_put_ns(ns);
}

static void nvme_ns_remove_by_nsid(struct nvme_ctrl *ctrl, u32 nsid)
{
	struct nvme_ns *ns = nvme_find_get_ns(ctrl, nsid);

	if (ns) {
		nvme_ns_remove(ns);
		nvme_put_ns(ns);
	}
}

static void nvme_validate_ns(struct nvme_ns *ns, struct nvme_ns_ids *ids)
{
	struct nvme_id_ns *id;
	int ret = NVME_SC_INVALID_NS | NVME_SC_DNR;

	if (test_bit(NVME_NS_DEAD, &ns->flags))
		goto out;

	ret = nvme_identify_ns(ns->ctrl, ns->head->ns_id, ids, &id);
	if (ret)
		goto out;

	ret = NVME_SC_INVALID_NS | NVME_SC_DNR;
	if (!nvme_ns_ids_equal(&ns->head->ids, ids)) {
		dev_err(ns->ctrl->device,
			"identifiers changed for nsid %d\n", ns->head->ns_id);
		goto out_free_id;
	}

	ret = nvme_update_ns_info(ns, id);

out_free_id:
	kfree(id);
out:
	/*
	 * Only remove the namespace if we got a fatal error back from the
	 * device, otherwise ignore the error and just move on.
	 *
	 * TODO: we should probably schedule a delayed retry here.
	 */
	if (ret > 0 && (ret & NVME_SC_DNR))
		nvme_ns_remove(ns);
}

static void nvme_validate_or_alloc_ns(struct nvme_ctrl *ctrl, unsigned nsid)
{
	struct nvme_ns_ids ids = { };
	struct nvme_ns *ns;

	if (nvme_identify_ns_descs(ctrl, nsid, &ids))
		return;

	ns = nvme_find_get_ns(ctrl, nsid);
	if (ns) {
		nvme_validate_ns(ns, &ids);
		nvme_put_ns(ns);
		return;
	}

	switch (ids.csi) {
	case NVME_CSI_NVM:
		nvme_alloc_ns(ctrl, nsid, &ids);
		break;
	case NVME_CSI_ZNS:
		if (!IS_ENABLED(CONFIG_BLK_DEV_ZONED)) {
			dev_warn(ctrl->device,
				"nsid %u not supported without CONFIG_BLK_DEV_ZONED\n",
				nsid);
			break;
		}
		if (!nvme_multi_css(ctrl)) {
			dev_warn(ctrl->device,
				"command set not reported for nsid: %d\n",
				nsid);
			break;
		}
		nvme_alloc_ns(ctrl, nsid, &ids);
		break;
	default:
		dev_warn(ctrl->device, "unknown csi %u for nsid %u\n",
			ids.csi, nsid);
		break;
	}
}

static void nvme_remove_invalid_namespaces(struct nvme_ctrl *ctrl,
					unsigned nsid)
{
	struct nvme_ns *ns, *next;
	LIST_HEAD(rm_list);

	down_write(&ctrl->namespaces_rwsem);
	list_for_each_entry_safe(ns, next, &ctrl->namespaces, list) {
		if (ns->head->ns_id > nsid || test_bit(NVME_NS_DEAD, &ns->flags))
			list_move_tail(&ns->list, &rm_list);
	}
	up_write(&ctrl->namespaces_rwsem);

	list_for_each_entry_safe(ns, next, &rm_list, list)
		nvme_ns_remove(ns);

}

static int nvme_scan_ns_list(struct nvme_ctrl *ctrl)
{
	const int nr_entries = NVME_IDENTIFY_DATA_SIZE / sizeof(__le32);
	__le32 *ns_list;
	u32 prev = 0;
	int ret = 0, i;

	if (nvme_ctrl_limited_cns(ctrl))
		return -EOPNOTSUPP;

	ns_list = kzalloc(NVME_IDENTIFY_DATA_SIZE, GFP_KERNEL);
	if (!ns_list)
		return -ENOMEM;

	for (;;) {
		struct nvme_command cmd = {
			.identify.opcode	= nvme_admin_identify,
			.identify.cns		= NVME_ID_CNS_NS_ACTIVE_LIST,
			.identify.nsid		= cpu_to_le32(prev),
		};

		ret = nvme_submit_sync_cmd(ctrl->admin_q, &cmd, ns_list,
					    NVME_IDENTIFY_DATA_SIZE);
		if (ret) {
			dev_warn(ctrl->device,
				"Identify NS List failed (status=0x%x)\n", ret);
			goto free;
		}

		for (i = 0; i < nr_entries; i++) {
			u32 nsid = le32_to_cpu(ns_list[i]);

			if (!nsid)	/* end of the list? */
				goto out;
			nvme_validate_or_alloc_ns(ctrl, nsid);
			while (++prev < nsid)
				nvme_ns_remove_by_nsid(ctrl, prev);
		}
	}
 out:
	nvme_remove_invalid_namespaces(ctrl, prev);
 free:
	kfree(ns_list);
	return ret;
}

static void nvme_scan_ns_sequential(struct nvme_ctrl *ctrl)
{
	struct nvme_id_ctrl *id;
	u32 nn, i;

	if (nvme_identify_ctrl(ctrl, &id))
		return;
	nn = le32_to_cpu(id->nn);
	kfree(id);

	for (i = 1; i <= nn; i++)
		nvme_validate_or_alloc_ns(ctrl, i);

	nvme_remove_invalid_namespaces(ctrl, nn);
}

static void nvme_clear_changed_ns_log(struct nvme_ctrl *ctrl)
{
	size_t log_size = NVME_MAX_CHANGED_NAMESPACES * sizeof(__le32);
	__le32 *log;
	int error;

	log = kzalloc(log_size, GFP_KERNEL);
	if (!log)
		return;

	/*
	 * We need to read the log to clear the AEN, but we don't want to rely
	 * on it for the changed namespace information as userspace could have
	 * raced with us in reading the log page, which could cause us to miss
	 * updates.
	 */
	error = nvme_get_log(ctrl, NVME_NSID_ALL, NVME_LOG_CHANGED_NS, 0,
			NVME_CSI_NVM, log, log_size, 0);
	if (error)
		dev_warn(ctrl->device,
			"reading changed ns log failed: %d\n", error);

	kfree(log);
}

static void nvme_scan_work(struct work_struct *work)
{
	struct nvme_ctrl *ctrl =
		container_of(work, struct nvme_ctrl, scan_work);

	/* No tagset on a live ctrl means IO queues could not created */
	if (ctrl->state != NVME_CTRL_LIVE || !ctrl->tagset)
		return;

	if (test_and_clear_bit(NVME_AER_NOTICE_NS_CHANGED, &ctrl->events)) {
		dev_info(ctrl->device, "rescanning namespaces.\n");
		nvme_clear_changed_ns_log(ctrl);
	}

	mutex_lock(&ctrl->scan_lock);
	if (nvme_scan_ns_list(ctrl) != 0)
		nvme_scan_ns_sequential(ctrl);
	mutex_unlock(&ctrl->scan_lock);

	down_write(&ctrl->namespaces_rwsem);
	list_sort(NULL, &ctrl->namespaces, ns_cmp);
	up_write(&ctrl->namespaces_rwsem);
}

/*
 * This function iterates the namespace list unlocked to allow recovery from
 * controller failure. It is up to the caller to ensure the namespace list is
 * not modified by scan work while this function is executing.
 */
void nvme_remove_namespaces(struct nvme_ctrl *ctrl)
{
	struct nvme_ns *ns, *next;
	LIST_HEAD(ns_list);

	/*
	 * make sure to requeue I/O to all namespaces as these
	 * might result from the scan itself and must complete
	 * for the scan_work to make progress
	 */
	nvme_mpath_clear_ctrl_paths(ctrl);

	/* prevent racing with ns scanning */
	flush_work(&ctrl->scan_work);

	/*
	 * The dead states indicates the controller was not gracefully
	 * disconnected. In that case, we won't be able to flush any data while
	 * removing the namespaces' disks; fail all the queues now to avoid
	 * potentially having to clean up the failed sync later.
	 */
	if (ctrl->state == NVME_CTRL_DEAD)
		nvme_kill_queues(ctrl);

	/* this is a no-op when called from the controller reset handler */
	nvme_change_ctrl_state(ctrl, NVME_CTRL_DELETING_NOIO);

	down_write(&ctrl->namespaces_rwsem);
	list_splice_init(&ctrl->namespaces, &ns_list);
	up_write(&ctrl->namespaces_rwsem);

	list_for_each_entry_safe(ns, next, &ns_list, list)
		nvme_ns_remove(ns);
}
EXPORT_SYMBOL_GPL(nvme_remove_namespaces);

static int nvme_class_uevent(struct device *dev, struct kobj_uevent_env *env)
{
	struct nvme_ctrl *ctrl =
		container_of(dev, struct nvme_ctrl, ctrl_device);
	struct nvmf_ctrl_options *opts = ctrl->opts;
	int ret;

	ret = add_uevent_var(env, "NVME_TRTYPE=%s", ctrl->ops->name);
	if (ret)
		return ret;

	if (opts) {
		ret = add_uevent_var(env, "NVME_TRADDR=%s", opts->traddr);
		if (ret)
			return ret;

		ret = add_uevent_var(env, "NVME_TRSVCID=%s",
				opts->trsvcid ?: "none");
		if (ret)
			return ret;

		ret = add_uevent_var(env, "NVME_HOST_TRADDR=%s",
				opts->host_traddr ?: "none");
	}
	return ret;
}

static void nvme_aen_uevent(struct nvme_ctrl *ctrl)
{
	char *envp[2] = { NULL, NULL };
	u32 aen_result = ctrl->aen_result;

	ctrl->aen_result = 0;
	if (!aen_result)
		return;

	envp[0] = kasprintf(GFP_KERNEL, "NVME_AEN=%#08x", aen_result);
	if (!envp[0])
		return;
	kobject_uevent_env(&ctrl->device->kobj, KOBJ_CHANGE, envp);
	kfree(envp[0]);
}

static void nvme_async_event_work(struct work_struct *work)
{
	struct nvme_ctrl *ctrl =
		container_of(work, struct nvme_ctrl, async_event_work);

	nvme_aen_uevent(ctrl);
	ctrl->ops->submit_async_event(ctrl);
}

static bool nvme_ctrl_pp_status(struct nvme_ctrl *ctrl)
{

	u32 csts;

	if (ctrl->ops->reg_read32(ctrl, NVME_REG_CSTS, &csts))
		return false;

	if (csts == ~0)
		return false;

	return ((ctrl->ctrl_config & NVME_CC_ENABLE) && (csts & NVME_CSTS_PP));
}

static void nvme_get_fw_slot_info(struct nvme_ctrl *ctrl)
{
	struct nvme_fw_slot_info_log *log;

	log = kmalloc(sizeof(*log), GFP_KERNEL);
	if (!log)
		return;

	if (nvme_get_log(ctrl, NVME_NSID_ALL, NVME_LOG_FW_SLOT, 0, NVME_CSI_NVM,
			log, sizeof(*log), 0))
		dev_warn(ctrl->device, "Get FW SLOT INFO log error\n");
	kfree(log);
}

static void nvme_fw_act_work(struct work_struct *work)
{
	struct nvme_ctrl *ctrl = container_of(work,
				struct nvme_ctrl, fw_act_work);
	unsigned long fw_act_timeout;

	if (ctrl->mtfa)
		fw_act_timeout = jiffies +
				msecs_to_jiffies(ctrl->mtfa * 100);
	else
		fw_act_timeout = jiffies +
				msecs_to_jiffies(admin_timeout * 1000);

	nvme_stop_queues(ctrl);
	while (nvme_ctrl_pp_status(ctrl)) {
		if (time_after(jiffies, fw_act_timeout)) {
			dev_warn(ctrl->device,
				"Fw activation timeout, reset controller\n");
			nvme_try_sched_reset(ctrl);
			return;
		}
		msleep(100);
	}

	if (!nvme_change_ctrl_state(ctrl, NVME_CTRL_LIVE))
		return;

	nvme_start_queues(ctrl);
	/* read FW slot information to clear the AER */
	nvme_get_fw_slot_info(ctrl);
}

static void nvme_handle_aen_notice(struct nvme_ctrl *ctrl, u32 result)
{
	u32 aer_notice_type = (result & 0xff00) >> 8;

	trace_nvme_async_event(ctrl, aer_notice_type);

	switch (aer_notice_type) {
	case NVME_AER_NOTICE_NS_CHANGED:
		set_bit(NVME_AER_NOTICE_NS_CHANGED, &ctrl->events);
		nvme_queue_scan(ctrl);
		break;
	case NVME_AER_NOTICE_FW_ACT_STARTING:
		/*
		 * We are (ab)using the RESETTING state to prevent subsequent
		 * recovery actions from interfering with the controller's
		 * firmware activation.
		 */
		if (nvme_change_ctrl_state(ctrl, NVME_CTRL_RESETTING))
			queue_work(nvme_wq, &ctrl->fw_act_work);
		break;
#ifdef CONFIG_NVME_MULTIPATH
	case NVME_AER_NOTICE_ANA:
		if (!ctrl->ana_log_buf)
			break;
		queue_work(nvme_wq, &ctrl->ana_work);
		break;
#endif
	case NVME_AER_NOTICE_DISC_CHANGED:
		ctrl->aen_result = result;
		break;
	default:
		dev_warn(ctrl->device, "async event result %08x\n", result);
	}
}

void nvme_complete_async_event(struct nvme_ctrl *ctrl, __le16 status,
		volatile union nvme_result *res)
{
	u32 result = le32_to_cpu(res->u32);
	u32 aer_type = result & 0x07;

	if (le16_to_cpu(status) >> 1 != NVME_SC_SUCCESS)
		return;

	switch (aer_type) {
	case NVME_AER_NOTICE:
		nvme_handle_aen_notice(ctrl, result);
		break;
	case NVME_AER_ERROR:
	case NVME_AER_SMART:
	case NVME_AER_CSS:
	case NVME_AER_VS:
		trace_nvme_async_event(ctrl, aer_type);
		ctrl->aen_result = result;
		break;
	default:
		break;
	}
	queue_work(nvme_wq, &ctrl->async_event_work);
}
EXPORT_SYMBOL_GPL(nvme_complete_async_event);

void nvme_stop_ctrl(struct nvme_ctrl *ctrl)
{
	nvme_mpath_stop(ctrl);
	nvme_stop_keep_alive(ctrl);
	nvme_stop_failfast_work(ctrl);
	flush_work(&ctrl->async_event_work);
	cancel_work_sync(&ctrl->fw_act_work);
}
EXPORT_SYMBOL_GPL(nvme_stop_ctrl);

void nvme_start_ctrl(struct nvme_ctrl *ctrl)
{
	nvme_start_keep_alive(ctrl);

	nvme_enable_aen(ctrl);

	if (ctrl->queue_count > 1) {
		nvme_queue_scan(ctrl);
		nvme_start_queues(ctrl);
	}
}
EXPORT_SYMBOL_GPL(nvme_start_ctrl);

void nvme_uninit_ctrl(struct nvme_ctrl *ctrl)
{
	nvme_hwmon_exit(ctrl);
	nvme_fault_inject_fini(&ctrl->fault_inject);
	dev_pm_qos_hide_latency_tolerance(ctrl->device);
	cdev_device_del(&ctrl->cdev, ctrl->device);
	nvme_put_ctrl(ctrl);
}
EXPORT_SYMBOL_GPL(nvme_uninit_ctrl);

static void nvme_free_cels(struct nvme_ctrl *ctrl)
{
	struct nvme_effects_log	*cel;
	unsigned long i;

	xa_for_each(&ctrl->cels, i, cel) {
		xa_erase(&ctrl->cels, i);
		kfree(cel);
	}

	xa_destroy(&ctrl->cels);
}

static void nvme_free_ctrl(struct device *dev)
{
	struct nvme_ctrl *ctrl =
		container_of(dev, struct nvme_ctrl, ctrl_device);
	struct nvme_subsystem *subsys = ctrl->subsys;

	if (!subsys || ctrl->instance != subsys->instance)
		ida_simple_remove(&nvme_instance_ida, ctrl->instance);

	nvme_free_cels(ctrl);
	nvme_mpath_uninit(ctrl);
	__free_page(ctrl->discard_page);

	if (subsys) {
		mutex_lock(&nvme_subsystems_lock);
		list_del(&ctrl->subsys_entry);
		sysfs_remove_link(&subsys->dev.kobj, dev_name(ctrl->device));
		mutex_unlock(&nvme_subsystems_lock);
	}

	ctrl->ops->free_ctrl(ctrl);

	if (subsys)
		nvme_put_subsystem(subsys);
}

/*
 * Initialize a NVMe controller structures.  This needs to be called during
 * earliest initialization so that we have the initialized structured around
 * during probing.
 */
int nvme_init_ctrl(struct nvme_ctrl *ctrl, struct device *dev,
		const struct nvme_ctrl_ops *ops, unsigned long quirks)
{
	int ret;

	ctrl->state = NVME_CTRL_NEW;
	clear_bit(NVME_CTRL_FAILFAST_EXPIRED, &ctrl->flags);
	spin_lock_init(&ctrl->lock);
	mutex_init(&ctrl->scan_lock);
	INIT_LIST_HEAD(&ctrl->namespaces);
	xa_init(&ctrl->cels);
	init_rwsem(&ctrl->namespaces_rwsem);
	ctrl->dev = dev;
	ctrl->ops = ops;
	ctrl->quirks = quirks;
	ctrl->numa_node = NUMA_NO_NODE;
	INIT_WORK(&ctrl->scan_work, nvme_scan_work);
	INIT_WORK(&ctrl->async_event_work, nvme_async_event_work);
	INIT_WORK(&ctrl->fw_act_work, nvme_fw_act_work);
	INIT_WORK(&ctrl->delete_work, nvme_delete_ctrl_work);
	init_waitqueue_head(&ctrl->state_wq);

	INIT_DELAYED_WORK(&ctrl->ka_work, nvme_keep_alive_work);
	INIT_DELAYED_WORK(&ctrl->failfast_work, nvme_failfast_work);
	memset(&ctrl->ka_cmd, 0, sizeof(ctrl->ka_cmd));
	ctrl->ka_cmd.common.opcode = nvme_admin_keep_alive;

	BUILD_BUG_ON(NVME_DSM_MAX_RANGES * sizeof(struct nvme_dsm_range) >
			PAGE_SIZE);
	ctrl->discard_page = alloc_page(GFP_KERNEL);
	if (!ctrl->discard_page) {
		ret = -ENOMEM;
		goto out;
	}

	ret = ida_simple_get(&nvme_instance_ida, 0, 0, GFP_KERNEL);
	if (ret < 0)
		goto out;
	ctrl->instance = ret;

	device_initialize(&ctrl->ctrl_device);
	ctrl->device = &ctrl->ctrl_device;
	ctrl->device->devt = MKDEV(MAJOR(nvme_ctrl_base_chr_devt),
			ctrl->instance);
	ctrl->device->class = nvme_class;
	ctrl->device->parent = ctrl->dev;
	ctrl->device->groups = nvme_dev_attr_groups;
	ctrl->device->release = nvme_free_ctrl;
	dev_set_drvdata(ctrl->device, ctrl);
	ret = dev_set_name(ctrl->device, "nvme%d", ctrl->instance);
	if (ret)
		goto out_release_instance;

	nvme_get_ctrl(ctrl);
	cdev_init(&ctrl->cdev, &nvme_dev_fops);
	ctrl->cdev.owner = ops->module;
	ret = cdev_device_add(&ctrl->cdev, ctrl->device);
	if (ret)
		goto out_free_name;

	/*
	 * Initialize latency tolerance controls.  The sysfs files won't
	 * be visible to userspace unless the device actually supports APST.
	 */
	ctrl->device->power.set_latency_tolerance = nvme_set_latency_tolerance;
	dev_pm_qos_update_user_latency_tolerance(ctrl->device,
		min(default_ps_max_latency_us, (unsigned long)S32_MAX));

	nvme_fault_inject_init(&ctrl->fault_inject, dev_name(ctrl->device));

	return 0;
out_free_name:
	nvme_put_ctrl(ctrl);
	kfree_const(ctrl->device->kobj.name);
out_release_instance:
	ida_simple_remove(&nvme_instance_ida, ctrl->instance);
out:
	if (ctrl->discard_page)
		__free_page(ctrl->discard_page);
	return ret;
}
EXPORT_SYMBOL_GPL(nvme_init_ctrl);

/**
 * nvme_kill_queues(): Ends all namespace queues
 * @ctrl: the dead controller that needs to end
 *
 * Call this function when the driver determines it is unable to get the
 * controller in a state capable of servicing IO.
 */
void nvme_kill_queues(struct nvme_ctrl *ctrl)
{
	struct nvme_ns *ns;

	down_read(&ctrl->namespaces_rwsem);

	/* Forcibly unquiesce queues to avoid blocking dispatch */
	if (ctrl->admin_q && !blk_queue_dying(ctrl->admin_q))
		blk_mq_unquiesce_queue(ctrl->admin_q);

	list_for_each_entry(ns, &ctrl->namespaces, list)
		nvme_set_queue_dying(ns);

	up_read(&ctrl->namespaces_rwsem);
}
EXPORT_SYMBOL_GPL(nvme_kill_queues);

void nvme_unfreeze(struct nvme_ctrl *ctrl)
{
	struct nvme_ns *ns;

	down_read(&ctrl->namespaces_rwsem);
	list_for_each_entry(ns, &ctrl->namespaces, list)
		blk_mq_unfreeze_queue(ns->queue);
	up_read(&ctrl->namespaces_rwsem);
}
EXPORT_SYMBOL_GPL(nvme_unfreeze);

int nvme_wait_freeze_timeout(struct nvme_ctrl *ctrl, long timeout)
{
	struct nvme_ns *ns;

	down_read(&ctrl->namespaces_rwsem);
	list_for_each_entry(ns, &ctrl->namespaces, list) {
		timeout = blk_mq_freeze_queue_wait_timeout(ns->queue, timeout);
		if (timeout <= 0)
			break;
	}
	up_read(&ctrl->namespaces_rwsem);
	return timeout;
}
EXPORT_SYMBOL_GPL(nvme_wait_freeze_timeout);

void nvme_wait_freeze(struct nvme_ctrl *ctrl)
{
	struct nvme_ns *ns;

	down_read(&ctrl->namespaces_rwsem);
	list_for_each_entry(ns, &ctrl->namespaces, list)
		blk_mq_freeze_queue_wait(ns->queue);
	up_read(&ctrl->namespaces_rwsem);
}
EXPORT_SYMBOL_GPL(nvme_wait_freeze);

void nvme_start_freeze(struct nvme_ctrl *ctrl)
{
	struct nvme_ns *ns;

	down_read(&ctrl->namespaces_rwsem);
	list_for_each_entry(ns, &ctrl->namespaces, list)
		blk_freeze_queue_start(ns->queue);
	up_read(&ctrl->namespaces_rwsem);
}
EXPORT_SYMBOL_GPL(nvme_start_freeze);

void nvme_stop_queues(struct nvme_ctrl *ctrl)
{
	struct nvme_ns *ns;

	down_read(&ctrl->namespaces_rwsem);
	list_for_each_entry(ns, &ctrl->namespaces, list)
		blk_mq_quiesce_queue(ns->queue);
	up_read(&ctrl->namespaces_rwsem);
}
EXPORT_SYMBOL_GPL(nvme_stop_queues);

void nvme_start_queues(struct nvme_ctrl *ctrl)
{
	struct nvme_ns *ns;

	down_read(&ctrl->namespaces_rwsem);
	list_for_each_entry(ns, &ctrl->namespaces, list)
		blk_mq_unquiesce_queue(ns->queue);
	up_read(&ctrl->namespaces_rwsem);
}
EXPORT_SYMBOL_GPL(nvme_start_queues);

void nvme_sync_io_queues(struct nvme_ctrl *ctrl)
{
	struct nvme_ns *ns;

	down_read(&ctrl->namespaces_rwsem);
	list_for_each_entry(ns, &ctrl->namespaces, list)
		blk_sync_queue(ns->queue);
	up_read(&ctrl->namespaces_rwsem);
}
EXPORT_SYMBOL_GPL(nvme_sync_io_queues);

void nvme_sync_queues(struct nvme_ctrl *ctrl)
{
	nvme_sync_io_queues(ctrl);
	if (ctrl->admin_q)
		blk_sync_queue(ctrl->admin_q);
}
EXPORT_SYMBOL_GPL(nvme_sync_queues);

struct nvme_ctrl *nvme_ctrl_from_file(struct file *file)
{
	if (file->f_op != &nvme_dev_fops)
		return NULL;
	return file->private_data;
}
EXPORT_SYMBOL_NS_GPL(nvme_ctrl_from_file, NVME_TARGET_PASSTHRU);

/*
 * Check we didn't inadvertently grow the command structure sizes:
 */
static inline void _nvme_check_size(void)
{
	BUILD_BUG_ON(sizeof(struct nvme_common_command) != 64);
	BUILD_BUG_ON(sizeof(struct nvme_rw_command) != 64);
	BUILD_BUG_ON(sizeof(struct nvme_identify) != 64);
	BUILD_BUG_ON(sizeof(struct nvme_features) != 64);
	BUILD_BUG_ON(sizeof(struct nvme_download_firmware) != 64);
	BUILD_BUG_ON(sizeof(struct nvme_format_cmd) != 64);
	BUILD_BUG_ON(sizeof(struct nvme_dsm_cmd) != 64);
	BUILD_BUG_ON(sizeof(struct nvme_write_zeroes_cmd) != 64);
	BUILD_BUG_ON(sizeof(struct nvme_abort_cmd) != 64);
	BUILD_BUG_ON(sizeof(struct nvme_get_log_page_command) != 64);
	BUILD_BUG_ON(sizeof(struct nvme_command) != 64);
	BUILD_BUG_ON(sizeof(struct nvme_id_ctrl) != NVME_IDENTIFY_DATA_SIZE);
	BUILD_BUG_ON(sizeof(struct nvme_id_ns) != NVME_IDENTIFY_DATA_SIZE);
	BUILD_BUG_ON(sizeof(struct nvme_id_ns_zns) != NVME_IDENTIFY_DATA_SIZE);
	BUILD_BUG_ON(sizeof(struct nvme_id_ctrl_zns) != NVME_IDENTIFY_DATA_SIZE);
	BUILD_BUG_ON(sizeof(struct nvme_id_ctrl_nvm) != NVME_IDENTIFY_DATA_SIZE);
	BUILD_BUG_ON(sizeof(struct nvme_lba_range_type) != 64);
	BUILD_BUG_ON(sizeof(struct nvme_smart_log) != 512);
	BUILD_BUG_ON(sizeof(struct nvme_dbbuf) != 64);
	BUILD_BUG_ON(sizeof(struct nvme_directive_cmd) != 64);
}


static int __init nvme_core_init(void)
{
	int result = -ENOMEM;

	_nvme_check_size();

	nvme_wq = alloc_workqueue("nvme-wq",
			WQ_UNBOUND | WQ_MEM_RECLAIM | WQ_SYSFS, 0);
	if (!nvme_wq)
		goto out;

	nvme_reset_wq = alloc_workqueue("nvme-reset-wq",
			WQ_UNBOUND | WQ_MEM_RECLAIM | WQ_SYSFS, 0);
	if (!nvme_reset_wq)
		goto destroy_wq;

	nvme_delete_wq = alloc_workqueue("nvme-delete-wq",
			WQ_UNBOUND | WQ_MEM_RECLAIM | WQ_SYSFS, 0);
	if (!nvme_delete_wq)
		goto destroy_reset_wq;

	result = alloc_chrdev_region(&nvme_ctrl_base_chr_devt, 0,
			NVME_MINORS, "nvme");
	if (result < 0)
		goto destroy_delete_wq;

	nvme_class = class_create(THIS_MODULE, "nvme");
	if (IS_ERR(nvme_class)) {
		result = PTR_ERR(nvme_class);
		goto unregister_chrdev;
	}
	nvme_class->dev_uevent = nvme_class_uevent;

	nvme_subsys_class = class_create(THIS_MODULE, "nvme-subsystem");
	if (IS_ERR(nvme_subsys_class)) {
		result = PTR_ERR(nvme_subsys_class);
		goto destroy_class;
	}

	result = alloc_chrdev_region(&nvme_ns_chr_devt, 0, NVME_MINORS,
				     "nvme-generic");
	if (result < 0)
		goto destroy_subsys_class;

	nvme_ns_chr_class = class_create(THIS_MODULE, "nvme-generic");
	if (IS_ERR(nvme_ns_chr_class)) {
		result = PTR_ERR(nvme_ns_chr_class);
		goto unregister_generic_ns;
	}

	return 0;

unregister_generic_ns:
	unregister_chrdev_region(nvme_ns_chr_devt, NVME_MINORS);
destroy_subsys_class:
	class_destroy(nvme_subsys_class);
destroy_class:
	class_destroy(nvme_class);
unregister_chrdev:
	unregister_chrdev_region(nvme_ctrl_base_chr_devt, NVME_MINORS);
destroy_delete_wq:
	destroy_workqueue(nvme_delete_wq);
destroy_reset_wq:
	destroy_workqueue(nvme_reset_wq);
destroy_wq:
	destroy_workqueue(nvme_wq);
out:
	return result;
}

static void __exit nvme_core_exit(void)
{
	class_destroy(nvme_ns_chr_class);
	class_destroy(nvme_subsys_class);
	class_destroy(nvme_class);
	unregister_chrdev_region(nvme_ns_chr_devt, NVME_MINORS);
	unregister_chrdev_region(nvme_ctrl_base_chr_devt, NVME_MINORS);
	destroy_workqueue(nvme_delete_wq);
	destroy_workqueue(nvme_reset_wq);
	destroy_workqueue(nvme_wq);
	ida_destroy(&nvme_ns_chr_minor_ida);
	ida_destroy(&nvme_instance_ida);
}

MODULE_LICENSE("GPL");
MODULE_VERSION("1.0");
module_init(nvme_core_init);
module_exit(nvme_core_exit);<|MERGE_RESOLUTION|>--- conflicted
+++ resolved
@@ -1598,23 +1598,6 @@
 		blk_queue_max_write_zeroes_sectors(queue, UINT_MAX);
 }
 
-<<<<<<< HEAD
-/*
- * Even though NVMe spec explicitly states that MDTS is not applicable to the
- * write-zeroes, we are cautious and limit the size to the controllers
- * max_hw_sectors value, which is based on the MDTS field and possibly other
- * limiting factors.
- */
-static void nvme_config_write_zeroes(struct request_queue *q,
-		struct nvme_ctrl *ctrl)
-{
-	if ((ctrl->oncs & NVME_CTRL_ONCS_WRITE_ZEROES) &&
-	    !(ctrl->quirks & NVME_QUIRK_DISABLE_WRITE_ZEROES))
-		blk_queue_max_write_zeroes_sectors(q, ctrl->max_hw_sectors);
-}
-
-=======
->>>>>>> 8324fbae
 static bool nvme_ns_ids_valid(struct nvme_ns_ids *ids)
 {
 	return !uuid_is_null(&ids->uuid) ||
@@ -1784,12 +1767,8 @@
 	set_capacity_and_notify(disk, capacity);
 
 	nvme_config_discard(disk, ns);
-<<<<<<< HEAD
-	nvme_config_write_zeroes(disk->queue, ns->ctrl);
-=======
 	blk_queue_max_write_zeroes_sectors(disk->queue,
 					   ns->ctrl->max_zeroes_sectors);
->>>>>>> 8324fbae
 
 	set_disk_ro(disk, (id->nsattr & NVME_NS_ATTR_RO) ||
 		test_bit(NVME_NS_FORCE_RO, &ns->flags));
