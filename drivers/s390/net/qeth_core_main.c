// SPDX-License-Identifier: GPL-2.0
/*
 *    Copyright IBM Corp. 2007, 2009
 *    Author(s): Utz Bacher <utz.bacher@de.ibm.com>,
 *		 Frank Pavlic <fpavlic@de.ibm.com>,
 *		 Thomas Spatzier <tspat@de.ibm.com>,
 *		 Frank Blaschka <frank.blaschka@de.ibm.com>
 */

#define KMSG_COMPONENT "qeth"
#define pr_fmt(fmt) KMSG_COMPONENT ": " fmt

#include <linux/compat.h>
#include <linux/module.h>
#include <linux/moduleparam.h>
#include <linux/string.h>
#include <linux/errno.h>
#include <linux/kernel.h>
#include <linux/log2.h>
#include <linux/io.h>
#include <linux/ip.h>
#include <linux/tcp.h>
#include <linux/mii.h>
#include <linux/mm.h>
#include <linux/kthread.h>
#include <linux/slab.h>
#include <linux/if_vlan.h>
#include <linux/netdevice.h>
#include <linux/netdev_features.h>
#include <linux/rcutree.h>
#include <linux/skbuff.h>
#include <linux/vmalloc.h>

#include <net/iucv/af_iucv.h>
#include <net/dsfield.h>
#include <net/sock.h>

#include <asm/ebcdic.h>
#include <asm/chpid.h>
#include <asm/sysinfo.h>
#include <asm/diag.h>
#include <asm/cio.h>
#include <asm/ccwdev.h>
#include <asm/cpcmd.h>

#include "qeth_core.h"

struct qeth_dbf_info qeth_dbf[QETH_DBF_INFOS] = {
	/* define dbf - Name, Pages, Areas, Maxlen, Level, View, Handle */
	/*                   N  P  A    M  L  V                      H  */
	[QETH_DBF_SETUP] = {"qeth_setup",
				8, 1,   8, 5, &debug_hex_ascii_view, NULL},
	[QETH_DBF_MSG]	 = {"qeth_msg", 8, 1, 11 * sizeof(long), 3,
			    &debug_sprintf_view, NULL},
	[QETH_DBF_CTRL]  = {"qeth_control",
		8, 1, QETH_DBF_CTRL_LEN, 5, &debug_hex_ascii_view, NULL},
};
EXPORT_SYMBOL_GPL(qeth_dbf);

static struct kmem_cache *qeth_core_header_cache;
static struct kmem_cache *qeth_qdio_outbuf_cache;
static struct kmem_cache *qeth_qaob_cache;

static struct device *qeth_core_root_dev;
static struct dentry *qeth_debugfs_root;
static struct lock_class_key qdio_out_skb_queue_key;

static void qeth_issue_next_read_cb(struct qeth_card *card,
				    struct qeth_cmd_buffer *iob,
				    unsigned int data_length);
static int qeth_qdio_establish(struct qeth_card *);
static void qeth_free_qdio_queues(struct qeth_card *card);

static const char *qeth_get_cardname(struct qeth_card *card)
{
	if (IS_VM_NIC(card)) {
		switch (card->info.type) {
		case QETH_CARD_TYPE_OSD:
			return " Virtual NIC QDIO";
		case QETH_CARD_TYPE_IQD:
			return " Virtual NIC Hiper";
		case QETH_CARD_TYPE_OSM:
			return " Virtual NIC QDIO - OSM";
		case QETH_CARD_TYPE_OSX:
			return " Virtual NIC QDIO - OSX";
		default:
			return " unknown";
		}
	} else {
		switch (card->info.type) {
		case QETH_CARD_TYPE_OSD:
			return " OSD Express";
		case QETH_CARD_TYPE_IQD:
			return " HiperSockets";
		case QETH_CARD_TYPE_OSM:
			return " OSM QDIO";
		case QETH_CARD_TYPE_OSX:
			return " OSX QDIO";
		default:
			return " unknown";
		}
	}
	return " n/a";
}

/* max length to be returned: 14 */
const char *qeth_get_cardname_short(struct qeth_card *card)
{
	if (IS_VM_NIC(card)) {
		switch (card->info.type) {
		case QETH_CARD_TYPE_OSD:
			return "Virt.NIC QDIO";
		case QETH_CARD_TYPE_IQD:
			return "Virt.NIC Hiper";
		case QETH_CARD_TYPE_OSM:
			return "Virt.NIC OSM";
		case QETH_CARD_TYPE_OSX:
			return "Virt.NIC OSX";
		default:
			return "unknown";
		}
	} else {
		switch (card->info.type) {
		case QETH_CARD_TYPE_OSD:
			switch (card->info.link_type) {
			case QETH_LINK_TYPE_FAST_ETH:
				return "OSD_100";
			case QETH_LINK_TYPE_HSTR:
				return "HSTR";
			case QETH_LINK_TYPE_GBIT_ETH:
				return "OSD_1000";
			case QETH_LINK_TYPE_10GBIT_ETH:
				return "OSD_10GIG";
			case QETH_LINK_TYPE_25GBIT_ETH:
				return "OSD_25GIG";
			case QETH_LINK_TYPE_LANE_ETH100:
				return "OSD_FE_LANE";
			case QETH_LINK_TYPE_LANE_TR:
				return "OSD_TR_LANE";
			case QETH_LINK_TYPE_LANE_ETH1000:
				return "OSD_GbE_LANE";
			case QETH_LINK_TYPE_LANE:
				return "OSD_ATM_LANE";
			default:
				return "OSD_Express";
			}
		case QETH_CARD_TYPE_IQD:
			return "HiperSockets";
		case QETH_CARD_TYPE_OSM:
			return "OSM_1000";
		case QETH_CARD_TYPE_OSX:
			return "OSX_10GIG";
		default:
			return "unknown";
		}
	}
	return "n/a";
}

void qeth_set_allowed_threads(struct qeth_card *card, unsigned long threads,
			 int clear_start_mask)
{
	unsigned long flags;

	spin_lock_irqsave(&card->thread_mask_lock, flags);
	card->thread_allowed_mask = threads;
	if (clear_start_mask)
		card->thread_start_mask &= threads;
	spin_unlock_irqrestore(&card->thread_mask_lock, flags);
	wake_up(&card->wait_q);
}
EXPORT_SYMBOL_GPL(qeth_set_allowed_threads);

int qeth_threads_running(struct qeth_card *card, unsigned long threads)
{
	unsigned long flags;
	int rc = 0;

	spin_lock_irqsave(&card->thread_mask_lock, flags);
	rc = (card->thread_running_mask & threads);
	spin_unlock_irqrestore(&card->thread_mask_lock, flags);
	return rc;
}
EXPORT_SYMBOL_GPL(qeth_threads_running);

static void qeth_clear_working_pool_list(struct qeth_card *card)
{
	struct qeth_buffer_pool_entry *pool_entry, *tmp;
	struct qeth_qdio_q *queue = card->qdio.in_q;
	unsigned int i;

	QETH_CARD_TEXT(card, 5, "clwrklst");
	list_for_each_entry_safe(pool_entry, tmp,
				 &card->qdio.in_buf_pool.entry_list, list)
		list_del(&pool_entry->list);

	if (!queue)
		return;

	for (i = 0; i < ARRAY_SIZE(queue->bufs); i++)
		queue->bufs[i].pool_entry = NULL;
}

static void qeth_free_pool_entry(struct qeth_buffer_pool_entry *entry)
{
	unsigned int i;

	for (i = 0; i < ARRAY_SIZE(entry->elements); i++) {
		if (entry->elements[i])
			__free_page(entry->elements[i]);
	}

	kfree(entry);
}

static void qeth_free_buffer_pool(struct qeth_card *card)
{
	struct qeth_buffer_pool_entry *entry, *tmp;

	list_for_each_entry_safe(entry, tmp, &card->qdio.init_pool.entry_list,
				 init_list) {
		list_del(&entry->init_list);
		qeth_free_pool_entry(entry);
	}
}

static struct qeth_buffer_pool_entry *qeth_alloc_pool_entry(unsigned int pages)
{
	struct qeth_buffer_pool_entry *entry;
	unsigned int i;

	entry = kzalloc(sizeof(*entry), GFP_KERNEL);
	if (!entry)
		return NULL;

	for (i = 0; i < pages; i++) {
		entry->elements[i] = __dev_alloc_page(GFP_KERNEL);

		if (!entry->elements[i]) {
			qeth_free_pool_entry(entry);
			return NULL;
		}
	}

	return entry;
}

static int qeth_alloc_buffer_pool(struct qeth_card *card)
{
	unsigned int buf_elements = QETH_MAX_BUFFER_ELEMENTS(card);
	unsigned int i;

	QETH_CARD_TEXT(card, 5, "alocpool");
	for (i = 0; i < card->qdio.init_pool.buf_count; ++i) {
		struct qeth_buffer_pool_entry *entry;

		entry = qeth_alloc_pool_entry(buf_elements);
		if (!entry) {
			qeth_free_buffer_pool(card);
			return -ENOMEM;
		}

		list_add(&entry->init_list, &card->qdio.init_pool.entry_list);
	}
	return 0;
}

int qeth_resize_buffer_pool(struct qeth_card *card, unsigned int count)
{
	unsigned int buf_elements = QETH_MAX_BUFFER_ELEMENTS(card);
	struct qeth_qdio_buffer_pool *pool = &card->qdio.init_pool;
	struct qeth_buffer_pool_entry *entry, *tmp;
	int delta = count - pool->buf_count;
	LIST_HEAD(entries);

	QETH_CARD_TEXT(card, 2, "realcbp");

	/* Defer until queue is allocated: */
	if (!card->qdio.in_q)
		goto out;

	/* Remove entries from the pool: */
	while (delta < 0) {
		entry = list_first_entry(&pool->entry_list,
					 struct qeth_buffer_pool_entry,
					 init_list);
		list_del(&entry->init_list);
		qeth_free_pool_entry(entry);

		delta++;
	}

	/* Allocate additional entries: */
	while (delta > 0) {
		entry = qeth_alloc_pool_entry(buf_elements);
		if (!entry) {
			list_for_each_entry_safe(entry, tmp, &entries,
						 init_list) {
				list_del(&entry->init_list);
				qeth_free_pool_entry(entry);
			}

			return -ENOMEM;
		}

		list_add(&entry->init_list, &entries);

		delta--;
	}

	list_splice(&entries, &pool->entry_list);

out:
	card->qdio.in_buf_pool.buf_count = count;
	pool->buf_count = count;
	return 0;
}
EXPORT_SYMBOL_GPL(qeth_resize_buffer_pool);

static void qeth_free_qdio_queue(struct qeth_qdio_q *q)
{
	if (!q)
		return;

	qdio_free_buffers(q->qdio_bufs, QDIO_MAX_BUFFERS_PER_Q);
	kfree(q);
}

static struct qeth_qdio_q *qeth_alloc_qdio_queue(void)
{
	struct qeth_qdio_q *q = kzalloc(sizeof(*q), GFP_KERNEL);
	int i;

	if (!q)
		return NULL;

	if (qdio_alloc_buffers(q->qdio_bufs, QDIO_MAX_BUFFERS_PER_Q)) {
		kfree(q);
		return NULL;
	}

	for (i = 0; i < QDIO_MAX_BUFFERS_PER_Q; ++i)
		q->bufs[i].buffer = q->qdio_bufs[i];

	QETH_DBF_HEX(SETUP, 2, &q, sizeof(void *));
	return q;
}

static int qeth_cq_init(struct qeth_card *card)
{
	int rc;

	if (card->options.cq == QETH_CQ_ENABLED) {
		QETH_CARD_TEXT(card, 2, "cqinit");
		qdio_reset_buffers(card->qdio.c_q->qdio_bufs,
				   QDIO_MAX_BUFFERS_PER_Q);
		card->qdio.c_q->next_buf_to_init = 127;
		rc = do_QDIO(CARD_DDEV(card), QDIO_FLAG_SYNC_INPUT, 1, 0, 127,
			     NULL);
		if (rc) {
			QETH_CARD_TEXT_(card, 2, "1err%d", rc);
			goto out;
		}
	}
	rc = 0;
out:
	return rc;
}

static int qeth_alloc_cq(struct qeth_card *card)
{
	if (card->options.cq == QETH_CQ_ENABLED) {
		QETH_CARD_TEXT(card, 2, "cqon");
		card->qdio.c_q = qeth_alloc_qdio_queue();
		if (!card->qdio.c_q) {
			dev_err(&card->gdev->dev, "Failed to create completion queue\n");
			return -ENOMEM;
		}
	} else {
		QETH_CARD_TEXT(card, 2, "nocq");
		card->qdio.c_q = NULL;
	}
	return 0;
}

static void qeth_free_cq(struct qeth_card *card)
{
	if (card->qdio.c_q) {
		qeth_free_qdio_queue(card->qdio.c_q);
		card->qdio.c_q = NULL;
	}
}

static enum iucv_tx_notify qeth_compute_cq_notification(int sbalf15,
							int delayed)
{
	enum iucv_tx_notify n;

	switch (sbalf15) {
	case 0:
		n = delayed ? TX_NOTIFY_DELAYED_OK : TX_NOTIFY_OK;
		break;
	case 4:
	case 16:
	case 17:
	case 18:
		n = delayed ? TX_NOTIFY_DELAYED_UNREACHABLE :
			TX_NOTIFY_UNREACHABLE;
		break;
	default:
		n = delayed ? TX_NOTIFY_DELAYED_GENERALERROR :
			TX_NOTIFY_GENERALERROR;
		break;
	}

	return n;
}

static void qeth_put_cmd(struct qeth_cmd_buffer *iob)
{
	if (refcount_dec_and_test(&iob->ref_count)) {
		kfree(iob->data);
		kfree(iob);
	}
}
static void qeth_setup_ccw(struct ccw1 *ccw, u8 cmd_code, u8 flags, u32 len,
			   void *data)
{
	ccw->cmd_code = cmd_code;
	ccw->flags = flags | CCW_FLAG_SLI;
	ccw->count = len;
	ccw->cda = (__u32) __pa(data);
}

static int __qeth_issue_next_read(struct qeth_card *card)
{
	struct qeth_cmd_buffer *iob = card->read_cmd;
	struct qeth_channel *channel = iob->channel;
	struct ccw1 *ccw = __ccw_from_cmd(iob);
	int rc;

	QETH_CARD_TEXT(card, 5, "issnxrd");
	if (channel->state != CH_STATE_UP)
		return -EIO;

	memset(iob->data, 0, iob->length);
	qeth_setup_ccw(ccw, CCW_CMD_READ, 0, iob->length, iob->data);
	iob->callback = qeth_issue_next_read_cb;
	/* keep the cmd alive after completion: */
	qeth_get_cmd(iob);

	QETH_CARD_TEXT(card, 6, "noirqpnd");
	rc = ccw_device_start(channel->ccwdev, ccw, (addr_t) iob, 0, 0);
	if (!rc) {
		channel->active_cmd = iob;
	} else {
		QETH_DBF_MESSAGE(2, "error %i on device %x when starting next read ccw!\n",
				 rc, CARD_DEVID(card));
		qeth_unlock_channel(card, channel);
		qeth_put_cmd(iob);
		card->read_or_write_problem = 1;
		qeth_schedule_recovery(card);
	}
	return rc;
}

static int qeth_issue_next_read(struct qeth_card *card)
{
	int ret;

	spin_lock_irq(get_ccwdev_lock(CARD_RDEV(card)));
	ret = __qeth_issue_next_read(card);
	spin_unlock_irq(get_ccwdev_lock(CARD_RDEV(card)));

	return ret;
}

static void qeth_enqueue_cmd(struct qeth_card *card,
			     struct qeth_cmd_buffer *iob)
{
	spin_lock_irq(&card->lock);
	list_add_tail(&iob->list_entry, &card->cmd_waiter_list);
	spin_unlock_irq(&card->lock);
}

static void qeth_dequeue_cmd(struct qeth_card *card,
			     struct qeth_cmd_buffer *iob)
{
	spin_lock_irq(&card->lock);
	list_del(&iob->list_entry);
	spin_unlock_irq(&card->lock);
}

static void qeth_notify_cmd(struct qeth_cmd_buffer *iob, int reason)
{
	iob->rc = reason;
	complete(&iob->done);
}

static void qeth_flush_local_addrs4(struct qeth_card *card)
{
	struct qeth_local_addr *addr;
	struct hlist_node *tmp;
	unsigned int i;

	spin_lock_irq(&card->local_addrs4_lock);
	hash_for_each_safe(card->local_addrs4, i, tmp, addr, hnode) {
		hash_del_rcu(&addr->hnode);
		kfree_rcu(addr, rcu);
	}
	spin_unlock_irq(&card->local_addrs4_lock);
}

static void qeth_flush_local_addrs6(struct qeth_card *card)
{
	struct qeth_local_addr *addr;
	struct hlist_node *tmp;
	unsigned int i;

	spin_lock_irq(&card->local_addrs6_lock);
	hash_for_each_safe(card->local_addrs6, i, tmp, addr, hnode) {
		hash_del_rcu(&addr->hnode);
		kfree_rcu(addr, rcu);
	}
	spin_unlock_irq(&card->local_addrs6_lock);
}

static void qeth_flush_local_addrs(struct qeth_card *card)
{
	qeth_flush_local_addrs4(card);
	qeth_flush_local_addrs6(card);
}

static void qeth_add_local_addrs4(struct qeth_card *card,
				  struct qeth_ipacmd_local_addrs4 *cmd)
{
	unsigned int i;

	if (cmd->addr_length !=
	    sizeof_field(struct qeth_ipacmd_local_addr4, addr)) {
		dev_err_ratelimited(&card->gdev->dev,
				    "Dropped IPv4 ADD LOCAL ADDR event with bad length %u\n",
				    cmd->addr_length);
		return;
	}

	spin_lock(&card->local_addrs4_lock);
	for (i = 0; i < cmd->count; i++) {
		unsigned int key = ipv4_addr_hash(cmd->addrs[i].addr);
		struct qeth_local_addr *addr;
		bool duplicate = false;

		hash_for_each_possible(card->local_addrs4, addr, hnode, key) {
			if (addr->addr.s6_addr32[3] == cmd->addrs[i].addr) {
				duplicate = true;
				break;
			}
		}

		if (duplicate)
			continue;

		addr = kmalloc(sizeof(*addr), GFP_ATOMIC);
		if (!addr) {
			dev_err(&card->gdev->dev,
				"Failed to allocate local addr object. Traffic to %pI4 might suffer.\n",
				&cmd->addrs[i].addr);
			continue;
		}

		ipv6_addr_set(&addr->addr, 0, 0, 0, cmd->addrs[i].addr);
		hash_add_rcu(card->local_addrs4, &addr->hnode, key);
	}
	spin_unlock(&card->local_addrs4_lock);
}

static void qeth_add_local_addrs6(struct qeth_card *card,
				  struct qeth_ipacmd_local_addrs6 *cmd)
{
	unsigned int i;

	if (cmd->addr_length !=
	    sizeof_field(struct qeth_ipacmd_local_addr6, addr)) {
		dev_err_ratelimited(&card->gdev->dev,
				    "Dropped IPv6 ADD LOCAL ADDR event with bad length %u\n",
				    cmd->addr_length);
		return;
	}

	spin_lock(&card->local_addrs6_lock);
	for (i = 0; i < cmd->count; i++) {
		u32 key = ipv6_addr_hash(&cmd->addrs[i].addr);
		struct qeth_local_addr *addr;
		bool duplicate = false;

		hash_for_each_possible(card->local_addrs6, addr, hnode, key) {
			if (ipv6_addr_equal(&addr->addr, &cmd->addrs[i].addr)) {
				duplicate = true;
				break;
			}
		}

		if (duplicate)
			continue;

		addr = kmalloc(sizeof(*addr), GFP_ATOMIC);
		if (!addr) {
			dev_err(&card->gdev->dev,
				"Failed to allocate local addr object. Traffic to %pI6c might suffer.\n",
				&cmd->addrs[i].addr);
			continue;
		}

		addr->addr = cmd->addrs[i].addr;
		hash_add_rcu(card->local_addrs6, &addr->hnode, key);
	}
	spin_unlock(&card->local_addrs6_lock);
}

static void qeth_del_local_addrs4(struct qeth_card *card,
				  struct qeth_ipacmd_local_addrs4 *cmd)
{
	unsigned int i;

	if (cmd->addr_length !=
	    sizeof_field(struct qeth_ipacmd_local_addr4, addr)) {
		dev_err_ratelimited(&card->gdev->dev,
				    "Dropped IPv4 DEL LOCAL ADDR event with bad length %u\n",
				    cmd->addr_length);
		return;
	}

	spin_lock(&card->local_addrs4_lock);
	for (i = 0; i < cmd->count; i++) {
		struct qeth_ipacmd_local_addr4 *addr = &cmd->addrs[i];
		unsigned int key = ipv4_addr_hash(addr->addr);
		struct qeth_local_addr *tmp;

		hash_for_each_possible(card->local_addrs4, tmp, hnode, key) {
			if (tmp->addr.s6_addr32[3] == addr->addr) {
				hash_del_rcu(&tmp->hnode);
				kfree_rcu(tmp, rcu);
				break;
			}
		}
	}
	spin_unlock(&card->local_addrs4_lock);
}

static void qeth_del_local_addrs6(struct qeth_card *card,
				  struct qeth_ipacmd_local_addrs6 *cmd)
{
	unsigned int i;

	if (cmd->addr_length !=
	    sizeof_field(struct qeth_ipacmd_local_addr6, addr)) {
		dev_err_ratelimited(&card->gdev->dev,
				    "Dropped IPv6 DEL LOCAL ADDR event with bad length %u\n",
				    cmd->addr_length);
		return;
	}

	spin_lock(&card->local_addrs6_lock);
	for (i = 0; i < cmd->count; i++) {
		struct qeth_ipacmd_local_addr6 *addr = &cmd->addrs[i];
		u32 key = ipv6_addr_hash(&addr->addr);
		struct qeth_local_addr *tmp;

		hash_for_each_possible(card->local_addrs6, tmp, hnode, key) {
			if (ipv6_addr_equal(&tmp->addr, &addr->addr)) {
				hash_del_rcu(&tmp->hnode);
				kfree_rcu(tmp, rcu);
				break;
			}
		}
	}
	spin_unlock(&card->local_addrs6_lock);
}

static bool qeth_next_hop_is_local_v4(struct qeth_card *card,
				      struct sk_buff *skb)
{
	struct qeth_local_addr *tmp;
	bool is_local = false;
	unsigned int key;
	__be32 next_hop;

	if (hash_empty(card->local_addrs4))
		return false;

	rcu_read_lock();
	next_hop = qeth_next_hop_v4_rcu(skb,
					qeth_dst_check_rcu(skb, htons(ETH_P_IP)));
	key = ipv4_addr_hash(next_hop);

	hash_for_each_possible_rcu(card->local_addrs4, tmp, hnode, key) {
		if (tmp->addr.s6_addr32[3] == next_hop) {
			is_local = true;
			break;
		}
	}
	rcu_read_unlock();

	return is_local;
}

static bool qeth_next_hop_is_local_v6(struct qeth_card *card,
				      struct sk_buff *skb)
{
	struct qeth_local_addr *tmp;
	struct in6_addr *next_hop;
	bool is_local = false;
	u32 key;

	if (hash_empty(card->local_addrs6))
		return false;

	rcu_read_lock();
	next_hop = qeth_next_hop_v6_rcu(skb,
					qeth_dst_check_rcu(skb, htons(ETH_P_IPV6)));
	key = ipv6_addr_hash(next_hop);

	hash_for_each_possible_rcu(card->local_addrs6, tmp, hnode, key) {
		if (ipv6_addr_equal(&tmp->addr, next_hop)) {
			is_local = true;
			break;
		}
	}
	rcu_read_unlock();

	return is_local;
}

static int qeth_debugfs_local_addr_show(struct seq_file *m, void *v)
{
	struct qeth_card *card = m->private;
	struct qeth_local_addr *tmp;
	unsigned int i;

	rcu_read_lock();
	hash_for_each_rcu(card->local_addrs4, i, tmp, hnode)
		seq_printf(m, "%pI4\n", &tmp->addr.s6_addr32[3]);
	hash_for_each_rcu(card->local_addrs6, i, tmp, hnode)
		seq_printf(m, "%pI6c\n", &tmp->addr);
	rcu_read_unlock();

	return 0;
}

DEFINE_SHOW_ATTRIBUTE(qeth_debugfs_local_addr);

static void qeth_issue_ipa_msg(struct qeth_ipa_cmd *cmd, int rc,
		struct qeth_card *card)
{
	const char *ipa_name;
	int com = cmd->hdr.command;

	ipa_name = qeth_get_ipa_cmd_name(com);

	if (rc)
		QETH_DBF_MESSAGE(2, "IPA: %s(%#x) for device %x returned %#x \"%s\"\n",
				 ipa_name, com, CARD_DEVID(card), rc,
				 qeth_get_ipa_msg(rc));
	else
		QETH_DBF_MESSAGE(5, "IPA: %s(%#x) for device %x succeeded\n",
				 ipa_name, com, CARD_DEVID(card));
}

static struct qeth_ipa_cmd *qeth_check_ipa_data(struct qeth_card *card,
						struct qeth_ipa_cmd *cmd)
{
	QETH_CARD_TEXT(card, 5, "chkipad");

	if (IS_IPA_REPLY(cmd)) {
		if (cmd->hdr.command != IPA_CMD_SET_DIAG_ASS)
			qeth_issue_ipa_msg(cmd, cmd->hdr.return_code, card);
		return cmd;
	}

	/* handle unsolicited event: */
	switch (cmd->hdr.command) {
	case IPA_CMD_STOPLAN:
		if (cmd->hdr.return_code == IPA_RC_VEPA_TO_VEB_TRANSITION) {
			dev_err(&card->gdev->dev,
				"Adjacent port of interface %s is no longer in reflective relay mode, trigger recovery\n",
				netdev_name(card->dev));
			/* Set offline, then probably fail to set online: */
			qeth_schedule_recovery(card);
		} else {
			/* stay online for subsequent STARTLAN */
			dev_warn(&card->gdev->dev,
				 "The link for interface %s on CHPID 0x%X failed\n",
				 netdev_name(card->dev), card->info.chpid);
			qeth_issue_ipa_msg(cmd, cmd->hdr.return_code, card);
			netif_carrier_off(card->dev);
		}
		return NULL;
	case IPA_CMD_STARTLAN:
		dev_info(&card->gdev->dev,
			 "The link for %s on CHPID 0x%X has been restored\n",
			 netdev_name(card->dev), card->info.chpid);
		if (card->info.hwtrap)
			card->info.hwtrap = 2;
		qeth_schedule_recovery(card);
		return NULL;
	case IPA_CMD_SETBRIDGEPORT_IQD:
	case IPA_CMD_SETBRIDGEPORT_OSA:
	case IPA_CMD_ADDRESS_CHANGE_NOTIF:
		if (card->discipline->control_event_handler(card, cmd))
			return cmd;
		return NULL;
	case IPA_CMD_REGISTER_LOCAL_ADDR:
		if (cmd->hdr.prot_version == QETH_PROT_IPV4)
			qeth_add_local_addrs4(card, &cmd->data.local_addrs4);
		else if (cmd->hdr.prot_version == QETH_PROT_IPV6)
			qeth_add_local_addrs6(card, &cmd->data.local_addrs6);

		QETH_CARD_TEXT(card, 3, "irla");
		return NULL;
	case IPA_CMD_UNREGISTER_LOCAL_ADDR:
		if (cmd->hdr.prot_version == QETH_PROT_IPV4)
			qeth_del_local_addrs4(card, &cmd->data.local_addrs4);
		else if (cmd->hdr.prot_version == QETH_PROT_IPV6)
			qeth_del_local_addrs6(card, &cmd->data.local_addrs6);

		QETH_CARD_TEXT(card, 3, "urla");
		return NULL;
	default:
		QETH_DBF_MESSAGE(2, "Received data is IPA but not a reply!\n");
		return cmd;
	}
}

static void qeth_clear_ipacmd_list(struct qeth_card *card)
{
	struct qeth_cmd_buffer *iob;
	unsigned long flags;

	QETH_CARD_TEXT(card, 4, "clipalst");

	spin_lock_irqsave(&card->lock, flags);
	list_for_each_entry(iob, &card->cmd_waiter_list, list_entry)
		qeth_notify_cmd(iob, -ECANCELED);
	spin_unlock_irqrestore(&card->lock, flags);
}

static int qeth_check_idx_response(struct qeth_card *card,
	unsigned char *buffer)
{
	QETH_DBF_HEX(CTRL, 2, buffer, QETH_DBF_CTRL_LEN);
	if ((buffer[2] & QETH_IDX_TERMINATE_MASK) == QETH_IDX_TERMINATE) {
		QETH_DBF_MESSAGE(2, "received an IDX TERMINATE with cause code %#04x\n",
				 buffer[4]);
		QETH_CARD_TEXT(card, 2, "ckidxres");
		QETH_CARD_TEXT(card, 2, " idxterm");
		QETH_CARD_TEXT_(card, 2, "rc%x", buffer[4]);
		if (buffer[4] == QETH_IDX_TERM_BAD_TRANSPORT ||
		    buffer[4] == QETH_IDX_TERM_BAD_TRANSPORT_VM) {
			dev_err(&card->gdev->dev,
				"The device does not support the configured transport mode\n");
			return -EPROTONOSUPPORT;
		}
		return -EIO;
	}
	return 0;
}

static void qeth_release_buffer_cb(struct qeth_card *card,
				   struct qeth_cmd_buffer *iob,
				   unsigned int data_length)
{
	qeth_put_cmd(iob);
}

static void qeth_cancel_cmd(struct qeth_cmd_buffer *iob, int rc)
{
	qeth_notify_cmd(iob, rc);
	qeth_put_cmd(iob);
}

static struct qeth_cmd_buffer *qeth_alloc_cmd(struct qeth_channel *channel,
					      unsigned int length,
					      unsigned int ccws, long timeout)
{
	struct qeth_cmd_buffer *iob;

	if (length > QETH_BUFSIZE)
		return NULL;

	iob = kzalloc(sizeof(*iob), GFP_KERNEL);
	if (!iob)
		return NULL;

	iob->data = kzalloc(ALIGN(length, 8) + ccws * sizeof(struct ccw1),
			    GFP_KERNEL | GFP_DMA);
	if (!iob->data) {
		kfree(iob);
		return NULL;
	}

	init_completion(&iob->done);
	spin_lock_init(&iob->lock);
	refcount_set(&iob->ref_count, 1);
	iob->channel = channel;
	iob->timeout = timeout;
	iob->length = length;
	return iob;
}

static void qeth_issue_next_read_cb(struct qeth_card *card,
				    struct qeth_cmd_buffer *iob,
				    unsigned int data_length)
{
	struct qeth_cmd_buffer *request = NULL;
	struct qeth_ipa_cmd *cmd = NULL;
	struct qeth_reply *reply = NULL;
	struct qeth_cmd_buffer *tmp;
	unsigned long flags;
	int rc = 0;

	QETH_CARD_TEXT(card, 4, "sndctlcb");
	rc = qeth_check_idx_response(card, iob->data);
	switch (rc) {
	case 0:
		break;
	case -EIO:
		qeth_schedule_recovery(card);
		fallthrough;
	default:
		qeth_clear_ipacmd_list(card);
		goto err_idx;
	}

	cmd = __ipa_reply(iob);
	if (cmd) {
		cmd = qeth_check_ipa_data(card, cmd);
		if (!cmd)
			goto out;
	}

	/* match against pending cmd requests */
	spin_lock_irqsave(&card->lock, flags);
	list_for_each_entry(tmp, &card->cmd_waiter_list, list_entry) {
		if (tmp->match && tmp->match(tmp, iob)) {
			request = tmp;
			/* take the object outside the lock */
			qeth_get_cmd(request);
			break;
		}
	}
	spin_unlock_irqrestore(&card->lock, flags);

	if (!request)
		goto out;

	reply = &request->reply;
	if (!reply->callback) {
		rc = 0;
		goto no_callback;
	}

	spin_lock_irqsave(&request->lock, flags);
	if (request->rc)
		/* Bail out when the requestor has already left: */
		rc = request->rc;
	else
		rc = reply->callback(card, reply, cmd ? (unsigned long)cmd :
							(unsigned long)iob);
	spin_unlock_irqrestore(&request->lock, flags);

no_callback:
	if (rc <= 0)
		qeth_notify_cmd(request, rc);
	qeth_put_cmd(request);
out:
	memcpy(&card->seqno.pdu_hdr_ack,
		QETH_PDU_HEADER_SEQ_NO(iob->data),
		QETH_SEQ_NO_LENGTH);
	__qeth_issue_next_read(card);
err_idx:
	qeth_put_cmd(iob);
}

static int qeth_set_thread_start_bit(struct qeth_card *card,
		unsigned long thread)
{
	unsigned long flags;
	int rc = 0;

	spin_lock_irqsave(&card->thread_mask_lock, flags);
	if (!(card->thread_allowed_mask & thread))
		rc = -EPERM;
	else if (card->thread_start_mask & thread)
		rc = -EBUSY;
	else
		card->thread_start_mask |= thread;
	spin_unlock_irqrestore(&card->thread_mask_lock, flags);

	return rc;
}

static void qeth_clear_thread_start_bit(struct qeth_card *card,
					unsigned long thread)
{
	unsigned long flags;

	spin_lock_irqsave(&card->thread_mask_lock, flags);
	card->thread_start_mask &= ~thread;
	spin_unlock_irqrestore(&card->thread_mask_lock, flags);
	wake_up(&card->wait_q);
}

static void qeth_clear_thread_running_bit(struct qeth_card *card,
					  unsigned long thread)
{
	unsigned long flags;

	spin_lock_irqsave(&card->thread_mask_lock, flags);
	card->thread_running_mask &= ~thread;
	spin_unlock_irqrestore(&card->thread_mask_lock, flags);
	wake_up_all(&card->wait_q);
}

static int __qeth_do_run_thread(struct qeth_card *card, unsigned long thread)
{
	unsigned long flags;
	int rc = 0;

	spin_lock_irqsave(&card->thread_mask_lock, flags);
	if (card->thread_start_mask & thread) {
		if ((card->thread_allowed_mask & thread) &&
		    !(card->thread_running_mask & thread)) {
			rc = 1;
			card->thread_start_mask &= ~thread;
			card->thread_running_mask |= thread;
		} else
			rc = -EPERM;
	}
	spin_unlock_irqrestore(&card->thread_mask_lock, flags);
	return rc;
}

static int qeth_do_run_thread(struct qeth_card *card, unsigned long thread)
{
	int rc = 0;

	wait_event(card->wait_q,
		   (rc = __qeth_do_run_thread(card, thread)) >= 0);
	return rc;
}

int qeth_schedule_recovery(struct qeth_card *card)
{
	int rc;

	QETH_CARD_TEXT(card, 2, "startrec");

	rc = qeth_set_thread_start_bit(card, QETH_RECOVER_THREAD);
	if (!rc)
		schedule_work(&card->kernel_thread_starter);

	return rc;
}

static int qeth_get_problem(struct qeth_card *card, struct ccw_device *cdev,
			    struct irb *irb)
{
	int dstat, cstat;
	char *sense;

	sense = (char *) irb->ecw;
	cstat = irb->scsw.cmd.cstat;
	dstat = irb->scsw.cmd.dstat;

	if (cstat & (SCHN_STAT_CHN_CTRL_CHK | SCHN_STAT_INTF_CTRL_CHK |
		     SCHN_STAT_CHN_DATA_CHK | SCHN_STAT_CHAIN_CHECK |
		     SCHN_STAT_PROT_CHECK | SCHN_STAT_PROG_CHECK)) {
		QETH_CARD_TEXT(card, 2, "CGENCHK");
		dev_warn(&cdev->dev, "The qeth device driver "
			"failed to recover an error on the device\n");
		QETH_DBF_MESSAGE(2, "check on channel %x with dstat=%#x, cstat=%#x\n",
				 CCW_DEVID(cdev), dstat, cstat);
		print_hex_dump(KERN_WARNING, "qeth: irb ", DUMP_PREFIX_OFFSET,
				16, 1, irb, 64, 1);
		return -EIO;
	}

	if (dstat & DEV_STAT_UNIT_CHECK) {
		if (sense[SENSE_RESETTING_EVENT_BYTE] &
		    SENSE_RESETTING_EVENT_FLAG) {
			QETH_CARD_TEXT(card, 2, "REVIND");
			return -EIO;
		}
		if (sense[SENSE_COMMAND_REJECT_BYTE] &
		    SENSE_COMMAND_REJECT_FLAG) {
			QETH_CARD_TEXT(card, 2, "CMDREJi");
			return -EIO;
		}
		if ((sense[2] == 0xaf) && (sense[3] == 0xfe)) {
			QETH_CARD_TEXT(card, 2, "AFFE");
			return -EIO;
		}
		if ((!sense[0]) && (!sense[1]) && (!sense[2]) && (!sense[3])) {
			QETH_CARD_TEXT(card, 2, "ZEROSEN");
			return 0;
		}
		QETH_CARD_TEXT(card, 2, "DGENCHK");
		return -EIO;
	}
	return 0;
}

static int qeth_check_irb_error(struct qeth_card *card, struct ccw_device *cdev,
				struct irb *irb)
{
	if (!IS_ERR(irb))
		return 0;

	switch (PTR_ERR(irb)) {
	case -EIO:
		QETH_DBF_MESSAGE(2, "i/o-error on channel %x\n",
				 CCW_DEVID(cdev));
		QETH_CARD_TEXT(card, 2, "ckirberr");
		QETH_CARD_TEXT_(card, 2, "  rc%d", -EIO);
		return -EIO;
	case -ETIMEDOUT:
		dev_warn(&cdev->dev, "A hardware operation timed out"
			" on the device\n");
		QETH_CARD_TEXT(card, 2, "ckirberr");
		QETH_CARD_TEXT_(card, 2, "  rc%d", -ETIMEDOUT);
		return -ETIMEDOUT;
	default:
		QETH_DBF_MESSAGE(2, "unknown error %ld on channel %x\n",
				 PTR_ERR(irb), CCW_DEVID(cdev));
		QETH_CARD_TEXT(card, 2, "ckirberr");
		QETH_CARD_TEXT(card, 2, "  rc???");
		return PTR_ERR(irb);
	}
}

static void qeth_irq(struct ccw_device *cdev, unsigned long intparm,
		struct irb *irb)
{
	int rc;
	int cstat, dstat;
	struct qeth_cmd_buffer *iob = NULL;
	struct ccwgroup_device *gdev;
	struct qeth_channel *channel;
	struct qeth_card *card;

	/* while we hold the ccwdev lock, this stays valid: */
	gdev = dev_get_drvdata(&cdev->dev);
	card = dev_get_drvdata(&gdev->dev);

	QETH_CARD_TEXT(card, 5, "irq");

	if (card->read.ccwdev == cdev) {
		channel = &card->read;
		QETH_CARD_TEXT(card, 5, "read");
	} else if (card->write.ccwdev == cdev) {
		channel = &card->write;
		QETH_CARD_TEXT(card, 5, "write");
	} else {
		channel = &card->data;
		QETH_CARD_TEXT(card, 5, "data");
	}

	if (intparm == 0) {
		QETH_CARD_TEXT(card, 5, "irqunsol");
	} else if ((addr_t)intparm != (addr_t)channel->active_cmd) {
		QETH_CARD_TEXT(card, 5, "irqunexp");

		dev_err(&cdev->dev,
			"Received IRQ with intparm %lx, expected %px\n",
			intparm, channel->active_cmd);
		if (channel->active_cmd)
			qeth_cancel_cmd(channel->active_cmd, -EIO);
	} else {
		iob = (struct qeth_cmd_buffer *) (addr_t)intparm;
	}

	qeth_unlock_channel(card, channel);

	rc = qeth_check_irb_error(card, cdev, irb);
	if (rc) {
		/* IO was terminated, free its resources. */
		if (iob)
			qeth_cancel_cmd(iob, rc);
		return;
	}

	if (irb->scsw.cmd.fctl & SCSW_FCTL_CLEAR_FUNC) {
		channel->state = CH_STATE_STOPPED;
		wake_up(&card->wait_q);
	}

	if (irb->scsw.cmd.fctl & SCSW_FCTL_HALT_FUNC) {
		channel->state = CH_STATE_HALTED;
		wake_up(&card->wait_q);
	}

	if (iob && (irb->scsw.cmd.fctl & (SCSW_FCTL_CLEAR_FUNC |
					  SCSW_FCTL_HALT_FUNC))) {
		qeth_cancel_cmd(iob, -ECANCELED);
		iob = NULL;
	}

	cstat = irb->scsw.cmd.cstat;
	dstat = irb->scsw.cmd.dstat;

	if ((dstat & DEV_STAT_UNIT_EXCEP) ||
	    (dstat & DEV_STAT_UNIT_CHECK) ||
	    (cstat)) {
		if (irb->esw.esw0.erw.cons) {
			dev_warn(&channel->ccwdev->dev,
				"The qeth device driver failed to recover "
				"an error on the device\n");
			QETH_DBF_MESSAGE(2, "sense data available on channel %x: cstat %#X dstat %#X\n",
					 CCW_DEVID(channel->ccwdev), cstat,
					 dstat);
			print_hex_dump(KERN_WARNING, "qeth: irb ",
				DUMP_PREFIX_OFFSET, 16, 1, irb, 32, 1);
			print_hex_dump(KERN_WARNING, "qeth: sense data ",
				DUMP_PREFIX_OFFSET, 16, 1, irb->ecw, 32, 1);
		}

		rc = qeth_get_problem(card, cdev, irb);
		if (rc) {
			card->read_or_write_problem = 1;
			if (iob)
				qeth_cancel_cmd(iob, rc);
			qeth_clear_ipacmd_list(card);
			qeth_schedule_recovery(card);
			return;
		}
	}

	if (iob) {
		/* sanity check: */
		if (irb->scsw.cmd.count > iob->length) {
			qeth_cancel_cmd(iob, -EIO);
			return;
		}
		if (iob->callback)
			iob->callback(card, iob,
				      iob->length - irb->scsw.cmd.count);
	}
}

static void qeth_notify_skbs(struct qeth_qdio_out_q *q,
		struct qeth_qdio_out_buffer *buf,
		enum iucv_tx_notify notification)
{
	struct sk_buff *skb;

	skb_queue_walk(&buf->skb_list, skb) {
		struct sock *sk = skb->sk;

		QETH_CARD_TEXT_(q->card, 5, "skbn%d", notification);
		QETH_CARD_TEXT_(q->card, 5, "%lx", (long) skb);
		if (sk && sk->sk_family == PF_IUCV)
			iucv_sk(sk)->sk_txnotify(sk, notification);
	}
}

static void qeth_tx_complete_buf(struct qeth_qdio_out_q *queue,
				 struct qeth_qdio_out_buffer *buf, bool error,
				 int budget)
{
	struct sk_buff *skb;

	/* Empty buffer? */
	if (buf->next_element_to_fill == 0)
		return;

	QETH_TXQ_STAT_INC(queue, bufs);
	QETH_TXQ_STAT_ADD(queue, buf_elements, buf->next_element_to_fill);
	if (error) {
		QETH_TXQ_STAT_ADD(queue, tx_errors, buf->frames);
	} else {
		QETH_TXQ_STAT_ADD(queue, tx_packets, buf->frames);
		QETH_TXQ_STAT_ADD(queue, tx_bytes, buf->bytes);
	}

	while ((skb = __skb_dequeue(&buf->skb_list)) != NULL) {
		unsigned int bytes = qdisc_pkt_len(skb);
		bool is_tso = skb_is_gso(skb);
		unsigned int packets;

		packets = is_tso ? skb_shinfo(skb)->gso_segs : 1;
		if (!error) {
			if (skb->ip_summed == CHECKSUM_PARTIAL)
				QETH_TXQ_STAT_ADD(queue, skbs_csum, packets);
			if (skb_is_nonlinear(skb))
				QETH_TXQ_STAT_INC(queue, skbs_sg);
			if (is_tso) {
				QETH_TXQ_STAT_INC(queue, skbs_tso);
				QETH_TXQ_STAT_ADD(queue, tso_bytes, bytes);
			}
		}

		napi_consume_skb(skb, budget);
	}
}

static void qeth_clear_output_buffer(struct qeth_qdio_out_q *queue,
				     struct qeth_qdio_out_buffer *buf,
				     bool error, int budget)
{
	int i;

	/* is PCI flag set on buffer? */
	if (buf->buffer->element[0].sflags & SBAL_SFLAGS0_PCI_REQ) {
		atomic_dec(&queue->set_pci_flags_count);
		QETH_TXQ_STAT_INC(queue, completion_irq);
	}

	qeth_tx_complete_buf(queue, buf, error, budget);

	for (i = 0; i < queue->max_elements; ++i) {
		void *data = phys_to_virt(buf->buffer->element[i].addr);

		if (__test_and_clear_bit(i, buf->from_kmem_cache) && data)
			kmem_cache_free(qeth_core_header_cache, data);
	}

	qeth_scrub_qdio_buffer(buf->buffer, queue->max_elements);
	buf->next_element_to_fill = 0;
	buf->frames = 0;
	buf->bytes = 0;
	atomic_set(&buf->state, QETH_QDIO_BUF_EMPTY);
}

static void qeth_free_out_buf(struct qeth_qdio_out_buffer *buf)
{
	if (buf->aob)
		kmem_cache_free(qeth_qaob_cache, buf->aob);
	kmem_cache_free(qeth_qdio_outbuf_cache, buf);
}

static void qeth_tx_complete_pending_bufs(struct qeth_card *card,
					  struct qeth_qdio_out_q *queue,
					  bool drain, int budget)
{
	struct qeth_qdio_out_buffer *buf, *tmp;

	list_for_each_entry_safe(buf, tmp, &queue->pending_bufs, list_entry) {
		struct qeth_qaob_priv1 *priv;
		struct qaob *aob = buf->aob;
		enum iucv_tx_notify notify;
		unsigned int i;

		priv = (struct qeth_qaob_priv1 *)&aob->user1;
		if (drain || READ_ONCE(priv->state) == QETH_QAOB_DONE) {
			QETH_CARD_TEXT(card, 5, "fp");
			QETH_CARD_TEXT_(card, 5, "%lx", (long) buf);

			notify = drain ? TX_NOTIFY_GENERALERROR :
					 qeth_compute_cq_notification(aob->aorc, 1);
			qeth_notify_skbs(queue, buf, notify);
			qeth_tx_complete_buf(queue, buf, drain, budget);

			for (i = 0;
			     i < aob->sb_count && i < queue->max_elements;
			     i++) {
				void *data = phys_to_virt(aob->sba[i]);

				if (test_bit(i, buf->from_kmem_cache) && data)
					kmem_cache_free(qeth_core_header_cache,
							data);
			}

			list_del(&buf->list_entry);
			qeth_free_out_buf(buf);
		}
	}
}

static void qeth_drain_output_queue(struct qeth_qdio_out_q *q, bool free)
{
	int j;

	qeth_tx_complete_pending_bufs(q->card, q, true, 0);

	for (j = 0; j < QDIO_MAX_BUFFERS_PER_Q; ++j) {
		if (!q->bufs[j])
			continue;

		qeth_clear_output_buffer(q, q->bufs[j], true, 0);
		if (free) {
			qeth_free_out_buf(q->bufs[j]);
			q->bufs[j] = NULL;
		}
	}
}

static void qeth_drain_output_queues(struct qeth_card *card)
{
	int i;

	QETH_CARD_TEXT(card, 2, "clearqdbf");
	/* clear outbound buffers to free skbs */
	for (i = 0; i < card->qdio.no_out_queues; ++i) {
		if (card->qdio.out_qs[i])
			qeth_drain_output_queue(card->qdio.out_qs[i], false);
	}
}

static void qeth_osa_set_output_queues(struct qeth_card *card, bool single)
{
	unsigned int max = single ? 1 : card->dev->num_tx_queues;

	if (card->qdio.no_out_queues == max)
		return;

	if (atomic_read(&card->qdio.state) != QETH_QDIO_UNINITIALIZED)
		qeth_free_qdio_queues(card);

	if (max == 1 && card->qdio.do_prio_queueing != QETH_PRIOQ_DEFAULT)
		dev_info(&card->gdev->dev, "Priority Queueing not supported\n");

	card->qdio.no_out_queues = max;
}

static int qeth_update_from_chp_desc(struct qeth_card *card)
{
	struct ccw_device *ccwdev;
	struct channel_path_desc_fmt0 *chp_dsc;

	QETH_CARD_TEXT(card, 2, "chp_desc");

	ccwdev = card->data.ccwdev;
	chp_dsc = ccw_device_get_chp_desc(ccwdev, 0);
	if (!chp_dsc)
		return -ENOMEM;

	card->info.func_level = 0x4100 + chp_dsc->desc;

	if (IS_OSD(card) || IS_OSX(card))
		/* CHPP field bit 6 == 1 -> single queue */
		qeth_osa_set_output_queues(card, chp_dsc->chpp & 0x02);

	kfree(chp_dsc);
	QETH_CARD_TEXT_(card, 2, "nr:%x", card->qdio.no_out_queues);
	QETH_CARD_TEXT_(card, 2, "lvl:%02x", card->info.func_level);
	return 0;
}

static void qeth_init_qdio_info(struct qeth_card *card)
{
	QETH_CARD_TEXT(card, 4, "intqdinf");
	atomic_set(&card->qdio.state, QETH_QDIO_UNINITIALIZED);
	card->qdio.do_prio_queueing = QETH_PRIOQ_DEFAULT;
	card->qdio.default_out_queue = QETH_DEFAULT_QUEUE;

	/* inbound */
	card->qdio.in_buf_size = QETH_IN_BUF_SIZE_DEFAULT;
	if (IS_IQD(card))
		card->qdio.init_pool.buf_count = QETH_IN_BUF_COUNT_HSDEFAULT;
	else
		card->qdio.init_pool.buf_count = QETH_IN_BUF_COUNT_DEFAULT;
	card->qdio.in_buf_pool.buf_count = card->qdio.init_pool.buf_count;
	INIT_LIST_HEAD(&card->qdio.in_buf_pool.entry_list);
	INIT_LIST_HEAD(&card->qdio.init_pool.entry_list);
}

static void qeth_set_initial_options(struct qeth_card *card)
{
	card->options.route4.type = NO_ROUTER;
	card->options.route6.type = NO_ROUTER;
	card->options.isolation = ISOLATION_MODE_NONE;
	card->options.cq = QETH_CQ_DISABLED;
	card->options.layer = QETH_DISCIPLINE_UNDETERMINED;
}

static int qeth_do_start_thread(struct qeth_card *card, unsigned long thread)
{
	unsigned long flags;
	int rc = 0;

	spin_lock_irqsave(&card->thread_mask_lock, flags);
	QETH_CARD_TEXT_(card, 4, "  %02x%02x%02x",
			(u8) card->thread_start_mask,
			(u8) card->thread_allowed_mask,
			(u8) card->thread_running_mask);
	rc = (card->thread_start_mask & thread);
	spin_unlock_irqrestore(&card->thread_mask_lock, flags);
	return rc;
}

static int qeth_do_reset(void *data);
static void qeth_start_kernel_thread(struct work_struct *work)
{
	struct task_struct *ts;
	struct qeth_card *card = container_of(work, struct qeth_card,
					kernel_thread_starter);
	QETH_CARD_TEXT(card, 2, "strthrd");

	if (card->read.state != CH_STATE_UP &&
	    card->write.state != CH_STATE_UP)
		return;
	if (qeth_do_start_thread(card, QETH_RECOVER_THREAD)) {
		ts = kthread_run(qeth_do_reset, card, "qeth_recover");
		if (IS_ERR(ts)) {
			qeth_clear_thread_start_bit(card, QETH_RECOVER_THREAD);
			qeth_clear_thread_running_bit(card,
				QETH_RECOVER_THREAD);
		}
	}
}

static void qeth_buffer_reclaim_work(struct work_struct *);
static void qeth_setup_card(struct qeth_card *card)
{
	QETH_CARD_TEXT(card, 2, "setupcrd");

	card->info.type = CARD_RDEV(card)->id.driver_info;
	card->state = CARD_STATE_DOWN;
	spin_lock_init(&card->lock);
	spin_lock_init(&card->thread_mask_lock);
	mutex_init(&card->conf_mutex);
	mutex_init(&card->discipline_mutex);
	INIT_WORK(&card->kernel_thread_starter, qeth_start_kernel_thread);
	INIT_LIST_HEAD(&card->cmd_waiter_list);
	init_waitqueue_head(&card->wait_q);
	qeth_set_initial_options(card);
	/* IP address takeover */
	INIT_LIST_HEAD(&card->ipato.entries);
	qeth_init_qdio_info(card);
	INIT_DELAYED_WORK(&card->buffer_reclaim_work, qeth_buffer_reclaim_work);
	hash_init(card->rx_mode_addrs);
	hash_init(card->local_addrs4);
	hash_init(card->local_addrs6);
	spin_lock_init(&card->local_addrs4_lock);
	spin_lock_init(&card->local_addrs6_lock);
}

static void qeth_core_sl_print(struct seq_file *m, struct service_level *slr)
{
	struct qeth_card *card = container_of(slr, struct qeth_card,
					qeth_service_level);
	if (card->info.mcl_level[0])
		seq_printf(m, "qeth: %s firmware level %s\n",
			CARD_BUS_ID(card), card->info.mcl_level);
}

static struct qeth_card *qeth_alloc_card(struct ccwgroup_device *gdev)
{
	struct qeth_card *card;

	QETH_DBF_TEXT(SETUP, 2, "alloccrd");
	card = kzalloc(sizeof(*card), GFP_KERNEL);
	if (!card)
		goto out;
	QETH_DBF_HEX(SETUP, 2, &card, sizeof(void *));

	card->gdev = gdev;
	dev_set_drvdata(&gdev->dev, card);
	CARD_RDEV(card) = gdev->cdev[0];
	CARD_WDEV(card) = gdev->cdev[1];
	CARD_DDEV(card) = gdev->cdev[2];

	card->event_wq = alloc_ordered_workqueue("%s_event", 0,
						 dev_name(&gdev->dev));
	if (!card->event_wq)
		goto out_wq;

	card->read_cmd = qeth_alloc_cmd(&card->read, QETH_BUFSIZE, 1, 0);
	if (!card->read_cmd)
		goto out_read_cmd;

	card->debugfs = debugfs_create_dir(dev_name(&gdev->dev),
					   qeth_debugfs_root);
	debugfs_create_file("local_addrs", 0400, card->debugfs, card,
			    &qeth_debugfs_local_addr_fops);

	card->qeth_service_level.seq_print = qeth_core_sl_print;
	register_service_level(&card->qeth_service_level);
	return card;

out_read_cmd:
	destroy_workqueue(card->event_wq);
out_wq:
	dev_set_drvdata(&gdev->dev, NULL);
	kfree(card);
out:
	return NULL;
}

static int qeth_clear_channel(struct qeth_card *card,
			      struct qeth_channel *channel)
{
	int rc;

	QETH_CARD_TEXT(card, 3, "clearch");
	spin_lock_irq(get_ccwdev_lock(channel->ccwdev));
	rc = ccw_device_clear(channel->ccwdev, (addr_t)channel->active_cmd);
	spin_unlock_irq(get_ccwdev_lock(channel->ccwdev));

	if (rc)
		return rc;
	rc = wait_event_interruptible_timeout(card->wait_q,
			channel->state == CH_STATE_STOPPED, QETH_TIMEOUT);
	if (rc == -ERESTARTSYS)
		return rc;
	if (channel->state != CH_STATE_STOPPED)
		return -ETIME;
	channel->state = CH_STATE_DOWN;
	return 0;
}

static int qeth_halt_channel(struct qeth_card *card,
			     struct qeth_channel *channel)
{
	int rc;

	QETH_CARD_TEXT(card, 3, "haltch");
	spin_lock_irq(get_ccwdev_lock(channel->ccwdev));
	rc = ccw_device_halt(channel->ccwdev, (addr_t)channel->active_cmd);
	spin_unlock_irq(get_ccwdev_lock(channel->ccwdev));

	if (rc)
		return rc;
	rc = wait_event_interruptible_timeout(card->wait_q,
			channel->state == CH_STATE_HALTED, QETH_TIMEOUT);
	if (rc == -ERESTARTSYS)
		return rc;
	if (channel->state != CH_STATE_HALTED)
		return -ETIME;
	return 0;
}

static int qeth_stop_channel(struct qeth_channel *channel)
{
	struct ccw_device *cdev = channel->ccwdev;
	int rc;

	rc = ccw_device_set_offline(cdev);

	spin_lock_irq(get_ccwdev_lock(cdev));
	if (channel->active_cmd)
		dev_err(&cdev->dev, "Stopped channel while cmd %px was still active\n",
			channel->active_cmd);

	cdev->handler = NULL;
	spin_unlock_irq(get_ccwdev_lock(cdev));

	return rc;
}

static int qeth_start_channel(struct qeth_channel *channel)
{
	struct ccw_device *cdev = channel->ccwdev;
	int rc;

	channel->state = CH_STATE_DOWN;
	xchg(&channel->active_cmd, NULL);

	spin_lock_irq(get_ccwdev_lock(cdev));
	cdev->handler = qeth_irq;
	spin_unlock_irq(get_ccwdev_lock(cdev));

	rc = ccw_device_set_online(cdev);
	if (rc)
		goto err;

	return 0;

err:
	spin_lock_irq(get_ccwdev_lock(cdev));
	cdev->handler = NULL;
	spin_unlock_irq(get_ccwdev_lock(cdev));
	return rc;
}

static int qeth_halt_channels(struct qeth_card *card)
{
	int rc1 = 0, rc2 = 0, rc3 = 0;

	QETH_CARD_TEXT(card, 3, "haltchs");
	rc1 = qeth_halt_channel(card, &card->read);
	rc2 = qeth_halt_channel(card, &card->write);
	rc3 = qeth_halt_channel(card, &card->data);
	if (rc1)
		return rc1;
	if (rc2)
		return rc2;
	return rc3;
}

static int qeth_clear_channels(struct qeth_card *card)
{
	int rc1 = 0, rc2 = 0, rc3 = 0;

	QETH_CARD_TEXT(card, 3, "clearchs");
	rc1 = qeth_clear_channel(card, &card->read);
	rc2 = qeth_clear_channel(card, &card->write);
	rc3 = qeth_clear_channel(card, &card->data);
	if (rc1)
		return rc1;
	if (rc2)
		return rc2;
	return rc3;
}

static int qeth_clear_halt_card(struct qeth_card *card, int halt)
{
	int rc = 0;

	QETH_CARD_TEXT(card, 3, "clhacrd");

	if (halt)
		rc = qeth_halt_channels(card);
	if (rc)
		return rc;
	return qeth_clear_channels(card);
}

static int qeth_qdio_clear_card(struct qeth_card *card, int use_halt)
{
	int rc = 0;

	QETH_CARD_TEXT(card, 3, "qdioclr");
	switch (atomic_cmpxchg(&card->qdio.state, QETH_QDIO_ESTABLISHED,
		QETH_QDIO_CLEANING)) {
	case QETH_QDIO_ESTABLISHED:
		if (IS_IQD(card))
			rc = qdio_shutdown(CARD_DDEV(card),
				QDIO_FLAG_CLEANUP_USING_HALT);
		else
			rc = qdio_shutdown(CARD_DDEV(card),
				QDIO_FLAG_CLEANUP_USING_CLEAR);
		if (rc)
			QETH_CARD_TEXT_(card, 3, "1err%d", rc);
		atomic_set(&card->qdio.state, QETH_QDIO_ALLOCATED);
		break;
	case QETH_QDIO_CLEANING:
		return rc;
	default:
		break;
	}
	rc = qeth_clear_halt_card(card, use_halt);
	if (rc)
		QETH_CARD_TEXT_(card, 3, "2err%d", rc);
	return rc;
}

static enum qeth_discipline_id qeth_vm_detect_layer(struct qeth_card *card)
{
	enum qeth_discipline_id disc = QETH_DISCIPLINE_UNDETERMINED;
	struct diag26c_vnic_resp *response = NULL;
	struct diag26c_vnic_req *request = NULL;
	struct ccw_dev_id id;
	char userid[80];
	int rc = 0;

	QETH_CARD_TEXT(card, 2, "vmlayer");

	cpcmd("QUERY USERID", userid, sizeof(userid), &rc);
	if (rc)
		goto out;

	request = kzalloc(sizeof(*request), GFP_KERNEL | GFP_DMA);
	response = kzalloc(sizeof(*response), GFP_KERNEL | GFP_DMA);
	if (!request || !response) {
		rc = -ENOMEM;
		goto out;
	}

	ccw_device_get_id(CARD_RDEV(card), &id);
	request->resp_buf_len = sizeof(*response);
	request->resp_version = DIAG26C_VERSION6_VM65918;
	request->req_format = DIAG26C_VNIC_INFO;
	ASCEBC(userid, 8);
	memcpy(&request->sys_name, userid, 8);
	request->devno = id.devno;

	QETH_DBF_HEX(CTRL, 2, request, sizeof(*request));
	rc = diag26c(request, response, DIAG26C_PORT_VNIC);
	QETH_DBF_HEX(CTRL, 2, request, sizeof(*request));
	if (rc)
		goto out;
	QETH_DBF_HEX(CTRL, 2, response, sizeof(*response));

	if (request->resp_buf_len < sizeof(*response) ||
	    response->version != request->resp_version) {
		rc = -EIO;
		goto out;
	}

	if (response->protocol == VNIC_INFO_PROT_L2)
		disc = QETH_DISCIPLINE_LAYER2;
	else if (response->protocol == VNIC_INFO_PROT_L3)
		disc = QETH_DISCIPLINE_LAYER3;

out:
	kfree(response);
	kfree(request);
	if (rc)
		QETH_CARD_TEXT_(card, 2, "err%x", rc);
	return disc;
}

/* Determine whether the device requires a specific layer discipline */
static enum qeth_discipline_id qeth_enforce_discipline(struct qeth_card *card)
{
	enum qeth_discipline_id disc = QETH_DISCIPLINE_UNDETERMINED;

	if (IS_OSM(card))
		disc = QETH_DISCIPLINE_LAYER2;
	else if (IS_VM_NIC(card))
		disc = IS_IQD(card) ? QETH_DISCIPLINE_LAYER3 :
				      qeth_vm_detect_layer(card);

	switch (disc) {
	case QETH_DISCIPLINE_LAYER2:
		QETH_CARD_TEXT(card, 3, "force l2");
		break;
	case QETH_DISCIPLINE_LAYER3:
		QETH_CARD_TEXT(card, 3, "force l3");
		break;
	default:
		QETH_CARD_TEXT(card, 3, "force no");
	}

	return disc;
}

static void qeth_set_blkt_defaults(struct qeth_card *card)
{
	QETH_CARD_TEXT(card, 2, "cfgblkt");

	if (card->info.use_v1_blkt) {
		card->info.blkt.time_total = 0;
		card->info.blkt.inter_packet = 0;
		card->info.blkt.inter_packet_jumbo = 0;
	} else {
		card->info.blkt.time_total = 250;
		card->info.blkt.inter_packet = 5;
		card->info.blkt.inter_packet_jumbo = 15;
	}
}

static void qeth_idx_init(struct qeth_card *card)
{
	memset(&card->seqno, 0, sizeof(card->seqno));

	card->token.issuer_rm_w = 0x00010103UL;
	card->token.cm_filter_w = 0x00010108UL;
	card->token.cm_connection_w = 0x0001010aUL;
	card->token.ulp_filter_w = 0x0001010bUL;
	card->token.ulp_connection_w = 0x0001010dUL;

	switch (card->info.type) {
	case QETH_CARD_TYPE_IQD:
		card->info.func_level =	QETH_IDX_FUNC_LEVEL_IQD;
		break;
	case QETH_CARD_TYPE_OSD:
		card->info.func_level = QETH_IDX_FUNC_LEVEL_OSD;
		break;
	default:
		break;
	}
}

static void qeth_idx_finalize_cmd(struct qeth_card *card,
				  struct qeth_cmd_buffer *iob)
{
	memcpy(QETH_TRANSPORT_HEADER_SEQ_NO(iob->data), &card->seqno.trans_hdr,
	       QETH_SEQ_NO_LENGTH);
	if (iob->channel == &card->write)
		card->seqno.trans_hdr++;
}

static int qeth_peer_func_level(int level)
{
	if ((level & 0xff) == 8)
		return (level & 0xff) + 0x400;
	if (((level >> 8) & 3) == 1)
		return (level & 0xff) + 0x200;
	return level;
}

static void qeth_mpc_finalize_cmd(struct qeth_card *card,
				  struct qeth_cmd_buffer *iob)
{
	qeth_idx_finalize_cmd(card, iob);

	memcpy(QETH_PDU_HEADER_SEQ_NO(iob->data),
	       &card->seqno.pdu_hdr, QETH_SEQ_NO_LENGTH);
	card->seqno.pdu_hdr++;
	memcpy(QETH_PDU_HEADER_ACK_SEQ_NO(iob->data),
	       &card->seqno.pdu_hdr_ack, QETH_SEQ_NO_LENGTH);

	iob->callback = qeth_release_buffer_cb;
}

static bool qeth_mpc_match_reply(struct qeth_cmd_buffer *iob,
				 struct qeth_cmd_buffer *reply)
{
	/* MPC cmds are issued strictly in sequence. */
	return !IS_IPA(reply->data);
}

static struct qeth_cmd_buffer *qeth_mpc_alloc_cmd(struct qeth_card *card,
						  const void *data,
						  unsigned int data_length)
{
	struct qeth_cmd_buffer *iob;

	iob = qeth_alloc_cmd(&card->write, data_length, 1, QETH_TIMEOUT);
	if (!iob)
		return NULL;

	memcpy(iob->data, data, data_length);
	qeth_setup_ccw(__ccw_from_cmd(iob), CCW_CMD_WRITE, 0, data_length,
		       iob->data);
	iob->finalize = qeth_mpc_finalize_cmd;
	iob->match = qeth_mpc_match_reply;
	return iob;
}

/**
 * qeth_send_control_data() -	send control command to the card
 * @card:			qeth_card structure pointer
 * @iob:			qeth_cmd_buffer pointer
 * @reply_cb:			callback function pointer
 *  cb_card:			pointer to the qeth_card structure
 *  cb_reply:			pointer to the qeth_reply structure
 *  cb_cmd:			pointer to the original iob for non-IPA
 *				commands, or to the qeth_ipa_cmd structure
 *				for the IPA commands.
 * @reply_param:		private pointer passed to the callback
 *
 * Callback function gets called one or more times, with cb_cmd
 * pointing to the response returned by the hardware. Callback
 * function must return
 *   > 0 if more reply blocks are expected,
 *     0 if the last or only reply block is received, and
 *   < 0 on error.
 * Callback function can get the value of the reply_param pointer from the
 * field 'param' of the structure qeth_reply.
 */

static int qeth_send_control_data(struct qeth_card *card,
				  struct qeth_cmd_buffer *iob,
				  int (*reply_cb)(struct qeth_card *cb_card,
						  struct qeth_reply *cb_reply,
						  unsigned long cb_cmd),
				  void *reply_param)
{
	struct qeth_channel *channel = iob->channel;
	struct qeth_reply *reply = &iob->reply;
	long timeout = iob->timeout;
	int rc;

	QETH_CARD_TEXT(card, 2, "sendctl");

	reply->callback = reply_cb;
	reply->param = reply_param;

	timeout = wait_event_interruptible_timeout(card->wait_q,
						   qeth_trylock_channel(channel, iob),
						   timeout);
	if (timeout <= 0) {
		qeth_put_cmd(iob);
		return (timeout == -ERESTARTSYS) ? -EINTR : -ETIME;
	}

	if (iob->finalize)
		iob->finalize(card, iob);
	QETH_DBF_HEX(CTRL, 2, iob->data, min(iob->length, QETH_DBF_CTRL_LEN));

	qeth_enqueue_cmd(card, iob);

	/* This pairs with iob->callback, and keeps the iob alive after IO: */
	qeth_get_cmd(iob);

	QETH_CARD_TEXT(card, 6, "noirqpnd");
	spin_lock_irq(get_ccwdev_lock(channel->ccwdev));
	rc = ccw_device_start_timeout(channel->ccwdev, __ccw_from_cmd(iob),
				      (addr_t) iob, 0, 0, timeout);
	spin_unlock_irq(get_ccwdev_lock(channel->ccwdev));
	if (rc) {
		QETH_DBF_MESSAGE(2, "qeth_send_control_data on device %x: ccw_device_start rc = %i\n",
				 CARD_DEVID(card), rc);
		QETH_CARD_TEXT_(card, 2, " err%d", rc);
		qeth_dequeue_cmd(card, iob);
		qeth_put_cmd(iob);
		qeth_unlock_channel(card, channel);
		goto out;
	}

	timeout = wait_for_completion_interruptible_timeout(&iob->done,
							    timeout);
	if (timeout <= 0)
		rc = (timeout == -ERESTARTSYS) ? -EINTR : -ETIME;

	qeth_dequeue_cmd(card, iob);

	if (reply_cb) {
		/* Wait until the callback for a late reply has completed: */
		spin_lock_irq(&iob->lock);
		if (rc)
			/* Zap any callback that's still pending: */
			iob->rc = rc;
		spin_unlock_irq(&iob->lock);
	}

	if (!rc)
		rc = iob->rc;

out:
	qeth_put_cmd(iob);
	return rc;
}

struct qeth_node_desc {
	struct node_descriptor nd1;
	struct node_descriptor nd2;
	struct node_descriptor nd3;
};

static void qeth_read_conf_data_cb(struct qeth_card *card,
				   struct qeth_cmd_buffer *iob,
				   unsigned int data_length)
{
	struct qeth_node_desc *nd = (struct qeth_node_desc *) iob->data;
	int rc = 0;
	u8 *tag;

	QETH_CARD_TEXT(card, 2, "cfgunit");

	if (data_length < sizeof(*nd)) {
		rc = -EINVAL;
		goto out;
	}

	card->info.is_vm_nic = nd->nd1.plant[0] == _ascebc['V'] &&
			       nd->nd1.plant[1] == _ascebc['M'];
	tag = (u8 *)&nd->nd1.tag;
	card->info.chpid = tag[0];
	card->info.unit_addr2 = tag[1];

	tag = (u8 *)&nd->nd2.tag;
	card->info.cula = tag[1];

	card->info.use_v1_blkt = nd->nd3.model[0] == 0xF0 &&
				 nd->nd3.model[1] == 0xF0 &&
				 nd->nd3.model[2] >= 0xF1 &&
				 nd->nd3.model[2] <= 0xF4;

out:
	qeth_notify_cmd(iob, rc);
	qeth_put_cmd(iob);
}

static int qeth_read_conf_data(struct qeth_card *card)
{
	struct qeth_channel *channel = &card->data;
	struct qeth_cmd_buffer *iob;
	struct ciw *ciw;

	/* scan for RCD command in extended SenseID data */
	ciw = ccw_device_get_ciw(channel->ccwdev, CIW_TYPE_RCD);
	if (!ciw || ciw->cmd == 0)
		return -EOPNOTSUPP;
	if (ciw->count < sizeof(struct qeth_node_desc))
		return -EINVAL;

	iob = qeth_alloc_cmd(channel, ciw->count, 1, QETH_RCD_TIMEOUT);
	if (!iob)
		return -ENOMEM;

	iob->callback = qeth_read_conf_data_cb;
	qeth_setup_ccw(__ccw_from_cmd(iob), ciw->cmd, 0, iob->length,
		       iob->data);

	return qeth_send_control_data(card, iob, NULL, NULL);
}

static int qeth_idx_check_activate_response(struct qeth_card *card,
					    struct qeth_channel *channel,
					    struct qeth_cmd_buffer *iob)
{
	int rc;

	rc = qeth_check_idx_response(card, iob->data);
	if (rc)
		return rc;

	if (QETH_IS_IDX_ACT_POS_REPLY(iob->data))
		return 0;

	/* negative reply: */
	QETH_CARD_TEXT_(card, 2, "idxneg%c",
			QETH_IDX_ACT_CAUSE_CODE(iob->data));

	switch (QETH_IDX_ACT_CAUSE_CODE(iob->data)) {
	case QETH_IDX_ACT_ERR_EXCL:
		dev_err(&channel->ccwdev->dev,
			"The adapter is used exclusively by another host\n");
		return -EBUSY;
	case QETH_IDX_ACT_ERR_AUTH:
	case QETH_IDX_ACT_ERR_AUTH_USER:
		dev_err(&channel->ccwdev->dev,
			"Setting the device online failed because of insufficient authorization\n");
		return -EPERM;
	default:
		QETH_DBF_MESSAGE(2, "IDX_ACTIVATE on channel %x: negative reply\n",
				 CCW_DEVID(channel->ccwdev));
		return -EIO;
	}
}

static void qeth_idx_activate_read_channel_cb(struct qeth_card *card,
					      struct qeth_cmd_buffer *iob,
					      unsigned int data_length)
{
	struct qeth_channel *channel = iob->channel;
	u16 peer_level;
	int rc;

	QETH_CARD_TEXT(card, 2, "idxrdcb");

	rc = qeth_idx_check_activate_response(card, channel, iob);
	if (rc)
		goto out;

	memcpy(&peer_level, QETH_IDX_ACT_FUNC_LEVEL(iob->data), 2);
	if (peer_level != qeth_peer_func_level(card->info.func_level)) {
		QETH_DBF_MESSAGE(2, "IDX_ACTIVATE on channel %x: function level mismatch (sent: %#x, received: %#x)\n",
				 CCW_DEVID(channel->ccwdev),
				 card->info.func_level, peer_level);
		rc = -EINVAL;
		goto out;
	}

	memcpy(&card->token.issuer_rm_r,
	       QETH_IDX_ACT_ISSUER_RM_TOKEN(iob->data),
	       QETH_MPC_TOKEN_LENGTH);
	memcpy(&card->info.mcl_level[0],
	       QETH_IDX_REPLY_LEVEL(iob->data), QETH_MCL_LENGTH);

out:
	qeth_notify_cmd(iob, rc);
	qeth_put_cmd(iob);
}

static void qeth_idx_activate_write_channel_cb(struct qeth_card *card,
					       struct qeth_cmd_buffer *iob,
					       unsigned int data_length)
{
	struct qeth_channel *channel = iob->channel;
	u16 peer_level;
	int rc;

	QETH_CARD_TEXT(card, 2, "idxwrcb");

	rc = qeth_idx_check_activate_response(card, channel, iob);
	if (rc)
		goto out;

	memcpy(&peer_level, QETH_IDX_ACT_FUNC_LEVEL(iob->data), 2);
	if ((peer_level & ~0x0100) !=
	    qeth_peer_func_level(card->info.func_level)) {
		QETH_DBF_MESSAGE(2, "IDX_ACTIVATE on channel %x: function level mismatch (sent: %#x, received: %#x)\n",
				 CCW_DEVID(channel->ccwdev),
				 card->info.func_level, peer_level);
		rc = -EINVAL;
	}

out:
	qeth_notify_cmd(iob, rc);
	qeth_put_cmd(iob);
}

static void qeth_idx_setup_activate_cmd(struct qeth_card *card,
					struct qeth_cmd_buffer *iob)
{
	u16 addr = (card->info.cula << 8) + card->info.unit_addr2;
	u8 port = ((u8)card->dev->dev_port) | 0x80;
	struct ccw1 *ccw = __ccw_from_cmd(iob);

	qeth_setup_ccw(&ccw[0], CCW_CMD_WRITE, CCW_FLAG_CC, IDX_ACTIVATE_SIZE,
		       iob->data);
	qeth_setup_ccw(&ccw[1], CCW_CMD_READ, 0, iob->length, iob->data);
	iob->finalize = qeth_idx_finalize_cmd;

	port |= QETH_IDX_ACT_INVAL_FRAME;
	memcpy(QETH_IDX_ACT_PNO(iob->data), &port, 1);
	memcpy(QETH_IDX_ACT_ISSUER_RM_TOKEN(iob->data),
	       &card->token.issuer_rm_w, QETH_MPC_TOKEN_LENGTH);
	memcpy(QETH_IDX_ACT_FUNC_LEVEL(iob->data),
	       &card->info.func_level, 2);
	memcpy(QETH_IDX_ACT_QDIO_DEV_CUA(iob->data), &card->info.ddev_devno, 2);
	memcpy(QETH_IDX_ACT_QDIO_DEV_REALADDR(iob->data), &addr, 2);
}

static int qeth_idx_activate_read_channel(struct qeth_card *card)
{
	struct qeth_channel *channel = &card->read;
	struct qeth_cmd_buffer *iob;
	int rc;

	QETH_CARD_TEXT(card, 2, "idxread");

	iob = qeth_alloc_cmd(channel, QETH_BUFSIZE, 2, QETH_TIMEOUT);
	if (!iob)
		return -ENOMEM;

	memcpy(iob->data, IDX_ACTIVATE_READ, IDX_ACTIVATE_SIZE);
	qeth_idx_setup_activate_cmd(card, iob);
	iob->callback = qeth_idx_activate_read_channel_cb;

	rc = qeth_send_control_data(card, iob, NULL, NULL);
	if (rc)
		return rc;

	channel->state = CH_STATE_UP;
	return 0;
}

static int qeth_idx_activate_write_channel(struct qeth_card *card)
{
	struct qeth_channel *channel = &card->write;
	struct qeth_cmd_buffer *iob;
	int rc;

	QETH_CARD_TEXT(card, 2, "idxwrite");

	iob = qeth_alloc_cmd(channel, QETH_BUFSIZE, 2, QETH_TIMEOUT);
	if (!iob)
		return -ENOMEM;

	memcpy(iob->data, IDX_ACTIVATE_WRITE, IDX_ACTIVATE_SIZE);
	qeth_idx_setup_activate_cmd(card, iob);
	iob->callback = qeth_idx_activate_write_channel_cb;

	rc = qeth_send_control_data(card, iob, NULL, NULL);
	if (rc)
		return rc;

	channel->state = CH_STATE_UP;
	return 0;
}

static int qeth_cm_enable_cb(struct qeth_card *card, struct qeth_reply *reply,
		unsigned long data)
{
	struct qeth_cmd_buffer *iob;

	QETH_CARD_TEXT(card, 2, "cmenblcb");

	iob = (struct qeth_cmd_buffer *) data;
	memcpy(&card->token.cm_filter_r,
	       QETH_CM_ENABLE_RESP_FILTER_TOKEN(iob->data),
	       QETH_MPC_TOKEN_LENGTH);
	return 0;
}

static int qeth_cm_enable(struct qeth_card *card)
{
	struct qeth_cmd_buffer *iob;

	QETH_CARD_TEXT(card, 2, "cmenable");

	iob = qeth_mpc_alloc_cmd(card, CM_ENABLE, CM_ENABLE_SIZE);
	if (!iob)
		return -ENOMEM;

	memcpy(QETH_CM_ENABLE_ISSUER_RM_TOKEN(iob->data),
	       &card->token.issuer_rm_r, QETH_MPC_TOKEN_LENGTH);
	memcpy(QETH_CM_ENABLE_FILTER_TOKEN(iob->data),
	       &card->token.cm_filter_w, QETH_MPC_TOKEN_LENGTH);

	return qeth_send_control_data(card, iob, qeth_cm_enable_cb, NULL);
}

static int qeth_cm_setup_cb(struct qeth_card *card, struct qeth_reply *reply,
		unsigned long data)
{
	struct qeth_cmd_buffer *iob;

	QETH_CARD_TEXT(card, 2, "cmsetpcb");

	iob = (struct qeth_cmd_buffer *) data;
	memcpy(&card->token.cm_connection_r,
	       QETH_CM_SETUP_RESP_DEST_ADDR(iob->data),
	       QETH_MPC_TOKEN_LENGTH);
	return 0;
}

static int qeth_cm_setup(struct qeth_card *card)
{
	struct qeth_cmd_buffer *iob;

	QETH_CARD_TEXT(card, 2, "cmsetup");

	iob = qeth_mpc_alloc_cmd(card, CM_SETUP, CM_SETUP_SIZE);
	if (!iob)
		return -ENOMEM;

	memcpy(QETH_CM_SETUP_DEST_ADDR(iob->data),
	       &card->token.issuer_rm_r, QETH_MPC_TOKEN_LENGTH);
	memcpy(QETH_CM_SETUP_CONNECTION_TOKEN(iob->data),
	       &card->token.cm_connection_w, QETH_MPC_TOKEN_LENGTH);
	memcpy(QETH_CM_SETUP_FILTER_TOKEN(iob->data),
	       &card->token.cm_filter_r, QETH_MPC_TOKEN_LENGTH);
	return qeth_send_control_data(card, iob, qeth_cm_setup_cb, NULL);
}

static bool qeth_is_supported_link_type(struct qeth_card *card, u8 link_type)
{
	if (link_type == QETH_LINK_TYPE_LANE_TR ||
	    link_type == QETH_LINK_TYPE_HSTR) {
		dev_err(&card->gdev->dev, "Unsupported Token Ring device\n");
		return false;
	}

	return true;
}

static int qeth_update_max_mtu(struct qeth_card *card, unsigned int max_mtu)
{
	struct net_device *dev = card->dev;
	unsigned int new_mtu;

	if (!max_mtu) {
		/* IQD needs accurate max MTU to set up its RX buffers: */
		if (IS_IQD(card))
			return -EINVAL;
		/* tolerate quirky HW: */
		max_mtu = ETH_MAX_MTU;
	}

	rtnl_lock();
	if (IS_IQD(card)) {
		/* move any device with default MTU to new max MTU: */
		new_mtu = (dev->mtu == dev->max_mtu) ? max_mtu : dev->mtu;

		/* adjust RX buffer size to new max MTU: */
		card->qdio.in_buf_size = max_mtu + 2 * PAGE_SIZE;
		if (dev->max_mtu && dev->max_mtu != max_mtu)
			qeth_free_qdio_queues(card);
	} else {
		if (dev->mtu)
			new_mtu = dev->mtu;
		/* default MTUs for first setup: */
		else if (IS_LAYER2(card))
			new_mtu = ETH_DATA_LEN;
		else
			new_mtu = ETH_DATA_LEN - 8; /* allow for LLC + SNAP */
	}

	dev->max_mtu = max_mtu;
	dev->mtu = min(new_mtu, max_mtu);
	rtnl_unlock();
	return 0;
}

static int qeth_get_mtu_outof_framesize(int framesize)
{
	switch (framesize) {
	case 0x4000:
		return 8192;
	case 0x6000:
		return 16384;
	case 0xa000:
		return 32768;
	case 0xffff:
		return 57344;
	default:
		return 0;
	}
}

static int qeth_ulp_enable_cb(struct qeth_card *card, struct qeth_reply *reply,
		unsigned long data)
{
	__u16 mtu, framesize;
	__u16 len;
	struct qeth_cmd_buffer *iob;
	u8 link_type = 0;

	QETH_CARD_TEXT(card, 2, "ulpenacb");

	iob = (struct qeth_cmd_buffer *) data;
	memcpy(&card->token.ulp_filter_r,
	       QETH_ULP_ENABLE_RESP_FILTER_TOKEN(iob->data),
	       QETH_MPC_TOKEN_LENGTH);
	if (IS_IQD(card)) {
		memcpy(&framesize, QETH_ULP_ENABLE_RESP_MAX_MTU(iob->data), 2);
		mtu = qeth_get_mtu_outof_framesize(framesize);
	} else {
		mtu = *(__u16 *)QETH_ULP_ENABLE_RESP_MAX_MTU(iob->data);
	}
	*(u16 *)reply->param = mtu;

	memcpy(&len, QETH_ULP_ENABLE_RESP_DIFINFO_LEN(iob->data), 2);
	if (len >= QETH_MPC_DIFINFO_LEN_INDICATES_LINK_TYPE) {
		memcpy(&link_type,
		       QETH_ULP_ENABLE_RESP_LINK_TYPE(iob->data), 1);
		if (!qeth_is_supported_link_type(card, link_type))
			return -EPROTONOSUPPORT;
	}

	card->info.link_type = link_type;
	QETH_CARD_TEXT_(card, 2, "link%d", card->info.link_type);
	return 0;
}

static u8 qeth_mpc_select_prot_type(struct qeth_card *card)
{
	return IS_LAYER2(card) ? QETH_MPC_PROT_L2 : QETH_MPC_PROT_L3;
}

static int qeth_ulp_enable(struct qeth_card *card)
{
	u8 prot_type = qeth_mpc_select_prot_type(card);
	struct qeth_cmd_buffer *iob;
	u16 max_mtu;
	int rc;

	QETH_CARD_TEXT(card, 2, "ulpenabl");

	iob = qeth_mpc_alloc_cmd(card, ULP_ENABLE, ULP_ENABLE_SIZE);
	if (!iob)
		return -ENOMEM;

	*(QETH_ULP_ENABLE_LINKNUM(iob->data)) = (u8) card->dev->dev_port;
	memcpy(QETH_ULP_ENABLE_PROT_TYPE(iob->data), &prot_type, 1);
	memcpy(QETH_ULP_ENABLE_DEST_ADDR(iob->data),
	       &card->token.cm_connection_r, QETH_MPC_TOKEN_LENGTH);
	memcpy(QETH_ULP_ENABLE_FILTER_TOKEN(iob->data),
	       &card->token.ulp_filter_w, QETH_MPC_TOKEN_LENGTH);
	rc = qeth_send_control_data(card, iob, qeth_ulp_enable_cb, &max_mtu);
	if (rc)
		return rc;
	return qeth_update_max_mtu(card, max_mtu);
}

static int qeth_ulp_setup_cb(struct qeth_card *card, struct qeth_reply *reply,
		unsigned long data)
{
	struct qeth_cmd_buffer *iob;

	QETH_CARD_TEXT(card, 2, "ulpstpcb");

	iob = (struct qeth_cmd_buffer *) data;
	memcpy(&card->token.ulp_connection_r,
	       QETH_ULP_SETUP_RESP_CONNECTION_TOKEN(iob->data),
	       QETH_MPC_TOKEN_LENGTH);
	if (!strncmp("00S", QETH_ULP_SETUP_RESP_CONNECTION_TOKEN(iob->data),
		     3)) {
		QETH_CARD_TEXT(card, 2, "olmlimit");
		dev_err(&card->gdev->dev, "A connection could not be "
			"established because of an OLM limit\n");
		return -EMLINK;
	}
	return 0;
}

static int qeth_ulp_setup(struct qeth_card *card)
{
	__u16 temp;
	struct qeth_cmd_buffer *iob;

	QETH_CARD_TEXT(card, 2, "ulpsetup");

	iob = qeth_mpc_alloc_cmd(card, ULP_SETUP, ULP_SETUP_SIZE);
	if (!iob)
		return -ENOMEM;

	memcpy(QETH_ULP_SETUP_DEST_ADDR(iob->data),
	       &card->token.cm_connection_r, QETH_MPC_TOKEN_LENGTH);
	memcpy(QETH_ULP_SETUP_CONNECTION_TOKEN(iob->data),
	       &card->token.ulp_connection_w, QETH_MPC_TOKEN_LENGTH);
	memcpy(QETH_ULP_SETUP_FILTER_TOKEN(iob->data),
	       &card->token.ulp_filter_r, QETH_MPC_TOKEN_LENGTH);

	memcpy(QETH_ULP_SETUP_CUA(iob->data), &card->info.ddev_devno, 2);
	temp = (card->info.cula << 8) + card->info.unit_addr2;
	memcpy(QETH_ULP_SETUP_REAL_DEVADDR(iob->data), &temp, 2);
	return qeth_send_control_data(card, iob, qeth_ulp_setup_cb, NULL);
}

static int qeth_alloc_out_buf(struct qeth_qdio_out_q *q, unsigned int bidx,
			      gfp_t gfp)
{
	struct qeth_qdio_out_buffer *newbuf;

	newbuf = kmem_cache_zalloc(qeth_qdio_outbuf_cache, gfp);
	if (!newbuf)
		return -ENOMEM;

	newbuf->buffer = q->qdio_bufs[bidx];
	skb_queue_head_init(&newbuf->skb_list);
	lockdep_set_class(&newbuf->skb_list.lock, &qdio_out_skb_queue_key);
	atomic_set(&newbuf->state, QETH_QDIO_BUF_EMPTY);
	q->bufs[bidx] = newbuf;
	return 0;
}

static void qeth_free_output_queue(struct qeth_qdio_out_q *q)
{
	if (!q)
		return;

	qeth_drain_output_queue(q, true);
	qdio_free_buffers(q->qdio_bufs, QDIO_MAX_BUFFERS_PER_Q);
	kfree(q);
}

static struct qeth_qdio_out_q *qeth_alloc_output_queue(void)
{
	struct qeth_qdio_out_q *q = kzalloc(sizeof(*q), GFP_KERNEL);
	unsigned int i;

	if (!q)
		return NULL;

	if (qdio_alloc_buffers(q->qdio_bufs, QDIO_MAX_BUFFERS_PER_Q))
		goto err_qdio_bufs;

	for (i = 0; i < QDIO_MAX_BUFFERS_PER_Q; i++) {
		if (qeth_alloc_out_buf(q, i, GFP_KERNEL))
			goto err_out_bufs;
	}

	return q;

err_out_bufs:
	while (i > 0)
		qeth_free_out_buf(q->bufs[--i]);
	qdio_free_buffers(q->qdio_bufs, QDIO_MAX_BUFFERS_PER_Q);
err_qdio_bufs:
	kfree(q);
	return NULL;
}

static void qeth_tx_completion_timer(struct timer_list *timer)
{
	struct qeth_qdio_out_q *queue = from_timer(queue, timer, timer);

	napi_schedule(&queue->napi);
	QETH_TXQ_STAT_INC(queue, completion_timer);
}

static int qeth_alloc_qdio_queues(struct qeth_card *card)
{
	unsigned int i;

	QETH_CARD_TEXT(card, 2, "allcqdbf");

	if (atomic_cmpxchg(&card->qdio.state, QETH_QDIO_UNINITIALIZED,
		QETH_QDIO_ALLOCATED) != QETH_QDIO_UNINITIALIZED)
		return 0;

	QETH_CARD_TEXT(card, 2, "inq");
	card->qdio.in_q = qeth_alloc_qdio_queue();
	if (!card->qdio.in_q)
		goto out_nomem;

	/* inbound buffer pool */
	if (qeth_alloc_buffer_pool(card))
		goto out_freeinq;

	/* outbound */
	for (i = 0; i < card->qdio.no_out_queues; ++i) {
		struct qeth_qdio_out_q *queue;

		queue = qeth_alloc_output_queue();
		if (!queue)
			goto out_freeoutq;
		QETH_CARD_TEXT_(card, 2, "outq %i", i);
		QETH_CARD_HEX(card, 2, &queue, sizeof(void *));
		card->qdio.out_qs[i] = queue;
		queue->card = card;
		queue->queue_no = i;
		INIT_LIST_HEAD(&queue->pending_bufs);
		spin_lock_init(&queue->lock);
		timer_setup(&queue->timer, qeth_tx_completion_timer, 0);
		if (IS_IQD(card)) {
			queue->coalesce_usecs = QETH_TX_COALESCE_USECS;
			queue->max_coalesced_frames = QETH_TX_MAX_COALESCED_FRAMES;
			queue->rescan_usecs = QETH_TX_TIMER_USECS;
		} else {
			queue->coalesce_usecs = USEC_PER_SEC;
			queue->max_coalesced_frames = 0;
			queue->rescan_usecs = 10 * USEC_PER_SEC;
		}
		queue->priority = QETH_QIB_PQUE_PRIO_DEFAULT;
	}

	/* completion */
	if (qeth_alloc_cq(card))
		goto out_freeoutq;

	return 0;

out_freeoutq:
	while (i > 0) {
		qeth_free_output_queue(card->qdio.out_qs[--i]);
		card->qdio.out_qs[i] = NULL;
	}
	qeth_free_buffer_pool(card);
out_freeinq:
	qeth_free_qdio_queue(card->qdio.in_q);
	card->qdio.in_q = NULL;
out_nomem:
	atomic_set(&card->qdio.state, QETH_QDIO_UNINITIALIZED);
	return -ENOMEM;
}

static void qeth_free_qdio_queues(struct qeth_card *card)
{
	int i, j;

	if (atomic_xchg(&card->qdio.state, QETH_QDIO_UNINITIALIZED) ==
		QETH_QDIO_UNINITIALIZED)
		return;

	qeth_free_cq(card);
	for (j = 0; j < QDIO_MAX_BUFFERS_PER_Q; ++j) {
		if (card->qdio.in_q->bufs[j].rx_skb)
			consume_skb(card->qdio.in_q->bufs[j].rx_skb);
	}
	qeth_free_qdio_queue(card->qdio.in_q);
	card->qdio.in_q = NULL;
	/* inbound buffer pool */
	qeth_free_buffer_pool(card);
	/* free outbound qdio_qs */
	for (i = 0; i < card->qdio.no_out_queues; i++) {
		qeth_free_output_queue(card->qdio.out_qs[i]);
		card->qdio.out_qs[i] = NULL;
	}
}

static void qeth_fill_qib_parms(struct qeth_card *card,
				struct qeth_qib_parms *parms)
{
	struct qeth_qdio_out_q *queue;
	unsigned int i;

	parms->pcit_magic[0] = 'P';
	parms->pcit_magic[1] = 'C';
	parms->pcit_magic[2] = 'I';
	parms->pcit_magic[3] = 'T';
	ASCEBC(parms->pcit_magic, sizeof(parms->pcit_magic));
	parms->pcit_a = QETH_PCI_THRESHOLD_A(card);
	parms->pcit_b = QETH_PCI_THRESHOLD_B(card);
	parms->pcit_c = QETH_PCI_TIMER_VALUE(card);

	parms->blkt_magic[0] = 'B';
	parms->blkt_magic[1] = 'L';
	parms->blkt_magic[2] = 'K';
	parms->blkt_magic[3] = 'T';
	ASCEBC(parms->blkt_magic, sizeof(parms->blkt_magic));
	parms->blkt_total = card->info.blkt.time_total;
	parms->blkt_inter_packet = card->info.blkt.inter_packet;
	parms->blkt_inter_packet_jumbo = card->info.blkt.inter_packet_jumbo;

	/* Prio-queueing implicitly uses the default priorities: */
	if (qeth_uses_tx_prio_queueing(card) || card->qdio.no_out_queues == 1)
		return;

	parms->pque_magic[0] = 'P';
	parms->pque_magic[1] = 'Q';
	parms->pque_magic[2] = 'U';
	parms->pque_magic[3] = 'E';
	ASCEBC(parms->pque_magic, sizeof(parms->pque_magic));
	parms->pque_order = QETH_QIB_PQUE_ORDER_RR;
	parms->pque_units = QETH_QIB_PQUE_UNITS_SBAL;

	qeth_for_each_output_queue(card, queue, i)
		parms->pque_priority[i] = queue->priority;
}

static int qeth_qdio_activate(struct qeth_card *card)
{
	QETH_CARD_TEXT(card, 3, "qdioact");
	return qdio_activate(CARD_DDEV(card));
}

static int qeth_dm_act(struct qeth_card *card)
{
	struct qeth_cmd_buffer *iob;

	QETH_CARD_TEXT(card, 2, "dmact");

	iob = qeth_mpc_alloc_cmd(card, DM_ACT, DM_ACT_SIZE);
	if (!iob)
		return -ENOMEM;

	memcpy(QETH_DM_ACT_DEST_ADDR(iob->data),
	       &card->token.cm_connection_r, QETH_MPC_TOKEN_LENGTH);
	memcpy(QETH_DM_ACT_CONNECTION_TOKEN(iob->data),
	       &card->token.ulp_connection_r, QETH_MPC_TOKEN_LENGTH);
	return qeth_send_control_data(card, iob, NULL, NULL);
}

static int qeth_mpc_initialize(struct qeth_card *card)
{
	int rc;

	QETH_CARD_TEXT(card, 2, "mpcinit");

	rc = qeth_issue_next_read(card);
	if (rc) {
		QETH_CARD_TEXT_(card, 2, "1err%d", rc);
		return rc;
	}
	rc = qeth_cm_enable(card);
	if (rc) {
		QETH_CARD_TEXT_(card, 2, "2err%d", rc);
		return rc;
	}
	rc = qeth_cm_setup(card);
	if (rc) {
		QETH_CARD_TEXT_(card, 2, "3err%d", rc);
		return rc;
	}
	rc = qeth_ulp_enable(card);
	if (rc) {
		QETH_CARD_TEXT_(card, 2, "4err%d", rc);
		return rc;
	}
	rc = qeth_ulp_setup(card);
	if (rc) {
		QETH_CARD_TEXT_(card, 2, "5err%d", rc);
		return rc;
	}
	rc = qeth_alloc_qdio_queues(card);
	if (rc) {
		QETH_CARD_TEXT_(card, 2, "5err%d", rc);
		return rc;
	}
	rc = qeth_qdio_establish(card);
	if (rc) {
		QETH_CARD_TEXT_(card, 2, "6err%d", rc);
		qeth_free_qdio_queues(card);
		return rc;
	}
	rc = qeth_qdio_activate(card);
	if (rc) {
		QETH_CARD_TEXT_(card, 2, "7err%d", rc);
		return rc;
	}
	rc = qeth_dm_act(card);
	if (rc) {
		QETH_CARD_TEXT_(card, 2, "8err%d", rc);
		return rc;
	}

	return 0;
}

static void qeth_print_status_message(struct qeth_card *card)
{
	switch (card->info.type) {
	case QETH_CARD_TYPE_OSD:
	case QETH_CARD_TYPE_OSM:
	case QETH_CARD_TYPE_OSX:
		/* VM will use a non-zero first character
		 * to indicate a HiperSockets like reporting
		 * of the level OSA sets the first character to zero
		 * */
		if (!card->info.mcl_level[0]) {
			sprintf(card->info.mcl_level, "%02x%02x",
				card->info.mcl_level[2],
				card->info.mcl_level[3]);
			break;
		}
		fallthrough;
	case QETH_CARD_TYPE_IQD:
		if (IS_VM_NIC(card) || (card->info.mcl_level[0] & 0x80)) {
			card->info.mcl_level[0] = (char) _ebcasc[(__u8)
				card->info.mcl_level[0]];
			card->info.mcl_level[1] = (char) _ebcasc[(__u8)
				card->info.mcl_level[1]];
			card->info.mcl_level[2] = (char) _ebcasc[(__u8)
				card->info.mcl_level[2]];
			card->info.mcl_level[3] = (char) _ebcasc[(__u8)
				card->info.mcl_level[3]];
			card->info.mcl_level[QETH_MCL_LENGTH] = 0;
		}
		break;
	default:
		memset(&card->info.mcl_level[0], 0, QETH_MCL_LENGTH + 1);
	}
	dev_info(&card->gdev->dev,
		 "Device is a%s card%s%s%s\nwith link type %s.\n",
		 qeth_get_cardname(card),
		 (card->info.mcl_level[0]) ? " (level: " : "",
		 (card->info.mcl_level[0]) ? card->info.mcl_level : "",
		 (card->info.mcl_level[0]) ? ")" : "",
		 qeth_get_cardname_short(card));
}

static void qeth_initialize_working_pool_list(struct qeth_card *card)
{
	struct qeth_buffer_pool_entry *entry;

	QETH_CARD_TEXT(card, 5, "inwrklst");

	list_for_each_entry(entry,
			    &card->qdio.init_pool.entry_list, init_list) {
		qeth_put_buffer_pool_entry(card, entry);
	}
}

static struct qeth_buffer_pool_entry *qeth_find_free_buffer_pool_entry(
					struct qeth_card *card)
{
	struct qeth_buffer_pool_entry *entry;
	int i, free;

	if (list_empty(&card->qdio.in_buf_pool.entry_list))
		return NULL;

	list_for_each_entry(entry, &card->qdio.in_buf_pool.entry_list, list) {
		free = 1;
		for (i = 0; i < QETH_MAX_BUFFER_ELEMENTS(card); ++i) {
			if (page_count(entry->elements[i]) > 1) {
				free = 0;
				break;
			}
		}
		if (free) {
			list_del_init(&entry->list);
			return entry;
		}
	}

	/* no free buffer in pool so take first one and swap pages */
	entry = list_first_entry(&card->qdio.in_buf_pool.entry_list,
				 struct qeth_buffer_pool_entry, list);
	for (i = 0; i < QETH_MAX_BUFFER_ELEMENTS(card); ++i) {
		if (page_count(entry->elements[i]) > 1) {
			struct page *page = dev_alloc_page();

			if (!page)
				return NULL;

			__free_page(entry->elements[i]);
			entry->elements[i] = page;
			QETH_CARD_STAT_INC(card, rx_sg_alloc_page);
		}
	}
	list_del_init(&entry->list);
	return entry;
}

static int qeth_init_input_buffer(struct qeth_card *card,
		struct qeth_qdio_buffer *buf)
{
	struct qeth_buffer_pool_entry *pool_entry = buf->pool_entry;
	int i;

	if ((card->options.cq == QETH_CQ_ENABLED) && (!buf->rx_skb)) {
		buf->rx_skb = netdev_alloc_skb(card->dev,
					       ETH_HLEN +
					       sizeof(struct ipv6hdr));
		if (!buf->rx_skb)
			return -ENOMEM;
	}

	if (!pool_entry) {
		pool_entry = qeth_find_free_buffer_pool_entry(card);
		if (!pool_entry)
			return -ENOBUFS;

		buf->pool_entry = pool_entry;
	}

	/*
	 * since the buffer is accessed only from the input_tasklet
	 * there shouldn't be a need to synchronize; also, since we use
	 * the QETH_IN_BUF_REQUEUE_THRESHOLD we should never run  out off
	 * buffers
	 */
	for (i = 0; i < QETH_MAX_BUFFER_ELEMENTS(card); ++i) {
		buf->buffer->element[i].length = PAGE_SIZE;
		buf->buffer->element[i].addr =
			page_to_phys(pool_entry->elements[i]);
		if (i == QETH_MAX_BUFFER_ELEMENTS(card) - 1)
			buf->buffer->element[i].eflags = SBAL_EFLAGS_LAST_ENTRY;
		else
			buf->buffer->element[i].eflags = 0;
		buf->buffer->element[i].sflags = 0;
	}
	return 0;
}

static unsigned int qeth_tx_select_bulk_max(struct qeth_card *card,
					    struct qeth_qdio_out_q *queue)
{
	if (!IS_IQD(card) ||
	    qeth_iqd_is_mcast_queue(card, queue) ||
	    card->options.cq == QETH_CQ_ENABLED ||
	    qdio_get_ssqd_desc(CARD_DDEV(card), &card->ssqd))
		return 1;

	return card->ssqd.mmwc ? card->ssqd.mmwc : 1;
}

static int qeth_init_qdio_queues(struct qeth_card *card)
{
	unsigned int rx_bufs = card->qdio.in_buf_pool.buf_count;
	unsigned int i;
	int rc;

	QETH_CARD_TEXT(card, 2, "initqdqs");

	/* inbound queue */
	qdio_reset_buffers(card->qdio.in_q->qdio_bufs, QDIO_MAX_BUFFERS_PER_Q);
	memset(&card->rx, 0, sizeof(struct qeth_rx));

	qeth_initialize_working_pool_list(card);
	/*give only as many buffers to hardware as we have buffer pool entries*/
	for (i = 0; i < rx_bufs; i++) {
		rc = qeth_init_input_buffer(card, &card->qdio.in_q->bufs[i]);
		if (rc)
			return rc;
	}

	card->qdio.in_q->next_buf_to_init = QDIO_BUFNR(rx_bufs);
	rc = do_QDIO(CARD_DDEV(card), QDIO_FLAG_SYNC_INPUT, 0, 0, rx_bufs,
		     NULL);
	if (rc) {
		QETH_CARD_TEXT_(card, 2, "1err%d", rc);
		return rc;
	}

	/* completion */
	rc = qeth_cq_init(card);
	if (rc) {
		return rc;
	}

	/* outbound queue */
	for (i = 0; i < card->qdio.no_out_queues; ++i) {
		struct qeth_qdio_out_q *queue = card->qdio.out_qs[i];

		qdio_reset_buffers(queue->qdio_bufs, QDIO_MAX_BUFFERS_PER_Q);
		queue->max_elements = QETH_MAX_BUFFER_ELEMENTS(card);
		queue->next_buf_to_fill = 0;
		queue->do_pack = 0;
		queue->prev_hdr = NULL;
		queue->coalesced_frames = 0;
		queue->bulk_start = 0;
		queue->bulk_count = 0;
		queue->bulk_max = qeth_tx_select_bulk_max(card, queue);
		atomic_set(&queue->used_buffers, 0);
		atomic_set(&queue->set_pci_flags_count, 0);
		netdev_tx_reset_queue(netdev_get_tx_queue(card->dev, i));
	}
	return 0;
}

static void qeth_ipa_finalize_cmd(struct qeth_card *card,
				  struct qeth_cmd_buffer *iob)
{
	qeth_mpc_finalize_cmd(card, iob);

	/* override with IPA-specific values: */
	__ipa_cmd(iob)->hdr.seqno = card->seqno.ipa++;
}

static void qeth_prepare_ipa_cmd(struct qeth_card *card,
				 struct qeth_cmd_buffer *iob, u16 cmd_length)
{
	u8 prot_type = qeth_mpc_select_prot_type(card);
	u16 total_length = iob->length;

	qeth_setup_ccw(__ccw_from_cmd(iob), CCW_CMD_WRITE, 0, total_length,
		       iob->data);
	iob->finalize = qeth_ipa_finalize_cmd;

	memcpy(iob->data, IPA_PDU_HEADER, IPA_PDU_HEADER_SIZE);
	memcpy(QETH_IPA_PDU_LEN_TOTAL(iob->data), &total_length, 2);
	memcpy(QETH_IPA_CMD_PROT_TYPE(iob->data), &prot_type, 1);
	memcpy(QETH_IPA_PDU_LEN_PDU1(iob->data), &cmd_length, 2);
	memcpy(QETH_IPA_PDU_LEN_PDU2(iob->data), &cmd_length, 2);
	memcpy(QETH_IPA_CMD_DEST_ADDR(iob->data),
	       &card->token.ulp_connection_r, QETH_MPC_TOKEN_LENGTH);
	memcpy(QETH_IPA_PDU_LEN_PDU3(iob->data), &cmd_length, 2);
}

static bool qeth_ipa_match_reply(struct qeth_cmd_buffer *iob,
				 struct qeth_cmd_buffer *reply)
{
	struct qeth_ipa_cmd *ipa_reply = __ipa_reply(reply);

	return ipa_reply && (__ipa_cmd(iob)->hdr.seqno == ipa_reply->hdr.seqno);
}

struct qeth_cmd_buffer *qeth_ipa_alloc_cmd(struct qeth_card *card,
					   enum qeth_ipa_cmds cmd_code,
					   enum qeth_prot_versions prot,
					   unsigned int data_length)
{
	struct qeth_cmd_buffer *iob;
	struct qeth_ipacmd_hdr *hdr;

	data_length += offsetof(struct qeth_ipa_cmd, data);
	iob = qeth_alloc_cmd(&card->write, IPA_PDU_HEADER_SIZE + data_length, 1,
			     QETH_IPA_TIMEOUT);
	if (!iob)
		return NULL;

	qeth_prepare_ipa_cmd(card, iob, data_length);
	iob->match = qeth_ipa_match_reply;

	hdr = &__ipa_cmd(iob)->hdr;
	hdr->command = cmd_code;
	hdr->initiator = IPA_CMD_INITIATOR_HOST;
	/* hdr->seqno is set by qeth_send_control_data() */
	hdr->adapter_type = QETH_LINK_TYPE_FAST_ETH;
	hdr->rel_adapter_no = (u8) card->dev->dev_port;
	hdr->prim_version_no = IS_LAYER2(card) ? 2 : 1;
	hdr->param_count = 1;
	hdr->prot_version = prot;
	return iob;
}
EXPORT_SYMBOL_GPL(qeth_ipa_alloc_cmd);

static int qeth_send_ipa_cmd_cb(struct qeth_card *card,
				struct qeth_reply *reply, unsigned long data)
{
	struct qeth_ipa_cmd *cmd = (struct qeth_ipa_cmd *) data;

	return (cmd->hdr.return_code) ? -EIO : 0;
}

/*
 * qeth_send_ipa_cmd() - send an IPA command
 *
 * See qeth_send_control_data() for explanation of the arguments.
 */

int qeth_send_ipa_cmd(struct qeth_card *card, struct qeth_cmd_buffer *iob,
		int (*reply_cb)(struct qeth_card *, struct qeth_reply*,
			unsigned long),
		void *reply_param)
{
	int rc;

	QETH_CARD_TEXT(card, 4, "sendipa");

	if (card->read_or_write_problem) {
		qeth_put_cmd(iob);
		return -EIO;
	}

	if (reply_cb == NULL)
		reply_cb = qeth_send_ipa_cmd_cb;
	rc = qeth_send_control_data(card, iob, reply_cb, reply_param);
	if (rc == -ETIME) {
		qeth_clear_ipacmd_list(card);
		qeth_schedule_recovery(card);
	}
	return rc;
}
EXPORT_SYMBOL_GPL(qeth_send_ipa_cmd);

static int qeth_send_startlan_cb(struct qeth_card *card,
				 struct qeth_reply *reply, unsigned long data)
{
	struct qeth_ipa_cmd *cmd = (struct qeth_ipa_cmd *) data;

	if (cmd->hdr.return_code == IPA_RC_LAN_OFFLINE)
		return -ENETDOWN;

	return (cmd->hdr.return_code) ? -EIO : 0;
}

static int qeth_send_startlan(struct qeth_card *card)
{
	struct qeth_cmd_buffer *iob;

	QETH_CARD_TEXT(card, 2, "strtlan");

	iob = qeth_ipa_alloc_cmd(card, IPA_CMD_STARTLAN, QETH_PROT_NONE, 0);
	if (!iob)
		return -ENOMEM;
	return qeth_send_ipa_cmd(card, iob, qeth_send_startlan_cb, NULL);
}

static int qeth_setadpparms_inspect_rc(struct qeth_ipa_cmd *cmd)
{
	if (!cmd->hdr.return_code)
		cmd->hdr.return_code =
			cmd->data.setadapterparms.hdr.return_code;
	return cmd->hdr.return_code;
}

static int qeth_query_setadapterparms_cb(struct qeth_card *card,
		struct qeth_reply *reply, unsigned long data)
{
	struct qeth_ipa_cmd *cmd = (struct qeth_ipa_cmd *) data;
	struct qeth_query_cmds_supp *query_cmd;

	QETH_CARD_TEXT(card, 3, "quyadpcb");
	if (qeth_setadpparms_inspect_rc(cmd))
		return -EIO;

	query_cmd = &cmd->data.setadapterparms.data.query_cmds_supp;
	if (query_cmd->lan_type & 0x7f) {
		if (!qeth_is_supported_link_type(card, query_cmd->lan_type))
			return -EPROTONOSUPPORT;

		card->info.link_type = query_cmd->lan_type;
		QETH_CARD_TEXT_(card, 2, "lnk %d", card->info.link_type);
	}

	card->options.adp.supported = query_cmd->supported_cmds;
	return 0;
}

static struct qeth_cmd_buffer *qeth_get_adapter_cmd(struct qeth_card *card,
						    enum qeth_ipa_setadp_cmd adp_cmd,
						    unsigned int data_length)
{
	struct qeth_ipacmd_setadpparms_hdr *hdr;
	struct qeth_cmd_buffer *iob;

	iob = qeth_ipa_alloc_cmd(card, IPA_CMD_SETADAPTERPARMS, QETH_PROT_IPV4,
				 data_length +
				 offsetof(struct qeth_ipacmd_setadpparms,
					  data));
	if (!iob)
		return NULL;

	hdr = &__ipa_cmd(iob)->data.setadapterparms.hdr;
	hdr->cmdlength = sizeof(*hdr) + data_length;
	hdr->command_code = adp_cmd;
	hdr->used_total = 1;
	hdr->seq_no = 1;
	return iob;
}

static int qeth_query_setadapterparms(struct qeth_card *card)
{
	int rc;
	struct qeth_cmd_buffer *iob;

	QETH_CARD_TEXT(card, 3, "queryadp");
	iob = qeth_get_adapter_cmd(card, IPA_SETADP_QUERY_COMMANDS_SUPPORTED,
				   SETADP_DATA_SIZEOF(query_cmds_supp));
	if (!iob)
		return -ENOMEM;
	rc = qeth_send_ipa_cmd(card, iob, qeth_query_setadapterparms_cb, NULL);
	return rc;
}

static int qeth_query_ipassists_cb(struct qeth_card *card,
		struct qeth_reply *reply, unsigned long data)
{
	struct qeth_ipa_cmd *cmd;

	QETH_CARD_TEXT(card, 2, "qipasscb");

	cmd = (struct qeth_ipa_cmd *) data;

	switch (cmd->hdr.return_code) {
	case IPA_RC_SUCCESS:
		break;
	case IPA_RC_NOTSUPP:
	case IPA_RC_L2_UNSUPPORTED_CMD:
		QETH_CARD_TEXT(card, 2, "ipaunsup");
		card->options.ipa4.supported |= IPA_SETADAPTERPARMS;
		card->options.ipa6.supported |= IPA_SETADAPTERPARMS;
		return -EOPNOTSUPP;
	default:
		QETH_DBF_MESSAGE(1, "IPA_CMD_QIPASSIST on device %x: Unhandled rc=%#x\n",
				 CARD_DEVID(card), cmd->hdr.return_code);
		return -EIO;
	}

	if (cmd->hdr.prot_version == QETH_PROT_IPV4)
		card->options.ipa4 = cmd->hdr.assists;
	else if (cmd->hdr.prot_version == QETH_PROT_IPV6)
		card->options.ipa6 = cmd->hdr.assists;
	else
		QETH_DBF_MESSAGE(1, "IPA_CMD_QIPASSIST on device %x: Flawed LIC detected\n",
				 CARD_DEVID(card));
	return 0;
}

static int qeth_query_ipassists(struct qeth_card *card,
				enum qeth_prot_versions prot)
{
	int rc;
	struct qeth_cmd_buffer *iob;

	QETH_CARD_TEXT_(card, 2, "qipassi%i", prot);
	iob = qeth_ipa_alloc_cmd(card, IPA_CMD_QIPASSIST, prot, 0);
	if (!iob)
		return -ENOMEM;
	rc = qeth_send_ipa_cmd(card, iob, qeth_query_ipassists_cb, NULL);
	return rc;
}

static int qeth_query_switch_attributes_cb(struct qeth_card *card,
				struct qeth_reply *reply, unsigned long data)
{
	struct qeth_ipa_cmd *cmd = (struct qeth_ipa_cmd *) data;
	struct qeth_query_switch_attributes *attrs;
	struct qeth_switch_info *sw_info;

	QETH_CARD_TEXT(card, 2, "qswiatcb");
	if (qeth_setadpparms_inspect_rc(cmd))
		return -EIO;

	sw_info = (struct qeth_switch_info *)reply->param;
	attrs = &cmd->data.setadapterparms.data.query_switch_attributes;
	sw_info->capabilities = attrs->capabilities;
	sw_info->settings = attrs->settings;
	QETH_CARD_TEXT_(card, 2, "%04x%04x", sw_info->capabilities,
			sw_info->settings);
	return 0;
}

int qeth_query_switch_attributes(struct qeth_card *card,
				 struct qeth_switch_info *sw_info)
{
	struct qeth_cmd_buffer *iob;

	QETH_CARD_TEXT(card, 2, "qswiattr");
	if (!qeth_adp_supported(card, IPA_SETADP_QUERY_SWITCH_ATTRIBUTES))
		return -EOPNOTSUPP;
	if (!netif_carrier_ok(card->dev))
		return -ENOMEDIUM;
	iob = qeth_get_adapter_cmd(card, IPA_SETADP_QUERY_SWITCH_ATTRIBUTES, 0);
	if (!iob)
		return -ENOMEM;
	return qeth_send_ipa_cmd(card, iob,
				qeth_query_switch_attributes_cb, sw_info);
}

struct qeth_cmd_buffer *qeth_get_diag_cmd(struct qeth_card *card,
					  enum qeth_diags_cmds sub_cmd,
					  unsigned int data_length)
{
	struct qeth_ipacmd_diagass *cmd;
	struct qeth_cmd_buffer *iob;

	iob = qeth_ipa_alloc_cmd(card, IPA_CMD_SET_DIAG_ASS, QETH_PROT_NONE,
				 DIAG_HDR_LEN + data_length);
	if (!iob)
		return NULL;

	cmd = &__ipa_cmd(iob)->data.diagass;
	cmd->subcmd_len = DIAG_SUB_HDR_LEN + data_length;
	cmd->subcmd = sub_cmd;
	return iob;
}
EXPORT_SYMBOL_GPL(qeth_get_diag_cmd);

static int qeth_query_setdiagass_cb(struct qeth_card *card,
		struct qeth_reply *reply, unsigned long data)
{
	struct qeth_ipa_cmd *cmd = (struct qeth_ipa_cmd *) data;
	u16 rc = cmd->hdr.return_code;

	if (rc) {
		QETH_CARD_TEXT_(card, 2, "diagq:%x", rc);
		return -EIO;
	}

	card->info.diagass_support = cmd->data.diagass.ext;
	return 0;
}

static int qeth_query_setdiagass(struct qeth_card *card)
{
	struct qeth_cmd_buffer *iob;

	QETH_CARD_TEXT(card, 2, "qdiagass");
	iob = qeth_get_diag_cmd(card, QETH_DIAGS_CMD_QUERY, 0);
	if (!iob)
		return -ENOMEM;
	return qeth_send_ipa_cmd(card, iob, qeth_query_setdiagass_cb, NULL);
}

static void qeth_get_trap_id(struct qeth_card *card, struct qeth_trap_id *tid)
{
	unsigned long info = get_zeroed_page(GFP_KERNEL);
	struct sysinfo_2_2_2 *info222 = (struct sysinfo_2_2_2 *)info;
	struct sysinfo_3_2_2 *info322 = (struct sysinfo_3_2_2 *)info;
	struct ccw_dev_id ccwid;
	int level;

	tid->chpid = card->info.chpid;
	ccw_device_get_id(CARD_RDEV(card), &ccwid);
	tid->ssid = ccwid.ssid;
	tid->devno = ccwid.devno;
	if (!info)
		return;
	level = stsi(NULL, 0, 0, 0);
	if ((level >= 2) && (stsi(info222, 2, 2, 2) == 0))
		tid->lparnr = info222->lpar_number;
	if ((level >= 3) && (stsi(info322, 3, 2, 2) == 0)) {
		EBCASC(info322->vm[0].name, sizeof(info322->vm[0].name));
		memcpy(tid->vmname, info322->vm[0].name, sizeof(tid->vmname));
	}
	free_page(info);
}

static int qeth_hw_trap_cb(struct qeth_card *card,
		struct qeth_reply *reply, unsigned long data)
{
	struct qeth_ipa_cmd *cmd = (struct qeth_ipa_cmd *) data;
	u16 rc = cmd->hdr.return_code;

	if (rc) {
		QETH_CARD_TEXT_(card, 2, "trapc:%x", rc);
		return -EIO;
	}
	return 0;
}

int qeth_hw_trap(struct qeth_card *card, enum qeth_diags_trap_action action)
{
	struct qeth_cmd_buffer *iob;
	struct qeth_ipa_cmd *cmd;

	QETH_CARD_TEXT(card, 2, "diagtrap");
	iob = qeth_get_diag_cmd(card, QETH_DIAGS_CMD_TRAP, 64);
	if (!iob)
		return -ENOMEM;
	cmd = __ipa_cmd(iob);
	cmd->data.diagass.type = 1;
	cmd->data.diagass.action = action;
	switch (action) {
	case QETH_DIAGS_TRAP_ARM:
		cmd->data.diagass.options = 0x0003;
		cmd->data.diagass.ext = 0x00010000 +
			sizeof(struct qeth_trap_id);
		qeth_get_trap_id(card,
			(struct qeth_trap_id *)cmd->data.diagass.cdata);
		break;
	case QETH_DIAGS_TRAP_DISARM:
		cmd->data.diagass.options = 0x0001;
		break;
	case QETH_DIAGS_TRAP_CAPTURE:
		break;
	}
	return qeth_send_ipa_cmd(card, iob, qeth_hw_trap_cb, NULL);
}

static int qeth_check_qdio_errors(struct qeth_card *card,
				  struct qdio_buffer *buf,
				  unsigned int qdio_error,
				  const char *dbftext)
{
	if (qdio_error) {
		QETH_CARD_TEXT(card, 2, dbftext);
		QETH_CARD_TEXT_(card, 2, " F15=%02X",
			       buf->element[15].sflags);
		QETH_CARD_TEXT_(card, 2, " F14=%02X",
			       buf->element[14].sflags);
		QETH_CARD_TEXT_(card, 2, " qerr=%X", qdio_error);
		if ((buf->element[15].sflags) == 0x12) {
			QETH_CARD_STAT_INC(card, rx_fifo_errors);
			return 0;
		} else
			return 1;
	}
	return 0;
}

static unsigned int qeth_rx_refill_queue(struct qeth_card *card,
					 unsigned int count)
{
	struct qeth_qdio_q *queue = card->qdio.in_q;
	struct list_head *lh;
	int i;
	int rc;
	int newcount = 0;

	/* only requeue at a certain threshold to avoid SIGAs */
	if (count >= QETH_IN_BUF_REQUEUE_THRESHOLD(card)) {
		for (i = queue->next_buf_to_init;
		     i < queue->next_buf_to_init + count; ++i) {
			if (qeth_init_input_buffer(card,
				&queue->bufs[QDIO_BUFNR(i)])) {
				break;
			} else {
				newcount++;
			}
		}

		if (newcount < count) {
			/* we are in memory shortage so we switch back to
			   traditional skb allocation and drop packages */
			atomic_set(&card->force_alloc_skb, 3);
			count = newcount;
		} else {
			atomic_add_unless(&card->force_alloc_skb, -1, 0);
		}

		if (!count) {
			i = 0;
			list_for_each(lh, &card->qdio.in_buf_pool.entry_list)
				i++;
			if (i == card->qdio.in_buf_pool.buf_count) {
				QETH_CARD_TEXT(card, 2, "qsarbw");
				schedule_delayed_work(
					&card->buffer_reclaim_work,
					QETH_RECLAIM_WORK_TIME);
			}
			return 0;
		}

		rc = do_QDIO(CARD_DDEV(card), QDIO_FLAG_SYNC_INPUT, 0,
			     queue->next_buf_to_init, count, NULL);
		if (rc) {
			QETH_CARD_TEXT(card, 2, "qinberr");
		}
		queue->next_buf_to_init = QDIO_BUFNR(queue->next_buf_to_init +
						     count);
		return count;
	}

	return 0;
}

static void qeth_buffer_reclaim_work(struct work_struct *work)
{
	struct qeth_card *card = container_of(to_delayed_work(work),
					      struct qeth_card,
					      buffer_reclaim_work);

	local_bh_disable();
	napi_schedule(&card->napi);
	/* kick-start the NAPI softirq: */
	local_bh_enable();
}

static void qeth_handle_send_error(struct qeth_card *card,
		struct qeth_qdio_out_buffer *buffer, unsigned int qdio_err)
{
	int sbalf15 = buffer->buffer->element[15].sflags;

	QETH_CARD_TEXT(card, 6, "hdsnderr");
	qeth_check_qdio_errors(card, buffer->buffer, qdio_err, "qouterr");

	if (!qdio_err)
		return;

	if ((sbalf15 >= 15) && (sbalf15 <= 31))
		return;

	QETH_CARD_TEXT(card, 1, "lnkfail");
	QETH_CARD_TEXT_(card, 1, "%04x %02x",
		       (u16)qdio_err, (u8)sbalf15);
}

/**
 * qeth_prep_flush_pack_buffer - Prepares flushing of a packing buffer.
 * @queue: queue to check for packing buffer
 *
 * Returns number of buffers that were prepared for flush.
 */
static int qeth_prep_flush_pack_buffer(struct qeth_qdio_out_q *queue)
{
	struct qeth_qdio_out_buffer *buffer;

	buffer = queue->bufs[queue->next_buf_to_fill];
	if ((atomic_read(&buffer->state) == QETH_QDIO_BUF_EMPTY) &&
	    (buffer->next_element_to_fill > 0)) {
		/* it's a packing buffer */
		atomic_set(&buffer->state, QETH_QDIO_BUF_PRIMED);
		queue->next_buf_to_fill =
			QDIO_BUFNR(queue->next_buf_to_fill + 1);
		return 1;
	}
	return 0;
}

/*
 * Switched to packing state if the number of used buffers on a queue
 * reaches a certain limit.
 */
static void qeth_switch_to_packing_if_needed(struct qeth_qdio_out_q *queue)
{
	if (!queue->do_pack) {
		if (atomic_read(&queue->used_buffers)
		    >= QETH_HIGH_WATERMARK_PACK){
			/* switch non-PACKING -> PACKING */
			QETH_CARD_TEXT(queue->card, 6, "np->pack");
			QETH_TXQ_STAT_INC(queue, packing_mode_switch);
			queue->do_pack = 1;
		}
	}
}

/*
 * Switches from packing to non-packing mode. If there is a packing
 * buffer on the queue this buffer will be prepared to be flushed.
 * In that case 1 is returned to inform the caller. If no buffer
 * has to be flushed, zero is returned.
 */
static int qeth_switch_to_nonpacking_if_needed(struct qeth_qdio_out_q *queue)
{
	if (queue->do_pack) {
		if (atomic_read(&queue->used_buffers)
		    <= QETH_LOW_WATERMARK_PACK) {
			/* switch PACKING -> non-PACKING */
			QETH_CARD_TEXT(queue->card, 6, "pack->np");
			QETH_TXQ_STAT_INC(queue, packing_mode_switch);
			queue->do_pack = 0;
			return qeth_prep_flush_pack_buffer(queue);
		}
	}
	return 0;
}

static void qeth_flush_buffers(struct qeth_qdio_out_q *queue, int index,
			       int count)
{
	struct qeth_qdio_out_buffer *buf = queue->bufs[index];
	struct qeth_card *card = queue->card;
	unsigned int frames, usecs;
	struct qaob *aob = NULL;
	int rc;
	int i;

	for (i = index; i < index + count; ++i) {
		unsigned int bidx = QDIO_BUFNR(i);
		struct sk_buff *skb;

		buf = queue->bufs[bidx];
		buf->buffer->element[buf->next_element_to_fill - 1].eflags |=
				SBAL_EFLAGS_LAST_ENTRY;
		queue->coalesced_frames += buf->frames;

		if (IS_IQD(card)) {
			skb_queue_walk(&buf->skb_list, skb)
				skb_tx_timestamp(skb);
		}
	}

	if (IS_IQD(card)) {
		if (card->options.cq == QETH_CQ_ENABLED &&
		    !qeth_iqd_is_mcast_queue(card, queue) &&
		    count == 1) {
			if (!buf->aob)
				buf->aob = kmem_cache_zalloc(qeth_qaob_cache,
							     GFP_ATOMIC);
			if (buf->aob) {
				struct qeth_qaob_priv1 *priv;

				aob = buf->aob;
				priv = (struct qeth_qaob_priv1 *)&aob->user1;
				priv->state = QETH_QAOB_ISSUED;
				priv->queue_no = queue->queue_no;
			}
		}
	} else {
		if (!queue->do_pack) {
			if ((atomic_read(&queue->used_buffers) >=
				(QETH_HIGH_WATERMARK_PACK -
				 QETH_WATERMARK_PACK_FUZZ)) &&
			    !atomic_read(&queue->set_pci_flags_count)) {
				/* it's likely that we'll go to packing
				 * mode soon */
				atomic_inc(&queue->set_pci_flags_count);
				buf->buffer->element[0].sflags |= SBAL_SFLAGS0_PCI_REQ;
			}
		} else {
			if (!atomic_read(&queue->set_pci_flags_count)) {
				/*
				 * there's no outstanding PCI any more, so we
				 * have to request a PCI to be sure the the PCI
				 * will wake at some time in the future then we
				 * can flush packed buffers that might still be
				 * hanging around, which can happen if no
				 * further send was requested by the stack
				 */
				atomic_inc(&queue->set_pci_flags_count);
				buf->buffer->element[0].sflags |= SBAL_SFLAGS0_PCI_REQ;
			}
		}
	}

	QETH_TXQ_STAT_INC(queue, doorbell);
	rc = do_QDIO(CARD_DDEV(card), QDIO_FLAG_SYNC_OUTPUT, queue->queue_no,
		     index, count, aob);

	switch (rc) {
	case 0:
	case -ENOBUFS:
		/* ignore temporary SIGA errors without busy condition */

		/* Fake the TX completion interrupt: */
		frames = READ_ONCE(queue->max_coalesced_frames);
		usecs = READ_ONCE(queue->coalesce_usecs);

		if (frames && queue->coalesced_frames >= frames) {
			napi_schedule(&queue->napi);
			queue->coalesced_frames = 0;
			QETH_TXQ_STAT_INC(queue, coal_frames);
		} else if (qeth_use_tx_irqs(card) &&
			   atomic_read(&queue->used_buffers) >= 32) {
			/* Old behaviour carried over from the qdio layer: */
			napi_schedule(&queue->napi);
			QETH_TXQ_STAT_INC(queue, coal_frames);
		} else if (usecs) {
			qeth_tx_arm_timer(queue, usecs);
		}

		break;
	default:
		QETH_CARD_TEXT(queue->card, 2, "flushbuf");
		QETH_CARD_TEXT_(queue->card, 2, " q%d", queue->queue_no);
		QETH_CARD_TEXT_(queue->card, 2, " idx%d", index);
		QETH_CARD_TEXT_(queue->card, 2, " c%d", count);
		QETH_CARD_TEXT_(queue->card, 2, " err%d", rc);

		/* this must not happen under normal circumstances. if it
		 * happens something is really wrong -> recover */
		qeth_schedule_recovery(queue->card);
	}
}

static void qeth_flush_queue(struct qeth_qdio_out_q *queue)
{
	qeth_flush_buffers(queue, queue->bulk_start, queue->bulk_count);

	queue->bulk_start = QDIO_BUFNR(queue->bulk_start + queue->bulk_count);
	queue->prev_hdr = NULL;
	queue->bulk_count = 0;
}

static void qeth_check_outbound_queue(struct qeth_qdio_out_q *queue)
{
	/*
	 * check if weed have to switch to non-packing mode or if
	 * we have to get a pci flag out on the queue
	 */
	if ((atomic_read(&queue->used_buffers) <= QETH_LOW_WATERMARK_PACK) ||
	    !atomic_read(&queue->set_pci_flags_count)) {
		unsigned int index, flush_cnt;
		bool q_was_packing;

		spin_lock(&queue->lock);

		index = queue->next_buf_to_fill;
		q_was_packing = queue->do_pack;

		flush_cnt = qeth_switch_to_nonpacking_if_needed(queue);
		if (!flush_cnt && !atomic_read(&queue->set_pci_flags_count))
			flush_cnt = qeth_prep_flush_pack_buffer(queue);

		if (flush_cnt) {
			qeth_flush_buffers(queue, index, flush_cnt);
			if (q_was_packing)
				QETH_TXQ_STAT_ADD(queue, bufs_pack, flush_cnt);
		}

		spin_unlock(&queue->lock);
	}
}

static void qeth_qdio_poll(struct ccw_device *cdev, unsigned long card_ptr)
{
	struct qeth_card *card = (struct qeth_card *)card_ptr;

	napi_schedule_irqoff(&card->napi);
}

int qeth_configure_cq(struct qeth_card *card, enum qeth_cq cq)
{
	int rc;

	if (card->options.cq ==  QETH_CQ_NOTAVAILABLE) {
		rc = -1;
		goto out;
	} else {
		if (card->options.cq == cq) {
			rc = 0;
			goto out;
		}

		qeth_free_qdio_queues(card);
		card->options.cq = cq;
		rc = 0;
	}
out:
	return rc;

}
EXPORT_SYMBOL_GPL(qeth_configure_cq);

static void qeth_qdio_handle_aob(struct qeth_card *card, struct qaob *aob)
{
	struct qeth_qaob_priv1 *priv = (struct qeth_qaob_priv1 *)&aob->user1;
	unsigned int queue_no = priv->queue_no;

	BUILD_BUG_ON(sizeof(*priv) > ARRAY_SIZE(aob->user1));

	if (xchg(&priv->state, QETH_QAOB_DONE) == QETH_QAOB_PENDING &&
	    queue_no < card->qdio.no_out_queues)
		napi_schedule(&card->qdio.out_qs[queue_no]->napi);
}

static void qeth_qdio_cq_handler(struct qeth_card *card, unsigned int qdio_err,
				 unsigned int queue, int first_element,
				 int count)
{
	struct qeth_qdio_q *cq = card->qdio.c_q;
	int i;
	int rc;

	QETH_CARD_TEXT_(card, 5, "qcqhe%d", first_element);
	QETH_CARD_TEXT_(card, 5, "qcqhc%d", count);
	QETH_CARD_TEXT_(card, 5, "qcqherr%d", qdio_err);

	if (qdio_err) {
		netif_tx_stop_all_queues(card->dev);
		qeth_schedule_recovery(card);
		return;
	}

	for (i = first_element; i < first_element + count; ++i) {
		struct qdio_buffer *buffer = cq->qdio_bufs[QDIO_BUFNR(i)];
		int e = 0;

		while ((e < QDIO_MAX_ELEMENTS_PER_BUFFER) &&
		       buffer->element[e].addr) {
			unsigned long phys_aob_addr = buffer->element[e].addr;

			qeth_qdio_handle_aob(card, phys_to_virt(phys_aob_addr));
			++e;
		}
		qeth_scrub_qdio_buffer(buffer, QDIO_MAX_ELEMENTS_PER_BUFFER);
	}
	rc = do_QDIO(CARD_DDEV(card), QDIO_FLAG_SYNC_INPUT, queue,
		     cq->next_buf_to_init, count, NULL);
	if (rc) {
		dev_warn(&card->gdev->dev,
			"QDIO reported an error, rc=%i\n", rc);
		QETH_CARD_TEXT(card, 2, "qcqherr");
	}

	cq->next_buf_to_init = QDIO_BUFNR(cq->next_buf_to_init + count);
}

static void qeth_qdio_input_handler(struct ccw_device *ccwdev,
				    unsigned int qdio_err, int queue,
				    int first_elem, int count,
				    unsigned long card_ptr)
{
	struct qeth_card *card = (struct qeth_card *)card_ptr;

	QETH_CARD_TEXT_(card, 2, "qihq%d", queue);
	QETH_CARD_TEXT_(card, 2, "qiec%d", qdio_err);

	if (qdio_err)
		qeth_schedule_recovery(card);
}

static void qeth_qdio_output_handler(struct ccw_device *ccwdev,
				     unsigned int qdio_error, int __queue,
				     int first_element, int count,
				     unsigned long card_ptr)
{
	struct qeth_card *card        = (struct qeth_card *) card_ptr;

	QETH_CARD_TEXT(card, 2, "achkcond");
	netif_tx_stop_all_queues(card->dev);
	qeth_schedule_recovery(card);
}

/*
 * Note: Function assumes that we have 4 outbound queues.
 */
int qeth_get_priority_queue(struct qeth_card *card, struct sk_buff *skb)
{
	struct vlan_ethhdr *veth = vlan_eth_hdr(skb);
	u8 tos;

	switch (card->qdio.do_prio_queueing) {
	case QETH_PRIO_Q_ING_TOS:
	case QETH_PRIO_Q_ING_PREC:
		switch (vlan_get_protocol(skb)) {
		case htons(ETH_P_IP):
			tos = ipv4_get_dsfield(ip_hdr(skb));
			break;
		case htons(ETH_P_IPV6):
			tos = ipv6_get_dsfield(ipv6_hdr(skb));
			break;
		default:
			return card->qdio.default_out_queue;
		}
		if (card->qdio.do_prio_queueing == QETH_PRIO_Q_ING_PREC)
			return ~tos >> 6 & 3;
		if (tos & IPTOS_MINCOST)
			return 3;
		if (tos & IPTOS_RELIABILITY)
			return 2;
		if (tos & IPTOS_THROUGHPUT)
			return 1;
		if (tos & IPTOS_LOWDELAY)
			return 0;
		break;
	case QETH_PRIO_Q_ING_SKB:
		if (skb->priority > 5)
			return 0;
		return ~skb->priority >> 1 & 3;
	case QETH_PRIO_Q_ING_VLAN:
		if (veth->h_vlan_proto == htons(ETH_P_8021Q))
			return ~ntohs(veth->h_vlan_TCI) >>
			       (VLAN_PRIO_SHIFT + 1) & 3;
		break;
	case QETH_PRIO_Q_ING_FIXED:
		return card->qdio.default_out_queue;
	default:
		break;
	}
	return card->qdio.default_out_queue;
}
EXPORT_SYMBOL_GPL(qeth_get_priority_queue);

/**
 * qeth_get_elements_for_frags() -	find number of SBALEs for skb frags.
 * @skb:				SKB address
 *
 * Returns the number of pages, and thus QDIO buffer elements, needed to cover
 * fragmented part of the SKB. Returns zero for linear SKB.
 */
static int qeth_get_elements_for_frags(struct sk_buff *skb)
{
	int cnt, elements = 0;

	for (cnt = 0; cnt < skb_shinfo(skb)->nr_frags; cnt++) {
		skb_frag_t *frag = &skb_shinfo(skb)->frags[cnt];

		elements += qeth_get_elements_for_range(
			(addr_t)skb_frag_address(frag),
			(addr_t)skb_frag_address(frag) + skb_frag_size(frag));
	}
	return elements;
}

/**
 * qeth_count_elements() -	Counts the number of QDIO buffer elements needed
 *				to transmit an skb.
 * @skb:			the skb to operate on.
 * @data_offset:		skip this part of the skb's linear data
 *
 * Returns the number of pages, and thus QDIO buffer elements, needed to map the
 * skb's data (both its linear part and paged fragments).
 */
static unsigned int qeth_count_elements(struct sk_buff *skb,
					unsigned int data_offset)
{
	unsigned int elements = qeth_get_elements_for_frags(skb);
	addr_t end = (addr_t)skb->data + skb_headlen(skb);
	addr_t start = (addr_t)skb->data + data_offset;

	if (start != end)
		elements += qeth_get_elements_for_range(start, end);
	return elements;
}

#define QETH_HDR_CACHE_OBJ_SIZE		(sizeof(struct qeth_hdr_tso) + \
					 MAX_TCP_HEADER)

/**
 * qeth_add_hw_header() - add a HW header to an skb.
 * @queue: TX queue that the skb will be placed on.
 * @skb: skb that the HW header should be added to.
 * @hdr: double pointer to a qeth_hdr. When returning with >= 0,
 *	 it contains a valid pointer to a qeth_hdr.
 * @hdr_len: length of the HW header.
 * @proto_len: length of protocol headers that need to be in same page as the
 *	       HW header.
 * @elements: returns the required number of buffer elements for this skb.
 *
 * Returns the pushed length. If the header can't be pushed on
 * (eg. because it would cross a page boundary), it is allocated from
 * the cache instead and 0 is returned.
 * The number of needed buffer elements is returned in @elements.
 * Error to create the hdr is indicated by returning with < 0.
 */
static int qeth_add_hw_header(struct qeth_qdio_out_q *queue,
			      struct sk_buff *skb, struct qeth_hdr **hdr,
			      unsigned int hdr_len, unsigned int proto_len,
			      unsigned int *elements)
{
	gfp_t gfp = GFP_ATOMIC | (skb_pfmemalloc(skb) ? __GFP_MEMALLOC : 0);
	const unsigned int contiguous = proto_len ? proto_len : 1;
	const unsigned int max_elements = queue->max_elements;
	unsigned int __elements;
	addr_t start, end;
	bool push_ok;
	int rc;

check_layout:
	start = (addr_t)skb->data - hdr_len;
	end = (addr_t)skb->data;

	if (qeth_get_elements_for_range(start, end + contiguous) == 1) {
		/* Push HW header into same page as first protocol header. */
		push_ok = true;
		/* ... but TSO always needs a separate element for headers: */
		if (skb_is_gso(skb))
			__elements = 1 + qeth_count_elements(skb, proto_len);
		else
			__elements = qeth_count_elements(skb, 0);
	} else if (!proto_len && PAGE_ALIGNED(skb->data)) {
		/* Push HW header into preceding page, flush with skb->data. */
		push_ok = true;
		__elements = 1 + qeth_count_elements(skb, 0);
	} else {
		/* Use header cache, copy protocol headers up. */
		push_ok = false;
		__elements = 1 + qeth_count_elements(skb, proto_len);
	}

	/* Compress skb to fit into one IO buffer: */
	if (__elements > max_elements) {
		if (!skb_is_nonlinear(skb)) {
			/* Drop it, no easy way of shrinking it further. */
			QETH_DBF_MESSAGE(2, "Dropped an oversized skb (Max Elements=%u / Actual=%u / Length=%u).\n",
					 max_elements, __elements, skb->len);
			return -E2BIG;
		}

		rc = skb_linearize(skb);
		if (rc) {
			QETH_TXQ_STAT_INC(queue, skbs_linearized_fail);
			return rc;
		}

		QETH_TXQ_STAT_INC(queue, skbs_linearized);
		/* Linearization changed the layout, re-evaluate: */
		goto check_layout;
	}

	*elements = __elements;
	/* Add the header: */
	if (push_ok) {
		*hdr = skb_push(skb, hdr_len);
		return hdr_len;
	}

	/* Fall back to cache element with known-good alignment: */
	if (hdr_len + proto_len > QETH_HDR_CACHE_OBJ_SIZE)
		return -E2BIG;
	*hdr = kmem_cache_alloc(qeth_core_header_cache, gfp);
	if (!*hdr)
		return -ENOMEM;
	/* Copy protocol headers behind HW header: */
	skb_copy_from_linear_data(skb, ((char *)*hdr) + hdr_len, proto_len);
	return 0;
}

static bool qeth_iqd_may_bulk(struct qeth_qdio_out_q *queue,
			      struct sk_buff *curr_skb,
			      struct qeth_hdr *curr_hdr)
{
	struct qeth_qdio_out_buffer *buffer = queue->bufs[queue->bulk_start];
	struct qeth_hdr *prev_hdr = queue->prev_hdr;

	if (!prev_hdr)
		return true;

	/* All packets must have the same target: */
	if (curr_hdr->hdr.l2.id == QETH_HEADER_TYPE_LAYER2) {
		struct sk_buff *prev_skb = skb_peek(&buffer->skb_list);

		return ether_addr_equal(eth_hdr(prev_skb)->h_dest,
					eth_hdr(curr_skb)->h_dest) &&
		       qeth_l2_same_vlan(&prev_hdr->hdr.l2, &curr_hdr->hdr.l2);
	}

	return qeth_l3_same_next_hop(&prev_hdr->hdr.l3, &curr_hdr->hdr.l3) &&
	       qeth_l3_iqd_same_vlan(&prev_hdr->hdr.l3, &curr_hdr->hdr.l3);
}

/**
 * qeth_fill_buffer() - map skb into an output buffer
 * @buf:	buffer to transport the skb
 * @skb:	skb to map into the buffer
 * @hdr:	qeth_hdr for this skb. Either at skb->data, or allocated
 *		from qeth_core_header_cache.
 * @offset:	when mapping the skb, start at skb->data + offset
 * @hd_len:	if > 0, build a dedicated header element of this size
 */
static unsigned int qeth_fill_buffer(struct qeth_qdio_out_buffer *buf,
				     struct sk_buff *skb, struct qeth_hdr *hdr,
				     unsigned int offset, unsigned int hd_len)
{
	struct qdio_buffer *buffer = buf->buffer;
	int element = buf->next_element_to_fill;
	int length = skb_headlen(skb) - offset;
	char *data = skb->data + offset;
	unsigned int elem_length, cnt;
	bool is_first_elem = true;

	__skb_queue_tail(&buf->skb_list, skb);

	/* build dedicated element for HW Header */
	if (hd_len) {
		is_first_elem = false;

		buffer->element[element].addr = virt_to_phys(hdr);
		buffer->element[element].length = hd_len;
		buffer->element[element].eflags = SBAL_EFLAGS_FIRST_FRAG;

		/* HW header is allocated from cache: */
		if ((void *)hdr != skb->data)
			__set_bit(element, buf->from_kmem_cache);
		/* HW header was pushed and is contiguous with linear part: */
		else if (length > 0 && !PAGE_ALIGNED(data) &&
			 (data == (char *)hdr + hd_len))
			buffer->element[element].eflags |=
				SBAL_EFLAGS_CONTIGUOUS;

		element++;
	}

	/* map linear part into buffer element(s) */
	while (length > 0) {
		elem_length = min_t(unsigned int, length,
				    PAGE_SIZE - offset_in_page(data));

		buffer->element[element].addr = virt_to_phys(data);
		buffer->element[element].length = elem_length;
		length -= elem_length;
		if (is_first_elem) {
			is_first_elem = false;
			if (length || skb_is_nonlinear(skb))
				/* skb needs additional elements */
				buffer->element[element].eflags =
					SBAL_EFLAGS_FIRST_FRAG;
			else
				buffer->element[element].eflags = 0;
		} else {
			buffer->element[element].eflags =
				SBAL_EFLAGS_MIDDLE_FRAG;
		}

		data += elem_length;
		element++;
	}

	/* map page frags into buffer element(s) */
	for (cnt = 0; cnt < skb_shinfo(skb)->nr_frags; cnt++) {
		skb_frag_t *frag = &skb_shinfo(skb)->frags[cnt];

		data = skb_frag_address(frag);
		length = skb_frag_size(frag);
		while (length > 0) {
			elem_length = min_t(unsigned int, length,
					    PAGE_SIZE - offset_in_page(data));

			buffer->element[element].addr = virt_to_phys(data);
			buffer->element[element].length = elem_length;
			buffer->element[element].eflags =
				SBAL_EFLAGS_MIDDLE_FRAG;

			length -= elem_length;
			data += elem_length;
			element++;
		}
	}

	if (buffer->element[element - 1].eflags)
		buffer->element[element - 1].eflags = SBAL_EFLAGS_LAST_FRAG;
	buf->next_element_to_fill = element;
	return element;
}

static int __qeth_xmit(struct qeth_card *card, struct qeth_qdio_out_q *queue,
		       struct sk_buff *skb, unsigned int elements,
		       struct qeth_hdr *hdr, unsigned int offset,
		       unsigned int hd_len)
{
	unsigned int bytes = qdisc_pkt_len(skb);
	struct qeth_qdio_out_buffer *buffer;
	unsigned int next_element;
	struct netdev_queue *txq;
	bool stopped = false;
	bool flush;

	buffer = queue->bufs[QDIO_BUFNR(queue->bulk_start + queue->bulk_count)];
	txq = netdev_get_tx_queue(card->dev, skb_get_queue_mapping(skb));

	/* Just a sanity check, the wake/stop logic should ensure that we always
	 * get a free buffer.
	 */
	if (atomic_read(&buffer->state) != QETH_QDIO_BUF_EMPTY)
		return -EBUSY;

	flush = !qeth_iqd_may_bulk(queue, skb, hdr);

	if (flush ||
	    (buffer->next_element_to_fill + elements > queue->max_elements)) {
		if (buffer->next_element_to_fill > 0) {
			atomic_set(&buffer->state, QETH_QDIO_BUF_PRIMED);
			queue->bulk_count++;
		}

		if (queue->bulk_count >= queue->bulk_max)
			flush = true;

		if (flush)
			qeth_flush_queue(queue);

		buffer = queue->bufs[QDIO_BUFNR(queue->bulk_start +
						queue->bulk_count)];

		/* Sanity-check again: */
		if (atomic_read(&buffer->state) != QETH_QDIO_BUF_EMPTY)
			return -EBUSY;
	}

	if (buffer->next_element_to_fill == 0 &&
	    atomic_inc_return(&queue->used_buffers) >= QDIO_MAX_BUFFERS_PER_Q) {
		/* If a TX completion happens right _here_ and misses to wake
		 * the txq, then our re-check below will catch the race.
		 */
		QETH_TXQ_STAT_INC(queue, stopped);
		netif_tx_stop_queue(txq);
		stopped = true;
	}

	next_element = qeth_fill_buffer(buffer, skb, hdr, offset, hd_len);
	buffer->bytes += bytes;
	buffer->frames += skb_is_gso(skb) ? skb_shinfo(skb)->gso_segs : 1;
	queue->prev_hdr = hdr;

	flush = __netdev_tx_sent_queue(txq, bytes,
				       !stopped && netdev_xmit_more());

	if (flush || next_element >= queue->max_elements) {
		atomic_set(&buffer->state, QETH_QDIO_BUF_PRIMED);
		queue->bulk_count++;

		if (queue->bulk_count >= queue->bulk_max)
			flush = true;

		if (flush)
			qeth_flush_queue(queue);
	}

	if (stopped && !qeth_out_queue_is_full(queue))
		netif_tx_start_queue(txq);
	return 0;
}

static int qeth_do_send_packet(struct qeth_card *card,
			       struct qeth_qdio_out_q *queue,
			       struct sk_buff *skb, struct qeth_hdr *hdr,
			       unsigned int offset, unsigned int hd_len,
			       unsigned int elements_needed)
{
	unsigned int start_index = queue->next_buf_to_fill;
	struct qeth_qdio_out_buffer *buffer;
	unsigned int next_element;
	struct netdev_queue *txq;
	bool stopped = false;
	int flush_count = 0;
	int do_pack = 0;
	int rc = 0;

	buffer = queue->bufs[queue->next_buf_to_fill];

	/* Just a sanity check, the wake/stop logic should ensure that we always
	 * get a free buffer.
	 */
	if (atomic_read(&buffer->state) != QETH_QDIO_BUF_EMPTY)
		return -EBUSY;

	txq = netdev_get_tx_queue(card->dev, skb_get_queue_mapping(skb));

	/* check if we need to switch packing state of this queue */
	qeth_switch_to_packing_if_needed(queue);
	if (queue->do_pack) {
		do_pack = 1;
		/* does packet fit in current buffer? */
		if (buffer->next_element_to_fill + elements_needed >
		    queue->max_elements) {
			/* ... no -> set state PRIMED */
			atomic_set(&buffer->state, QETH_QDIO_BUF_PRIMED);
			flush_count++;
			queue->next_buf_to_fill =
				QDIO_BUFNR(queue->next_buf_to_fill + 1);
			buffer = queue->bufs[queue->next_buf_to_fill];

			/* We stepped forward, so sanity-check again: */
			if (atomic_read(&buffer->state) !=
			    QETH_QDIO_BUF_EMPTY) {
				qeth_flush_buffers(queue, start_index,
							   flush_count);
				rc = -EBUSY;
				goto out;
			}
		}
	}

	if (buffer->next_element_to_fill == 0 &&
	    atomic_inc_return(&queue->used_buffers) >= QDIO_MAX_BUFFERS_PER_Q) {
		/* If a TX completion happens right _here_ and misses to wake
		 * the txq, then our re-check below will catch the race.
		 */
		QETH_TXQ_STAT_INC(queue, stopped);
		netif_tx_stop_queue(txq);
		stopped = true;
	}

	next_element = qeth_fill_buffer(buffer, skb, hdr, offset, hd_len);
	buffer->bytes += qdisc_pkt_len(skb);
	buffer->frames += skb_is_gso(skb) ? skb_shinfo(skb)->gso_segs : 1;

	if (queue->do_pack)
		QETH_TXQ_STAT_INC(queue, skbs_pack);
	if (!queue->do_pack || stopped || next_element >= queue->max_elements) {
		flush_count++;
		atomic_set(&buffer->state, QETH_QDIO_BUF_PRIMED);
		queue->next_buf_to_fill =
				QDIO_BUFNR(queue->next_buf_to_fill + 1);
	}

	if (flush_count)
		qeth_flush_buffers(queue, start_index, flush_count);

out:
	if (do_pack)
		QETH_TXQ_STAT_ADD(queue, bufs_pack, flush_count);

	if (stopped && !qeth_out_queue_is_full(queue))
		netif_tx_start_queue(txq);
	return rc;
}

static void qeth_fill_tso_ext(struct qeth_hdr_tso *hdr,
			      unsigned int payload_len, struct sk_buff *skb,
			      unsigned int proto_len)
{
	struct qeth_hdr_ext_tso *ext = &hdr->ext;

	ext->hdr_tot_len = sizeof(*ext);
	ext->imb_hdr_no = 1;
	ext->hdr_type = 1;
	ext->hdr_version = 1;
	ext->hdr_len = 28;
	ext->payload_len = payload_len;
	ext->mss = skb_shinfo(skb)->gso_size;
	ext->dg_hdr_len = proto_len;
}

int qeth_xmit(struct qeth_card *card, struct sk_buff *skb,
	      struct qeth_qdio_out_q *queue, __be16 proto,
	      void (*fill_header)(struct qeth_qdio_out_q *queue,
				  struct qeth_hdr *hdr, struct sk_buff *skb,
				  __be16 proto, unsigned int data_len))
{
	unsigned int proto_len, hw_hdr_len;
	unsigned int frame_len = skb->len;
	bool is_tso = skb_is_gso(skb);
	unsigned int data_offset = 0;
	struct qeth_hdr *hdr = NULL;
	unsigned int hd_len = 0;
	unsigned int elements;
	int push_len, rc;

	if (is_tso) {
		hw_hdr_len = sizeof(struct qeth_hdr_tso);
		proto_len = skb_transport_offset(skb) + tcp_hdrlen(skb);
	} else {
		hw_hdr_len = sizeof(struct qeth_hdr);
		proto_len = (IS_IQD(card) && IS_LAYER2(card)) ? ETH_HLEN : 0;
	}

	rc = skb_cow_head(skb, hw_hdr_len);
	if (rc)
		return rc;

	push_len = qeth_add_hw_header(queue, skb, &hdr, hw_hdr_len, proto_len,
				      &elements);
	if (push_len < 0)
		return push_len;
	if (is_tso || !push_len) {
		/* HW header needs its own buffer element. */
		hd_len = hw_hdr_len + proto_len;
		data_offset = push_len + proto_len;
	}
	memset(hdr, 0, hw_hdr_len);
	fill_header(queue, hdr, skb, proto, frame_len);
	if (is_tso)
		qeth_fill_tso_ext((struct qeth_hdr_tso *) hdr,
				  frame_len - proto_len, skb, proto_len);

	if (IS_IQD(card)) {
		rc = __qeth_xmit(card, queue, skb, elements, hdr, data_offset,
				 hd_len);
	} else {
		/* TODO: drop skb_orphan() once TX completion is fast enough */
		skb_orphan(skb);
		spin_lock(&queue->lock);
		rc = qeth_do_send_packet(card, queue, skb, hdr, data_offset,
					 hd_len, elements);
		spin_unlock(&queue->lock);
	}

	if (rc && !push_len)
		kmem_cache_free(qeth_core_header_cache, hdr);

	return rc;
}
EXPORT_SYMBOL_GPL(qeth_xmit);

static int qeth_setadp_promisc_mode_cb(struct qeth_card *card,
		struct qeth_reply *reply, unsigned long data)
{
	struct qeth_ipa_cmd *cmd = (struct qeth_ipa_cmd *) data;
	struct qeth_ipacmd_setadpparms *setparms;

	QETH_CARD_TEXT(card, 4, "prmadpcb");

	setparms = &(cmd->data.setadapterparms);
	if (qeth_setadpparms_inspect_rc(cmd)) {
		QETH_CARD_TEXT_(card, 4, "prmrc%x", cmd->hdr.return_code);
		setparms->data.mode = SET_PROMISC_MODE_OFF;
	}
	card->info.promisc_mode = setparms->data.mode;
	return (cmd->hdr.return_code) ? -EIO : 0;
}

void qeth_setadp_promisc_mode(struct qeth_card *card, bool enable)
{
	enum qeth_ipa_promisc_modes mode = enable ? SET_PROMISC_MODE_ON :
						    SET_PROMISC_MODE_OFF;
	struct qeth_cmd_buffer *iob;
	struct qeth_ipa_cmd *cmd;

	QETH_CARD_TEXT(card, 4, "setprom");
	QETH_CARD_TEXT_(card, 4, "mode:%x", mode);

	iob = qeth_get_adapter_cmd(card, IPA_SETADP_SET_PROMISC_MODE,
				   SETADP_DATA_SIZEOF(mode));
	if (!iob)
		return;
	cmd = __ipa_cmd(iob);
	cmd->data.setadapterparms.data.mode = mode;
	qeth_send_ipa_cmd(card, iob, qeth_setadp_promisc_mode_cb, NULL);
}
EXPORT_SYMBOL_GPL(qeth_setadp_promisc_mode);

static int qeth_setadpparms_change_macaddr_cb(struct qeth_card *card,
		struct qeth_reply *reply, unsigned long data)
{
	struct qeth_ipa_cmd *cmd = (struct qeth_ipa_cmd *) data;
	struct qeth_ipacmd_setadpparms *adp_cmd;

	QETH_CARD_TEXT(card, 4, "chgmaccb");
	if (qeth_setadpparms_inspect_rc(cmd))
		return -EIO;

	adp_cmd = &cmd->data.setadapterparms;
	if (!is_valid_ether_addr(adp_cmd->data.change_addr.addr))
		return -EADDRNOTAVAIL;

	if (IS_LAYER2(card) && IS_OSD(card) && !IS_VM_NIC(card) &&
	    !(adp_cmd->hdr.flags & QETH_SETADP_FLAGS_VIRTUAL_MAC))
		return -EADDRNOTAVAIL;

	eth_hw_addr_set(card->dev, adp_cmd->data.change_addr.addr);
	return 0;
}

int qeth_setadpparms_change_macaddr(struct qeth_card *card)
{
	int rc;
	struct qeth_cmd_buffer *iob;
	struct qeth_ipa_cmd *cmd;

	QETH_CARD_TEXT(card, 4, "chgmac");

	iob = qeth_get_adapter_cmd(card, IPA_SETADP_ALTER_MAC_ADDRESS,
				   SETADP_DATA_SIZEOF(change_addr));
	if (!iob)
		return -ENOMEM;
	cmd = __ipa_cmd(iob);
	cmd->data.setadapterparms.data.change_addr.cmd = CHANGE_ADDR_READ_MAC;
	cmd->data.setadapterparms.data.change_addr.addr_size = ETH_ALEN;
	ether_addr_copy(cmd->data.setadapterparms.data.change_addr.addr,
			card->dev->dev_addr);
	rc = qeth_send_ipa_cmd(card, iob, qeth_setadpparms_change_macaddr_cb,
			       NULL);
	return rc;
}
EXPORT_SYMBOL_GPL(qeth_setadpparms_change_macaddr);

static int qeth_setadpparms_set_access_ctrl_cb(struct qeth_card *card,
		struct qeth_reply *reply, unsigned long data)
{
	struct qeth_ipa_cmd *cmd = (struct qeth_ipa_cmd *) data;
	struct qeth_set_access_ctrl *access_ctrl_req;

	QETH_CARD_TEXT(card, 4, "setaccb");

	access_ctrl_req = &cmd->data.setadapterparms.data.set_access_ctrl;
	QETH_CARD_TEXT_(card, 2, "rc=%d",
			cmd->data.setadapterparms.hdr.return_code);
	if (cmd->data.setadapterparms.hdr.return_code !=
						SET_ACCESS_CTRL_RC_SUCCESS)
		QETH_DBF_MESSAGE(3, "ERR:SET_ACCESS_CTRL(%#x) on device %x: %#x\n",
				 access_ctrl_req->subcmd_code, CARD_DEVID(card),
				 cmd->data.setadapterparms.hdr.return_code);
	switch (qeth_setadpparms_inspect_rc(cmd)) {
	case SET_ACCESS_CTRL_RC_SUCCESS:
		if (access_ctrl_req->subcmd_code == ISOLATION_MODE_NONE)
			dev_info(&card->gdev->dev,
			    "QDIO data connection isolation is deactivated\n");
		else
			dev_info(&card->gdev->dev,
			    "QDIO data connection isolation is activated\n");
		return 0;
	case SET_ACCESS_CTRL_RC_ALREADY_NOT_ISOLATED:
		QETH_DBF_MESSAGE(2, "QDIO data connection isolation on device %x already deactivated\n",
				 CARD_DEVID(card));
		return 0;
	case SET_ACCESS_CTRL_RC_ALREADY_ISOLATED:
		QETH_DBF_MESSAGE(2, "QDIO data connection isolation on device %x already activated\n",
				 CARD_DEVID(card));
		return 0;
	case SET_ACCESS_CTRL_RC_NOT_SUPPORTED:
		dev_err(&card->gdev->dev, "Adapter does not "
			"support QDIO data connection isolation\n");
		return -EOPNOTSUPP;
	case SET_ACCESS_CTRL_RC_NONE_SHARED_ADAPTER:
		dev_err(&card->gdev->dev,
			"Adapter is dedicated. "
			"QDIO data connection isolation not supported\n");
		return -EOPNOTSUPP;
	case SET_ACCESS_CTRL_RC_ACTIVE_CHECKSUM_OFF:
		dev_err(&card->gdev->dev,
			"TSO does not permit QDIO data connection isolation\n");
		return -EPERM;
	case SET_ACCESS_CTRL_RC_REFLREL_UNSUPPORTED:
		dev_err(&card->gdev->dev, "The adjacent switch port does not "
			"support reflective relay mode\n");
		return -EOPNOTSUPP;
	case SET_ACCESS_CTRL_RC_REFLREL_FAILED:
		dev_err(&card->gdev->dev, "The reflective relay mode cannot be "
					"enabled at the adjacent switch port");
		return -EREMOTEIO;
	case SET_ACCESS_CTRL_RC_REFLREL_DEACT_FAILED:
		dev_warn(&card->gdev->dev, "Turning off reflective relay mode "
					"at the adjacent switch failed\n");
		/* benign error while disabling ISOLATION_MODE_FWD */
		return 0;
	default:
		return -EIO;
	}
}

int qeth_setadpparms_set_access_ctrl(struct qeth_card *card,
				     enum qeth_ipa_isolation_modes mode)
{
	int rc;
	struct qeth_cmd_buffer *iob;
	struct qeth_ipa_cmd *cmd;
	struct qeth_set_access_ctrl *access_ctrl_req;

	QETH_CARD_TEXT(card, 4, "setacctl");

	if (!qeth_adp_supported(card, IPA_SETADP_SET_ACCESS_CONTROL)) {
		dev_err(&card->gdev->dev,
			"Adapter does not support QDIO data connection isolation\n");
		return -EOPNOTSUPP;
	}

	iob = qeth_get_adapter_cmd(card, IPA_SETADP_SET_ACCESS_CONTROL,
				   SETADP_DATA_SIZEOF(set_access_ctrl));
	if (!iob)
		return -ENOMEM;
	cmd = __ipa_cmd(iob);
	access_ctrl_req = &cmd->data.setadapterparms.data.set_access_ctrl;
	access_ctrl_req->subcmd_code = mode;

	rc = qeth_send_ipa_cmd(card, iob, qeth_setadpparms_set_access_ctrl_cb,
			       NULL);
	if (rc) {
		QETH_CARD_TEXT_(card, 2, "rc=%d", rc);
		QETH_DBF_MESSAGE(3, "IPA(SET_ACCESS_CTRL(%d) on device %x: sent failed\n",
				 rc, CARD_DEVID(card));
	}

	return rc;
}

void qeth_tx_timeout(struct net_device *dev, unsigned int txqueue)
{
	struct qeth_card *card;

	card = dev->ml_priv;
	QETH_CARD_TEXT(card, 4, "txtimeo");
	qeth_schedule_recovery(card);
}
EXPORT_SYMBOL_GPL(qeth_tx_timeout);

static int qeth_mdio_read(struct net_device *dev, int phy_id, int regnum)
{
	struct qeth_card *card = dev->ml_priv;
	int rc = 0;

	switch (regnum) {
	case MII_BMCR: /* Basic mode control register */
		rc = BMCR_FULLDPLX;
		if ((card->info.link_type != QETH_LINK_TYPE_GBIT_ETH) &&
		    (card->info.link_type != QETH_LINK_TYPE_10GBIT_ETH) &&
		    (card->info.link_type != QETH_LINK_TYPE_25GBIT_ETH))
			rc |= BMCR_SPEED100;
		break;
	case MII_BMSR: /* Basic mode status register */
		rc = BMSR_ERCAP | BMSR_ANEGCOMPLETE | BMSR_LSTATUS |
		     BMSR_10HALF | BMSR_10FULL | BMSR_100HALF | BMSR_100FULL |
		     BMSR_100BASE4;
		break;
	case MII_PHYSID1: /* PHYS ID 1 */
		rc = (dev->dev_addr[0] << 16) | (dev->dev_addr[1] << 8) |
		     dev->dev_addr[2];
		rc = (rc >> 5) & 0xFFFF;
		break;
	case MII_PHYSID2: /* PHYS ID 2 */
		rc = (dev->dev_addr[2] << 10) & 0xFFFF;
		break;
	case MII_ADVERTISE: /* Advertisement control reg */
		rc = ADVERTISE_ALL;
		break;
	case MII_LPA: /* Link partner ability reg */
		rc = LPA_10HALF | LPA_10FULL | LPA_100HALF | LPA_100FULL |
		     LPA_100BASE4 | LPA_LPACK;
		break;
	case MII_EXPANSION: /* Expansion register */
		break;
	case MII_DCOUNTER: /* disconnect counter */
		break;
	case MII_FCSCOUNTER: /* false carrier counter */
		break;
	case MII_NWAYTEST: /* N-way auto-neg test register */
		break;
	case MII_RERRCOUNTER: /* rx error counter */
		rc = card->stats.rx_length_errors +
		     card->stats.rx_frame_errors +
		     card->stats.rx_fifo_errors;
		break;
	case MII_SREVISION: /* silicon revision */
		break;
	case MII_RESV1: /* reserved 1 */
		break;
	case MII_LBRERROR: /* loopback, rx, bypass error */
		break;
	case MII_PHYADDR: /* physical address */
		break;
	case MII_RESV2: /* reserved 2 */
		break;
	case MII_TPISTATUS: /* TPI status for 10mbps */
		break;
	case MII_NCONFIG: /* network interface config */
		break;
	default:
		break;
	}
	return rc;
}

static int qeth_snmp_command_cb(struct qeth_card *card,
				struct qeth_reply *reply, unsigned long data)
{
	struct qeth_ipa_cmd *cmd = (struct qeth_ipa_cmd *) data;
	struct qeth_arp_query_info *qinfo = reply->param;
	struct qeth_ipacmd_setadpparms *adp_cmd;
	unsigned int data_len;
	void *snmp_data;

	QETH_CARD_TEXT(card, 3, "snpcmdcb");

	if (cmd->hdr.return_code) {
		QETH_CARD_TEXT_(card, 4, "scer1%x", cmd->hdr.return_code);
		return -EIO;
	}
	if (cmd->data.setadapterparms.hdr.return_code) {
		cmd->hdr.return_code =
			cmd->data.setadapterparms.hdr.return_code;
		QETH_CARD_TEXT_(card, 4, "scer2%x", cmd->hdr.return_code);
		return -EIO;
	}

	adp_cmd = &cmd->data.setadapterparms;
	data_len = adp_cmd->hdr.cmdlength - sizeof(adp_cmd->hdr);
	if (adp_cmd->hdr.seq_no == 1) {
		snmp_data = &adp_cmd->data.snmp;
	} else {
		snmp_data = &adp_cmd->data.snmp.request;
		data_len -= offsetof(struct qeth_snmp_cmd, request);
	}

	/* check if there is enough room in userspace */
	if ((qinfo->udata_len - qinfo->udata_offset) < data_len) {
		QETH_CARD_TEXT_(card, 4, "scer3%i", -ENOSPC);
		return -ENOSPC;
	}
	QETH_CARD_TEXT_(card, 4, "snore%i",
			cmd->data.setadapterparms.hdr.used_total);
	QETH_CARD_TEXT_(card, 4, "sseqn%i",
			cmd->data.setadapterparms.hdr.seq_no);
	/*copy entries to user buffer*/
	memcpy(qinfo->udata + qinfo->udata_offset, snmp_data, data_len);
	qinfo->udata_offset += data_len;

	if (cmd->data.setadapterparms.hdr.seq_no <
	    cmd->data.setadapterparms.hdr.used_total)
		return 1;
	return 0;
}

static int qeth_snmp_command(struct qeth_card *card, char __user *udata)
{
	struct qeth_snmp_ureq __user *ureq;
	struct qeth_cmd_buffer *iob;
	unsigned int req_len;
	struct qeth_arp_query_info qinfo = {0, };
	int rc = 0;

	QETH_CARD_TEXT(card, 3, "snmpcmd");

	if (IS_VM_NIC(card))
		return -EOPNOTSUPP;

	if ((!qeth_adp_supported(card, IPA_SETADP_SET_SNMP_CONTROL)) &&
	    IS_LAYER3(card))
		return -EOPNOTSUPP;

	ureq = (struct qeth_snmp_ureq __user *) udata;
	if (get_user(qinfo.udata_len, &ureq->hdr.data_len) ||
	    get_user(req_len, &ureq->hdr.req_len))
		return -EFAULT;

	/* Sanitize user input, to avoid overflows in iob size calculation: */
	if (req_len > QETH_BUFSIZE)
		return -EINVAL;

	iob = qeth_get_adapter_cmd(card, IPA_SETADP_SET_SNMP_CONTROL, req_len);
	if (!iob)
		return -ENOMEM;

	if (copy_from_user(&__ipa_cmd(iob)->data.setadapterparms.data.snmp,
			   &ureq->cmd, req_len)) {
		qeth_put_cmd(iob);
		return -EFAULT;
	}

	qinfo.udata = kzalloc(qinfo.udata_len, GFP_KERNEL);
	if (!qinfo.udata) {
		qeth_put_cmd(iob);
		return -ENOMEM;
	}
	qinfo.udata_offset = sizeof(struct qeth_snmp_ureq_hdr);

	rc = qeth_send_ipa_cmd(card, iob, qeth_snmp_command_cb, &qinfo);
	if (rc)
		QETH_DBF_MESSAGE(2, "SNMP command failed on device %x: (%#x)\n",
				 CARD_DEVID(card), rc);
	else {
		if (copy_to_user(udata, qinfo.udata, qinfo.udata_len))
			rc = -EFAULT;
	}

	kfree(qinfo.udata);
	return rc;
}

static int qeth_setadpparms_query_oat_cb(struct qeth_card *card,
					 struct qeth_reply *reply,
					 unsigned long data)
{
	struct qeth_ipa_cmd *cmd = (struct qeth_ipa_cmd *)data;
	struct qeth_qoat_priv *priv = reply->param;
	int resdatalen;

	QETH_CARD_TEXT(card, 3, "qoatcb");
	if (qeth_setadpparms_inspect_rc(cmd))
		return -EIO;

	resdatalen = cmd->data.setadapterparms.hdr.cmdlength;

	if (resdatalen > (priv->buffer_len - priv->response_len))
		return -ENOSPC;

	memcpy(priv->buffer + priv->response_len,
	       &cmd->data.setadapterparms.hdr, resdatalen);
	priv->response_len += resdatalen;

	if (cmd->data.setadapterparms.hdr.seq_no <
	    cmd->data.setadapterparms.hdr.used_total)
		return 1;
	return 0;
}

static int qeth_query_oat_command(struct qeth_card *card, char __user *udata)
{
	int rc = 0;
	struct qeth_cmd_buffer *iob;
	struct qeth_ipa_cmd *cmd;
	struct qeth_query_oat *oat_req;
	struct qeth_query_oat_data oat_data;
	struct qeth_qoat_priv priv;
	void __user *tmp;

	QETH_CARD_TEXT(card, 3, "qoatcmd");

	if (!qeth_adp_supported(card, IPA_SETADP_QUERY_OAT))
		return -EOPNOTSUPP;

	if (copy_from_user(&oat_data, udata, sizeof(oat_data)))
		return -EFAULT;

	priv.buffer_len = oat_data.buffer_len;
	priv.response_len = 0;
	priv.buffer = vzalloc(oat_data.buffer_len);
	if (!priv.buffer)
		return -ENOMEM;

	iob = qeth_get_adapter_cmd(card, IPA_SETADP_QUERY_OAT,
				   SETADP_DATA_SIZEOF(query_oat));
	if (!iob) {
		rc = -ENOMEM;
		goto out_free;
	}
	cmd = __ipa_cmd(iob);
	oat_req = &cmd->data.setadapterparms.data.query_oat;
	oat_req->subcmd_code = oat_data.command;

	rc = qeth_send_ipa_cmd(card, iob, qeth_setadpparms_query_oat_cb, &priv);
	if (!rc) {
		tmp = is_compat_task() ? compat_ptr(oat_data.ptr) :
					 u64_to_user_ptr(oat_data.ptr);
		oat_data.response_len = priv.response_len;

		if (copy_to_user(tmp, priv.buffer, priv.response_len) ||
		    copy_to_user(udata, &oat_data, sizeof(oat_data)))
			rc = -EFAULT;
	}

out_free:
	vfree(priv.buffer);
	return rc;
}

static int qeth_query_card_info_cb(struct qeth_card *card,
				   struct qeth_reply *reply, unsigned long data)
{
	struct qeth_ipa_cmd *cmd = (struct qeth_ipa_cmd *)data;
	struct qeth_link_info *link_info = reply->param;
	struct qeth_query_card_info *card_info;

	QETH_CARD_TEXT(card, 2, "qcrdincb");
	if (qeth_setadpparms_inspect_rc(cmd))
		return -EIO;

	card_info = &cmd->data.setadapterparms.data.card_info;
	netdev_dbg(card->dev,
		   "card info: card_type=0x%02x, port_mode=0x%04x, port_speed=0x%08x\n",
		   card_info->card_type, card_info->port_mode,
		   card_info->port_speed);

	switch (card_info->port_mode) {
	case CARD_INFO_PORTM_FULLDUPLEX:
		link_info->duplex = DUPLEX_FULL;
		break;
	case CARD_INFO_PORTM_HALFDUPLEX:
		link_info->duplex = DUPLEX_HALF;
		break;
	default:
		link_info->duplex = DUPLEX_UNKNOWN;
	}

	switch (card_info->card_type) {
	case CARD_INFO_TYPE_1G_COPPER_A:
	case CARD_INFO_TYPE_1G_COPPER_B:
		link_info->speed = SPEED_1000;
		link_info->port = PORT_TP;
		break;
	case CARD_INFO_TYPE_1G_FIBRE_A:
	case CARD_INFO_TYPE_1G_FIBRE_B:
		link_info->speed = SPEED_1000;
		link_info->port = PORT_FIBRE;
		break;
	case CARD_INFO_TYPE_10G_FIBRE_A:
	case CARD_INFO_TYPE_10G_FIBRE_B:
		link_info->speed = SPEED_10000;
		link_info->port = PORT_FIBRE;
		break;
	default:
		switch (card_info->port_speed) {
		case CARD_INFO_PORTS_10M:
			link_info->speed = SPEED_10;
			break;
		case CARD_INFO_PORTS_100M:
			link_info->speed = SPEED_100;
			break;
		case CARD_INFO_PORTS_1G:
			link_info->speed = SPEED_1000;
			break;
		case CARD_INFO_PORTS_10G:
			link_info->speed = SPEED_10000;
			break;
		case CARD_INFO_PORTS_25G:
			link_info->speed = SPEED_25000;
			break;
		default:
			link_info->speed = SPEED_UNKNOWN;
		}

		link_info->port = PORT_OTHER;
	}

	return 0;
}

int qeth_query_card_info(struct qeth_card *card,
			 struct qeth_link_info *link_info)
{
	struct qeth_cmd_buffer *iob;

	QETH_CARD_TEXT(card, 2, "qcrdinfo");
	if (!qeth_adp_supported(card, IPA_SETADP_QUERY_CARD_INFO))
		return -EOPNOTSUPP;
	iob = qeth_get_adapter_cmd(card, IPA_SETADP_QUERY_CARD_INFO, 0);
	if (!iob)
		return -ENOMEM;

	return qeth_send_ipa_cmd(card, iob, qeth_query_card_info_cb, link_info);
}

static int qeth_init_link_info_oat_cb(struct qeth_card *card,
				      struct qeth_reply *reply_priv,
				      unsigned long data)
{
	struct qeth_ipa_cmd *cmd = (struct qeth_ipa_cmd *)data;
	struct qeth_link_info *link_info = reply_priv->param;
	struct qeth_query_oat_physical_if *phys_if;
	struct qeth_query_oat_reply *reply;

	if (qeth_setadpparms_inspect_rc(cmd))
		return -EIO;

	/* Multi-part reply is unexpected, don't bother: */
	if (cmd->data.setadapterparms.hdr.used_total > 1)
		return -EINVAL;

	/* Expect the reply to start with phys_if data: */
	reply = &cmd->data.setadapterparms.data.query_oat.reply[0];
	if (reply->type != QETH_QOAT_REPLY_TYPE_PHYS_IF ||
	    reply->length < sizeof(*reply))
		return -EINVAL;

	phys_if = &reply->phys_if;

	switch (phys_if->speed_duplex) {
	case QETH_QOAT_PHYS_SPEED_10M_HALF:
		link_info->speed = SPEED_10;
		link_info->duplex = DUPLEX_HALF;
		break;
	case QETH_QOAT_PHYS_SPEED_10M_FULL:
		link_info->speed = SPEED_10;
		link_info->duplex = DUPLEX_FULL;
		break;
	case QETH_QOAT_PHYS_SPEED_100M_HALF:
		link_info->speed = SPEED_100;
		link_info->duplex = DUPLEX_HALF;
		break;
	case QETH_QOAT_PHYS_SPEED_100M_FULL:
		link_info->speed = SPEED_100;
		link_info->duplex = DUPLEX_FULL;
		break;
	case QETH_QOAT_PHYS_SPEED_1000M_HALF:
		link_info->speed = SPEED_1000;
		link_info->duplex = DUPLEX_HALF;
		break;
	case QETH_QOAT_PHYS_SPEED_1000M_FULL:
		link_info->speed = SPEED_1000;
		link_info->duplex = DUPLEX_FULL;
		break;
	case QETH_QOAT_PHYS_SPEED_10G_FULL:
		link_info->speed = SPEED_10000;
		link_info->duplex = DUPLEX_FULL;
		break;
	case QETH_QOAT_PHYS_SPEED_25G_FULL:
		link_info->speed = SPEED_25000;
		link_info->duplex = DUPLEX_FULL;
		break;
	case QETH_QOAT_PHYS_SPEED_UNKNOWN:
	default:
		link_info->speed = SPEED_UNKNOWN;
		link_info->duplex = DUPLEX_UNKNOWN;
		break;
	}

	switch (phys_if->media_type) {
	case QETH_QOAT_PHYS_MEDIA_COPPER:
		link_info->port = PORT_TP;
		link_info->link_mode = QETH_LINK_MODE_UNKNOWN;
		break;
	case QETH_QOAT_PHYS_MEDIA_FIBRE_SHORT:
		link_info->port = PORT_FIBRE;
		link_info->link_mode = QETH_LINK_MODE_FIBRE_SHORT;
		break;
	case QETH_QOAT_PHYS_MEDIA_FIBRE_LONG:
		link_info->port = PORT_FIBRE;
		link_info->link_mode = QETH_LINK_MODE_FIBRE_LONG;
		break;
	default:
		link_info->port = PORT_OTHER;
		link_info->link_mode = QETH_LINK_MODE_UNKNOWN;
		break;
	}

	return 0;
}

static void qeth_init_link_info(struct qeth_card *card)
{
	card->info.link_info.duplex = DUPLEX_FULL;

	if (IS_IQD(card) || IS_VM_NIC(card)) {
		card->info.link_info.speed = SPEED_10000;
		card->info.link_info.port = PORT_FIBRE;
		card->info.link_info.link_mode = QETH_LINK_MODE_FIBRE_SHORT;
	} else {
		switch (card->info.link_type) {
		case QETH_LINK_TYPE_FAST_ETH:
		case QETH_LINK_TYPE_LANE_ETH100:
			card->info.link_info.speed = SPEED_100;
			card->info.link_info.port = PORT_TP;
			break;
		case QETH_LINK_TYPE_GBIT_ETH:
		case QETH_LINK_TYPE_LANE_ETH1000:
			card->info.link_info.speed = SPEED_1000;
			card->info.link_info.port = PORT_FIBRE;
			break;
		case QETH_LINK_TYPE_10GBIT_ETH:
			card->info.link_info.speed = SPEED_10000;
			card->info.link_info.port = PORT_FIBRE;
			break;
		case QETH_LINK_TYPE_25GBIT_ETH:
			card->info.link_info.speed = SPEED_25000;
			card->info.link_info.port = PORT_FIBRE;
			break;
		default:
			dev_info(&card->gdev->dev, "Unknown link type %x\n",
				 card->info.link_type);
			card->info.link_info.speed = SPEED_UNKNOWN;
			card->info.link_info.port = PORT_OTHER;
		}

		card->info.link_info.link_mode = QETH_LINK_MODE_UNKNOWN;
	}

	/* Get more accurate data via QUERY OAT: */
	if (qeth_adp_supported(card, IPA_SETADP_QUERY_OAT)) {
		struct qeth_link_info link_info;
		struct qeth_cmd_buffer *iob;

		iob = qeth_get_adapter_cmd(card, IPA_SETADP_QUERY_OAT,
					   SETADP_DATA_SIZEOF(query_oat));
		if (iob) {
			struct qeth_ipa_cmd *cmd = __ipa_cmd(iob);
			struct qeth_query_oat *oat_req;

			oat_req = &cmd->data.setadapterparms.data.query_oat;
			oat_req->subcmd_code = QETH_QOAT_SCOPE_INTERFACE;

			if (!qeth_send_ipa_cmd(card, iob,
					       qeth_init_link_info_oat_cb,
					       &link_info)) {
				if (link_info.speed != SPEED_UNKNOWN)
					card->info.link_info.speed = link_info.speed;
				if (link_info.duplex != DUPLEX_UNKNOWN)
					card->info.link_info.duplex = link_info.duplex;
				if (link_info.port != PORT_OTHER)
					card->info.link_info.port = link_info.port;
				if (link_info.link_mode != QETH_LINK_MODE_UNKNOWN)
					card->info.link_info.link_mode = link_info.link_mode;
			}
		}
	}
}

/**
 * qeth_vm_request_mac() - Request a hypervisor-managed MAC address
 * @card: pointer to a qeth_card
 *
 * Returns
 *	0, if a MAC address has been set for the card's netdevice
 *	a return code, for various error conditions
 */
int qeth_vm_request_mac(struct qeth_card *card)
{
	struct diag26c_mac_resp *response;
	struct diag26c_mac_req *request;
	int rc;

	QETH_CARD_TEXT(card, 2, "vmreqmac");

	request = kzalloc(sizeof(*request), GFP_KERNEL | GFP_DMA);
	response = kzalloc(sizeof(*response), GFP_KERNEL | GFP_DMA);
	if (!request || !response) {
		rc = -ENOMEM;
		goto out;
	}

	request->resp_buf_len = sizeof(*response);
	request->resp_version = DIAG26C_VERSION2;
	request->op_code = DIAG26C_GET_MAC;
	request->devno = card->info.ddev_devno;

	QETH_DBF_HEX(CTRL, 2, request, sizeof(*request));
	rc = diag26c(request, response, DIAG26C_MAC_SERVICES);
	QETH_DBF_HEX(CTRL, 2, request, sizeof(*request));
	if (rc)
		goto out;
	QETH_DBF_HEX(CTRL, 2, response, sizeof(*response));

	if (request->resp_buf_len < sizeof(*response) ||
	    response->version != request->resp_version) {
		rc = -EIO;
		QETH_CARD_TEXT(card, 2, "badresp");
		QETH_CARD_HEX(card, 2, &request->resp_buf_len,
			      sizeof(request->resp_buf_len));
	} else if (!is_valid_ether_addr(response->mac)) {
		rc = -EINVAL;
		QETH_CARD_TEXT(card, 2, "badmac");
		QETH_CARD_HEX(card, 2, response->mac, ETH_ALEN);
	} else {
		eth_hw_addr_set(card->dev, response->mac);
	}

out:
	kfree(response);
	kfree(request);
	return rc;
}
EXPORT_SYMBOL_GPL(qeth_vm_request_mac);

static void qeth_determine_capabilities(struct qeth_card *card)
{
	struct qeth_channel *channel = &card->data;
	struct ccw_device *ddev = channel->ccwdev;
	int rc;
	int ddev_offline = 0;

	QETH_CARD_TEXT(card, 2, "detcapab");
	if (!ddev->online) {
		ddev_offline = 1;
		rc = qeth_start_channel(channel);
		if (rc) {
			QETH_CARD_TEXT_(card, 2, "3err%d", rc);
			goto out;
		}
	}

	rc = qeth_read_conf_data(card);
	if (rc) {
		QETH_DBF_MESSAGE(2, "qeth_read_conf_data on device %x returned %i\n",
				 CARD_DEVID(card), rc);
		QETH_CARD_TEXT_(card, 2, "5err%d", rc);
		goto out_offline;
	}

	rc = qdio_get_ssqd_desc(ddev, &card->ssqd);
	if (rc)
		QETH_CARD_TEXT_(card, 2, "6err%d", rc);

	QETH_CARD_TEXT_(card, 2, "qfmt%d", card->ssqd.qfmt);
	QETH_CARD_TEXT_(card, 2, "ac1:%02x", card->ssqd.qdioac1);
	QETH_CARD_TEXT_(card, 2, "ac2:%04x", card->ssqd.qdioac2);
	QETH_CARD_TEXT_(card, 2, "ac3:%04x", card->ssqd.qdioac3);
	QETH_CARD_TEXT_(card, 2, "icnt%d", card->ssqd.icnt);
	if (!((card->ssqd.qfmt != QDIO_IQDIO_QFMT) ||
	    ((card->ssqd.qdioac1 & CHSC_AC1_INITIATE_INPUTQ) == 0) ||
	    ((card->ssqd.qdioac3 & CHSC_AC3_FORMAT2_CQ_AVAILABLE) == 0))) {
		dev_info(&card->gdev->dev,
			"Completion Queueing supported\n");
	} else {
		card->options.cq = QETH_CQ_NOTAVAILABLE;
	}

out_offline:
	if (ddev_offline == 1)
		qeth_stop_channel(channel);
out:
	return;
}

static void qeth_read_ccw_conf_data(struct qeth_card *card)
{
	struct qeth_card_info *info = &card->info;
	struct ccw_device *cdev = CARD_DDEV(card);
	struct ccw_dev_id dev_id;

	QETH_CARD_TEXT(card, 2, "ccwconfd");
	ccw_device_get_id(cdev, &dev_id);

	info->ddev_devno = dev_id.devno;
	info->ids_valid = !ccw_device_get_cssid(cdev, &info->cssid) &&
			  !ccw_device_get_iid(cdev, &info->iid) &&
			  !ccw_device_get_chid(cdev, 0, &info->chid);
	info->ssid = dev_id.ssid;

	dev_info(&card->gdev->dev, "CHID: %x CHPID: %x\n",
		 info->chid, info->chpid);

	QETH_CARD_TEXT_(card, 3, "devn%x", info->ddev_devno);
	QETH_CARD_TEXT_(card, 3, "cssid:%x", info->cssid);
	QETH_CARD_TEXT_(card, 3, "iid:%x", info->iid);
	QETH_CARD_TEXT_(card, 3, "ssid:%x", info->ssid);
	QETH_CARD_TEXT_(card, 3, "chpid:%x", info->chpid);
	QETH_CARD_TEXT_(card, 3, "chid:%x", info->chid);
	QETH_CARD_TEXT_(card, 3, "idval%x", info->ids_valid);
}

static int qeth_qdio_establish(struct qeth_card *card)
{
	struct qdio_buffer **out_sbal_ptrs[QETH_MAX_OUT_QUEUES];
	struct qdio_buffer **in_sbal_ptrs[QETH_MAX_IN_QUEUES];
	struct qeth_qib_parms *qib_parms = NULL;
	struct qdio_initialize init_data;
	unsigned int no_input_qs = 1;
	unsigned int i;
	int rc = 0;

	QETH_CARD_TEXT(card, 2, "qdioest");

	if (!IS_IQD(card) && !IS_VM_NIC(card)) {
		qib_parms = kzalloc(sizeof_field(struct qib, parm), GFP_KERNEL);
		if (!qib_parms)
			return -ENOMEM;

		qeth_fill_qib_parms(card, qib_parms);
	}

	in_sbal_ptrs[0] = card->qdio.in_q->qdio_bufs;
	if (card->options.cq == QETH_CQ_ENABLED) {
		in_sbal_ptrs[1] = card->qdio.c_q->qdio_bufs;
		no_input_qs++;
	}

	for (i = 0; i < card->qdio.no_out_queues; i++)
		out_sbal_ptrs[i] = card->qdio.out_qs[i]->qdio_bufs;

	memset(&init_data, 0, sizeof(struct qdio_initialize));
	init_data.q_format		 = IS_IQD(card) ? QDIO_IQDIO_QFMT :
							  QDIO_QETH_QFMT;
	init_data.qib_param_field_format = 0;
	init_data.qib_param_field	 = (void *)qib_parms;
	init_data.no_input_qs		 = no_input_qs;
	init_data.no_output_qs           = card->qdio.no_out_queues;
	init_data.input_handler		 = qeth_qdio_input_handler;
	init_data.output_handler	 = qeth_qdio_output_handler;
	init_data.irq_poll		 = qeth_qdio_poll;
	init_data.int_parm               = (unsigned long) card;
	init_data.input_sbal_addr_array  = in_sbal_ptrs;
	init_data.output_sbal_addr_array = out_sbal_ptrs;

	if (atomic_cmpxchg(&card->qdio.state, QETH_QDIO_ALLOCATED,
		QETH_QDIO_ESTABLISHED) == QETH_QDIO_ALLOCATED) {
		rc = qdio_allocate(CARD_DDEV(card), init_data.no_input_qs,
				   init_data.no_output_qs);
		if (rc) {
			atomic_set(&card->qdio.state, QETH_QDIO_ALLOCATED);
			goto out;
		}
		rc = qdio_establish(CARD_DDEV(card), &init_data);
		if (rc) {
			atomic_set(&card->qdio.state, QETH_QDIO_ALLOCATED);
			qdio_free(CARD_DDEV(card));
		}
	}

	switch (card->options.cq) {
	case QETH_CQ_ENABLED:
		dev_info(&card->gdev->dev, "Completion Queue support enabled");
		break;
	case QETH_CQ_DISABLED:
		dev_info(&card->gdev->dev, "Completion Queue support disabled");
		break;
	default:
		break;
	}

out:
	kfree(qib_parms);
	return rc;
}

static void qeth_core_free_card(struct qeth_card *card)
{
	QETH_CARD_TEXT(card, 2, "freecrd");

	unregister_service_level(&card->qeth_service_level);
	debugfs_remove_recursive(card->debugfs);
	qeth_put_cmd(card->read_cmd);
	destroy_workqueue(card->event_wq);
	dev_set_drvdata(&card->gdev->dev, NULL);
	kfree(card);
}

static void qeth_trace_features(struct qeth_card *card)
{
	QETH_CARD_TEXT(card, 2, "features");
	QETH_CARD_HEX(card, 2, &card->options.ipa4, sizeof(card->options.ipa4));
	QETH_CARD_HEX(card, 2, &card->options.ipa6, sizeof(card->options.ipa6));
	QETH_CARD_HEX(card, 2, &card->options.adp, sizeof(card->options.adp));
	QETH_CARD_HEX(card, 2, &card->info.diagass_support,
		      sizeof(card->info.diagass_support));
}

static struct ccw_device_id qeth_ids[] = {
	{CCW_DEVICE_DEVTYPE(0x1731, 0x01, 0x1732, 0x01),
					.driver_info = QETH_CARD_TYPE_OSD},
	{CCW_DEVICE_DEVTYPE(0x1731, 0x05, 0x1732, 0x05),
					.driver_info = QETH_CARD_TYPE_IQD},
	{CCW_DEVICE_DEVTYPE(0x1731, 0x02, 0x1732, 0x03),
					.driver_info = QETH_CARD_TYPE_OSM},
#ifdef CONFIG_QETH_OSX
	{CCW_DEVICE_DEVTYPE(0x1731, 0x02, 0x1732, 0x02),
					.driver_info = QETH_CARD_TYPE_OSX},
#endif
	{},
};
MODULE_DEVICE_TABLE(ccw, qeth_ids);

static struct ccw_driver qeth_ccw_driver = {
	.driver = {
		.owner = THIS_MODULE,
		.name = "qeth",
	},
	.ids = qeth_ids,
	.probe = ccwgroup_probe_ccwdev,
	.remove = ccwgroup_remove_ccwdev,
};

static int qeth_hardsetup_card(struct qeth_card *card, bool *carrier_ok)
{
	int retries = 3;
	int rc;

	QETH_CARD_TEXT(card, 2, "hrdsetup");
	atomic_set(&card->force_alloc_skb, 0);
	rc = qeth_update_from_chp_desc(card);
	if (rc)
		return rc;
retry:
	if (retries < 3)
		QETH_DBF_MESSAGE(2, "Retrying to do IDX activates on device %x.\n",
				 CARD_DEVID(card));
	rc = qeth_qdio_clear_card(card, !IS_IQD(card));
	qeth_stop_channel(&card->data);
	qeth_stop_channel(&card->write);
	qeth_stop_channel(&card->read);
	qdio_free(CARD_DDEV(card));

	rc = qeth_start_channel(&card->read);
	if (rc)
		goto retriable;
	rc = qeth_start_channel(&card->write);
	if (rc)
		goto retriable;
	rc = qeth_start_channel(&card->data);
	if (rc)
		goto retriable;
retriable:
	if (rc == -ERESTARTSYS) {
		QETH_CARD_TEXT(card, 2, "break1");
		return rc;
	} else if (rc) {
		QETH_CARD_TEXT_(card, 2, "1err%d", rc);
		if (--retries < 0)
			goto out;
		else
			goto retry;
	}

	qeth_determine_capabilities(card);
	qeth_read_ccw_conf_data(card);
	qeth_idx_init(card);

	rc = qeth_idx_activate_read_channel(card);
	if (rc == -EINTR) {
		QETH_CARD_TEXT(card, 2, "break2");
		return rc;
	} else if (rc) {
		QETH_CARD_TEXT_(card, 2, "3err%d", rc);
		if (--retries < 0)
			goto out;
		else
			goto retry;
	}

	rc = qeth_idx_activate_write_channel(card);
	if (rc == -EINTR) {
		QETH_CARD_TEXT(card, 2, "break3");
		return rc;
	} else if (rc) {
		QETH_CARD_TEXT_(card, 2, "4err%d", rc);
		if (--retries < 0)
			goto out;
		else
			goto retry;
	}
	card->read_or_write_problem = 0;
	rc = qeth_mpc_initialize(card);
	if (rc) {
		QETH_CARD_TEXT_(card, 2, "5err%d", rc);
		goto out;
	}

	rc = qeth_send_startlan(card);
	if (rc) {
		QETH_CARD_TEXT_(card, 2, "6err%d", rc);
		if (rc == -ENETDOWN) {
			dev_warn(&card->gdev->dev, "The LAN is offline\n");
			*carrier_ok = false;
		} else {
			goto out;
		}
	} else {
		*carrier_ok = true;
	}

	card->options.ipa4.supported = 0;
	card->options.ipa6.supported = 0;
	card->options.adp.supported = 0;
	card->options.sbp.supported_funcs = 0;
	card->info.diagass_support = 0;
	rc = qeth_query_ipassists(card, QETH_PROT_IPV4);
	if (rc == -ENOMEM)
		goto out;
	if (qeth_is_supported(card, IPA_IPV6)) {
		rc = qeth_query_ipassists(card, QETH_PROT_IPV6);
		if (rc == -ENOMEM)
			goto out;
	}
	if (qeth_is_supported(card, IPA_SETADAPTERPARMS)) {
		rc = qeth_query_setadapterparms(card);
		if (rc < 0) {
			QETH_CARD_TEXT_(card, 2, "7err%d", rc);
			goto out;
		}
	}
	if (qeth_adp_supported(card, IPA_SETADP_SET_DIAG_ASSIST)) {
		rc = qeth_query_setdiagass(card);
		if (rc)
			QETH_CARD_TEXT_(card, 2, "8err%d", rc);
	}

	qeth_trace_features(card);

	if (!qeth_is_diagass_supported(card, QETH_DIAGS_CMD_TRAP) ||
	    (card->info.hwtrap && qeth_hw_trap(card, QETH_DIAGS_TRAP_ARM)))
		card->info.hwtrap = 0;

	if (card->options.isolation != ISOLATION_MODE_NONE) {
		rc = qeth_setadpparms_set_access_ctrl(card,
						      card->options.isolation);
		if (rc)
			goto out;
	}

	qeth_init_link_info(card);

	rc = qeth_init_qdio_queues(card);
	if (rc) {
		QETH_CARD_TEXT_(card, 2, "9err%d", rc);
		goto out;
	}

	return 0;
out:
	dev_warn(&card->gdev->dev, "The qeth device driver failed to recover "
		"an error on the device\n");
	QETH_DBF_MESSAGE(2, "Initialization for device %x failed in hardsetup! rc=%d\n",
			 CARD_DEVID(card), rc);
	return rc;
}

static int qeth_set_online(struct qeth_card *card,
			   const struct qeth_discipline *disc)
{
	bool carrier_ok;
	int rc;

	mutex_lock(&card->conf_mutex);
	QETH_CARD_TEXT(card, 2, "setonlin");

	rc = qeth_hardsetup_card(card, &carrier_ok);
	if (rc) {
		QETH_CARD_TEXT_(card, 2, "2err%04x", rc);
		rc = -ENODEV;
		goto err_hardsetup;
	}

	qeth_print_status_message(card);

	if (card->dev->reg_state != NETREG_REGISTERED)
		/* no need for locking / error handling at this early stage: */
		qeth_set_real_num_tx_queues(card, qeth_tx_actual_queues(card));

	rc = disc->set_online(card, carrier_ok);
	if (rc)
		goto err_online;

	/* let user_space know that device is online */
	kobject_uevent(&card->gdev->dev.kobj, KOBJ_CHANGE);

	mutex_unlock(&card->conf_mutex);
	return 0;

err_online:
err_hardsetup:
	qeth_qdio_clear_card(card, 0);
	qeth_clear_working_pool_list(card);
	qeth_flush_local_addrs(card);

	qeth_stop_channel(&card->data);
	qeth_stop_channel(&card->write);
	qeth_stop_channel(&card->read);
	qdio_free(CARD_DDEV(card));

	mutex_unlock(&card->conf_mutex);
	return rc;
}

int qeth_set_offline(struct qeth_card *card, const struct qeth_discipline *disc,
		     bool resetting)
{
	int rc, rc2, rc3;

	mutex_lock(&card->conf_mutex);
	QETH_CARD_TEXT(card, 3, "setoffl");

	if ((!resetting && card->info.hwtrap) || card->info.hwtrap == 2) {
		qeth_hw_trap(card, QETH_DIAGS_TRAP_DISARM);
		card->info.hwtrap = 1;
	}

	/* cancel any stalled cmd that might block the rtnl: */
	qeth_clear_ipacmd_list(card);

	rtnl_lock();
	card->info.open_when_online = card->dev->flags & IFF_UP;
	dev_close(card->dev);
	netif_device_detach(card->dev);
	netif_carrier_off(card->dev);
	rtnl_unlock();

	cancel_work_sync(&card->rx_mode_work);

	disc->set_offline(card);

	qeth_qdio_clear_card(card, 0);
	qeth_drain_output_queues(card);
	qeth_clear_working_pool_list(card);
	qeth_flush_local_addrs(card);
	card->info.promisc_mode = 0;

	rc  = qeth_stop_channel(&card->data);
	rc2 = qeth_stop_channel(&card->write);
	rc3 = qeth_stop_channel(&card->read);
	if (!rc)
		rc = (rc2) ? rc2 : rc3;
	if (rc)
		QETH_CARD_TEXT_(card, 2, "1err%d", rc);
	qdio_free(CARD_DDEV(card));

	/* let user_space know that device is offline */
	kobject_uevent(&card->gdev->dev.kobj, KOBJ_CHANGE);

	mutex_unlock(&card->conf_mutex);
	return 0;
}
EXPORT_SYMBOL_GPL(qeth_set_offline);

static int qeth_do_reset(void *data)
{
	const struct qeth_discipline *disc;
	struct qeth_card *card = data;
	int rc;

	/* Lock-free, other users will block until we are done. */
	disc = card->discipline;

	QETH_CARD_TEXT(card, 2, "recover1");
	if (!qeth_do_run_thread(card, QETH_RECOVER_THREAD))
		return 0;
	QETH_CARD_TEXT(card, 2, "recover2");
	dev_warn(&card->gdev->dev,
		 "A recovery process has been started for the device\n");

	qeth_set_offline(card, disc, true);
	rc = qeth_set_online(card, disc);
	if (!rc) {
		dev_info(&card->gdev->dev,
			 "Device successfully recovered!\n");
	} else {
		qeth_set_offline(card, disc, true);
		ccwgroup_set_offline(card->gdev, false);
		dev_warn(&card->gdev->dev,
			 "The qeth device driver failed to recover an error on the device\n");
	}
	qeth_clear_thread_start_bit(card, QETH_RECOVER_THREAD);
	qeth_clear_thread_running_bit(card, QETH_RECOVER_THREAD);
	return 0;
}

#if IS_ENABLED(CONFIG_QETH_L3)
static void qeth_l3_rebuild_skb(struct qeth_card *card, struct sk_buff *skb,
				struct qeth_hdr *hdr)
{
	struct af_iucv_trans_hdr *iucv = (struct af_iucv_trans_hdr *) skb->data;
	struct qeth_hdr_layer3 *l3_hdr = &hdr->hdr.l3;
	struct net_device *dev = skb->dev;

	if (IS_IQD(card) && iucv->magic == ETH_P_AF_IUCV) {
		dev_hard_header(skb, dev, ETH_P_AF_IUCV, dev->dev_addr,
				"FAKELL", skb->len);
		return;
	}

	if (!(l3_hdr->flags & QETH_HDR_PASSTHRU)) {
		u16 prot = (l3_hdr->flags & QETH_HDR_IPV6) ? ETH_P_IPV6 :
							     ETH_P_IP;
		unsigned char tg_addr[ETH_ALEN];

		skb_reset_network_header(skb);
		switch (l3_hdr->flags & QETH_HDR_CAST_MASK) {
		case QETH_CAST_MULTICAST:
			if (prot == ETH_P_IP)
				ip_eth_mc_map(ip_hdr(skb)->daddr, tg_addr);
			else
				ipv6_eth_mc_map(&ipv6_hdr(skb)->daddr, tg_addr);
			QETH_CARD_STAT_INC(card, rx_multicast);
			break;
		case QETH_CAST_BROADCAST:
			ether_addr_copy(tg_addr, dev->broadcast);
			QETH_CARD_STAT_INC(card, rx_multicast);
			break;
		default:
			if (card->options.sniffer)
				skb->pkt_type = PACKET_OTHERHOST;
			ether_addr_copy(tg_addr, dev->dev_addr);
		}

		if (l3_hdr->ext_flags & QETH_HDR_EXT_SRC_MAC_ADDR)
			dev_hard_header(skb, dev, prot, tg_addr,
					&l3_hdr->next_hop.rx.src_mac, skb->len);
		else
			dev_hard_header(skb, dev, prot, tg_addr, "FAKELL",
					skb->len);
	}

	/* copy VLAN tag from hdr into skb */
	if (!card->options.sniffer &&
	    (l3_hdr->ext_flags & (QETH_HDR_EXT_VLAN_FRAME |
				  QETH_HDR_EXT_INCLUDE_VLAN_TAG))) {
		u16 tag = (l3_hdr->ext_flags & QETH_HDR_EXT_VLAN_FRAME) ?
				l3_hdr->vlan_id :
				l3_hdr->next_hop.rx.vlan_id;

		__vlan_hwaccel_put_tag(skb, htons(ETH_P_8021Q), tag);
	}
}
#endif

static void qeth_receive_skb(struct qeth_card *card, struct sk_buff *skb,
			     struct qeth_hdr *hdr, bool uses_frags)
{
	struct napi_struct *napi = &card->napi;
	bool is_cso;

	switch (hdr->hdr.l2.id) {
#if IS_ENABLED(CONFIG_QETH_L3)
	case QETH_HEADER_TYPE_LAYER3:
		qeth_l3_rebuild_skb(card, skb, hdr);
		is_cso = hdr->hdr.l3.ext_flags & QETH_HDR_EXT_CSUM_TRANSP_REQ;
		break;
#endif
	case QETH_HEADER_TYPE_LAYER2:
		is_cso = hdr->hdr.l2.flags[1] & QETH_HDR_EXT_CSUM_TRANSP_REQ;
		break;
	default:
		/* never happens */
		if (uses_frags)
			napi_free_frags(napi);
		else
			kfree_skb(skb);
		return;
	}

	if (is_cso && (card->dev->features & NETIF_F_RXCSUM)) {
		skb->ip_summed = CHECKSUM_UNNECESSARY;
		QETH_CARD_STAT_INC(card, rx_skb_csum);
	} else {
		skb->ip_summed = CHECKSUM_NONE;
	}

	QETH_CARD_STAT_ADD(card, rx_bytes, skb->len);
	QETH_CARD_STAT_INC(card, rx_packets);
	if (skb_is_nonlinear(skb)) {
		QETH_CARD_STAT_INC(card, rx_sg_skbs);
		QETH_CARD_STAT_ADD(card, rx_sg_frags,
				   skb_shinfo(skb)->nr_frags);
	}

	if (uses_frags) {
		napi_gro_frags(napi);
	} else {
		skb->protocol = eth_type_trans(skb, skb->dev);
		napi_gro_receive(napi, skb);
	}
}

static void qeth_create_skb_frag(struct sk_buff *skb, char *data, int data_len)
{
	struct page *page = virt_to_page(data);
	unsigned int next_frag;

	next_frag = skb_shinfo(skb)->nr_frags;
	get_page(page);
	skb_add_rx_frag(skb, next_frag, page, offset_in_page(data), data_len,
			data_len);
}

static inline int qeth_is_last_sbale(struct qdio_buffer_element *sbale)
{
	return (sbale->eflags & SBAL_EFLAGS_LAST_ENTRY);
}

static int qeth_extract_skb(struct qeth_card *card,
			    struct qeth_qdio_buffer *qethbuffer, u8 *element_no,
			    int *__offset)
{
	struct qeth_priv *priv = netdev_priv(card->dev);
	struct qdio_buffer *buffer = qethbuffer->buffer;
	struct napi_struct *napi = &card->napi;
	struct qdio_buffer_element *element;
	unsigned int linear_len = 0;
	bool uses_frags = false;
	int offset = *__offset;
	bool use_rx_sg = false;
	unsigned int headroom;
	struct qeth_hdr *hdr;
	struct sk_buff *skb;
	int skb_len = 0;

	element = &buffer->element[*element_no];

next_packet:
	/* qeth_hdr must not cross element boundaries */
	while (element->length < offset + sizeof(struct qeth_hdr)) {
		if (qeth_is_last_sbale(element))
			return -ENODATA;
		element++;
		offset = 0;
	}

	hdr = phys_to_virt(element->addr) + offset;
	offset += sizeof(*hdr);
	skb = NULL;

	switch (hdr->hdr.l2.id) {
	case QETH_HEADER_TYPE_LAYER2:
		skb_len = hdr->hdr.l2.pkt_length;
		linear_len = ETH_HLEN;
		headroom = 0;
		break;
	case QETH_HEADER_TYPE_LAYER3:
		skb_len = hdr->hdr.l3.length;
		if (!IS_LAYER3(card)) {
			QETH_CARD_STAT_INC(card, rx_dropped_notsupp);
			goto walk_packet;
		}

		if (hdr->hdr.l3.flags & QETH_HDR_PASSTHRU) {
			linear_len = ETH_HLEN;
			headroom = 0;
			break;
		}

		if (hdr->hdr.l3.flags & QETH_HDR_IPV6)
			linear_len = sizeof(struct ipv6hdr);
		else
			linear_len = sizeof(struct iphdr);
		headroom = ETH_HLEN;
		break;
	default:
		if (hdr->hdr.l2.id & QETH_HEADER_MASK_INVAL)
			QETH_CARD_STAT_INC(card, rx_frame_errors);
		else
			QETH_CARD_STAT_INC(card, rx_dropped_notsupp);

		/* Can't determine packet length, drop the whole buffer. */
		return -EPROTONOSUPPORT;
	}

	if (skb_len < linear_len) {
		QETH_CARD_STAT_INC(card, rx_dropped_runt);
		goto walk_packet;
	}

	use_rx_sg = (card->options.cq == QETH_CQ_ENABLED) ||
		    (skb_len > READ_ONCE(priv->rx_copybreak) &&
		     !atomic_read(&card->force_alloc_skb));

	if (use_rx_sg) {
		/* QETH_CQ_ENABLED only: */
		if (qethbuffer->rx_skb &&
		    skb_tailroom(qethbuffer->rx_skb) >= linear_len + headroom) {
			skb = qethbuffer->rx_skb;
			qethbuffer->rx_skb = NULL;
			goto use_skb;
		}

		skb = napi_get_frags(napi);
		if (!skb) {
			/* -ENOMEM, no point in falling back further. */
			QETH_CARD_STAT_INC(card, rx_dropped_nomem);
			goto walk_packet;
		}

		if (skb_tailroom(skb) >= linear_len + headroom) {
			uses_frags = true;
			goto use_skb;
		}

		netdev_info_once(card->dev,
				 "Insufficient linear space in NAPI frags skb, need %u but have %u\n",
				 linear_len + headroom, skb_tailroom(skb));
		/* Shouldn't happen. Don't optimize, fall back to linear skb. */
	}

	linear_len = skb_len;
	skb = napi_alloc_skb(napi, linear_len + headroom);
	if (!skb) {
		QETH_CARD_STAT_INC(card, rx_dropped_nomem);
		goto walk_packet;
	}

use_skb:
	if (headroom)
		skb_reserve(skb, headroom);
walk_packet:
	while (skb_len) {
		int data_len = min(skb_len, (int)(element->length - offset));
		char *data = phys_to_virt(element->addr) + offset;

		skb_len -= data_len;
		offset += data_len;

		/* Extract data from current element: */
		if (skb && data_len) {
			if (linear_len) {
				unsigned int copy_len;

				copy_len = min_t(unsigned int, linear_len,
						 data_len);

				skb_put_data(skb, data, copy_len);
				linear_len -= copy_len;
				data_len -= copy_len;
				data += copy_len;
			}

			if (data_len)
				qeth_create_skb_frag(skb, data, data_len);
		}

		/* Step forward to next element: */
		if (skb_len) {
			if (qeth_is_last_sbale(element)) {
				QETH_CARD_TEXT(card, 4, "unexeob");
				QETH_CARD_HEX(card, 2, buffer, sizeof(void *));
				if (skb) {
					if (uses_frags)
						napi_free_frags(napi);
					else
						kfree_skb(skb);
					QETH_CARD_STAT_INC(card,
							   rx_length_errors);
				}
				return -EMSGSIZE;
			}
			element++;
			offset = 0;
		}
	}

	/* This packet was skipped, go get another one: */
	if (!skb)
		goto next_packet;

	*element_no = element - &buffer->element[0];
	*__offset = offset;

	qeth_receive_skb(card, skb, hdr, uses_frags);
	return 0;
}

static unsigned int qeth_extract_skbs(struct qeth_card *card, int budget,
				      struct qeth_qdio_buffer *buf, bool *done)
{
	unsigned int work_done = 0;

	while (budget) {
		if (qeth_extract_skb(card, buf, &card->rx.buf_element,
				     &card->rx.e_offset)) {
			*done = true;
			break;
		}

		work_done++;
		budget--;
	}

	return work_done;
}

static unsigned int qeth_rx_poll(struct qeth_card *card, int budget)
{
	struct qeth_rx *ctx = &card->rx;
	unsigned int work_done = 0;

	while (budget > 0) {
		struct qeth_qdio_buffer *buffer;
		unsigned int skbs_done = 0;
		bool done = false;

		/* Fetch completed RX buffers: */
		if (!card->rx.b_count) {
			card->rx.qdio_err = 0;
			card->rx.b_count = qdio_inspect_queue(CARD_DDEV(card),
							      0, true,
							      &card->rx.b_index,
							      &card->rx.qdio_err);
			if (card->rx.b_count <= 0) {
				card->rx.b_count = 0;
				break;
			}
		}

		/* Process one completed RX buffer: */
		buffer = &card->qdio.in_q->bufs[card->rx.b_index];
		if (!(card->rx.qdio_err &&
		      qeth_check_qdio_errors(card, buffer->buffer,
					     card->rx.qdio_err, "qinerr")))
			skbs_done = qeth_extract_skbs(card, budget, buffer,
						      &done);
		else
			done = true;

		work_done += skbs_done;
		budget -= skbs_done;

		if (done) {
			QETH_CARD_STAT_INC(card, rx_bufs);
			qeth_put_buffer_pool_entry(card, buffer->pool_entry);
			buffer->pool_entry = NULL;
			card->rx.b_count--;
			ctx->bufs_refill++;
			ctx->bufs_refill -= qeth_rx_refill_queue(card,
								 ctx->bufs_refill);

			/* Step forward to next buffer: */
			card->rx.b_index = QDIO_BUFNR(card->rx.b_index + 1);
			card->rx.buf_element = 0;
			card->rx.e_offset = 0;
		}
	}

	return work_done;
}

static void qeth_cq_poll(struct qeth_card *card)
{
	unsigned int work_done = 0;

	while (work_done < QDIO_MAX_BUFFERS_PER_Q) {
		unsigned int start, error;
		int completed;

		completed = qdio_inspect_queue(CARD_DDEV(card), 1, true, &start,
					       &error);
		if (completed <= 0)
			return;

		qeth_qdio_cq_handler(card, error, 1, start, completed);
		work_done += completed;
	}
}

int qeth_poll(struct napi_struct *napi, int budget)
{
	struct qeth_card *card = container_of(napi, struct qeth_card, napi);
	unsigned int work_done;

	work_done = qeth_rx_poll(card, budget);

	if (qeth_use_tx_irqs(card)) {
		struct qeth_qdio_out_q *queue;
		unsigned int i;

		qeth_for_each_output_queue(card, queue, i) {
			if (!qeth_out_queue_is_empty(queue))
				napi_schedule(&queue->napi);
		}
	}

	if (card->options.cq == QETH_CQ_ENABLED)
		qeth_cq_poll(card);

	if (budget) {
		struct qeth_rx *ctx = &card->rx;

		/* Process any substantial refill backlog: */
		ctx->bufs_refill -= qeth_rx_refill_queue(card, ctx->bufs_refill);

		/* Exhausted the RX budget. Keep IRQ disabled, we get called again. */
		if (work_done >= budget)
			return work_done;
	}

	if (napi_complete_done(napi, work_done) &&
	    qdio_start_irq(CARD_DDEV(card)))
		napi_schedule(napi);

	return work_done;
}
EXPORT_SYMBOL_GPL(qeth_poll);

static void qeth_iqd_tx_complete(struct qeth_qdio_out_q *queue,
				 unsigned int bidx, unsigned int qdio_error,
				 int budget)
{
	struct qeth_qdio_out_buffer *buffer = queue->bufs[bidx];
	u8 sflags = buffer->buffer->element[15].sflags;
	struct qeth_card *card = queue->card;
	bool error = !!qdio_error;

	if (qdio_error == QDIO_ERROR_SLSB_PENDING) {
		struct qaob *aob = buffer->aob;
		struct qeth_qaob_priv1 *priv;
		enum iucv_tx_notify notify;

		if (!aob) {
			netdev_WARN_ONCE(card->dev,
					 "Pending TX buffer %#x without QAOB on TX queue %u\n",
					 bidx, queue->queue_no);
			qeth_schedule_recovery(card);
			return;
		}

		QETH_CARD_TEXT_(card, 5, "pel%u", bidx);

		priv = (struct qeth_qaob_priv1 *)&aob->user1;
		/* QAOB hasn't completed yet: */
		if (xchg(&priv->state, QETH_QAOB_PENDING) != QETH_QAOB_DONE) {
			qeth_notify_skbs(queue, buffer, TX_NOTIFY_PENDING);

			/* Prepare the queue slot for immediate re-use: */
			qeth_scrub_qdio_buffer(buffer->buffer, queue->max_elements);
			if (qeth_alloc_out_buf(queue, bidx, GFP_ATOMIC)) {
				QETH_CARD_TEXT(card, 2, "outofbuf");
				qeth_schedule_recovery(card);
			}

			list_add(&buffer->list_entry, &queue->pending_bufs);
			/* Skip clearing the buffer: */
			return;
		}

		/* QAOB already completed: */
		notify = qeth_compute_cq_notification(aob->aorc, 0);
		qeth_notify_skbs(queue, buffer, notify);
		error = !!aob->aorc;
		memset(aob, 0, sizeof(*aob));
	} else if (card->options.cq == QETH_CQ_ENABLED) {
		qeth_notify_skbs(queue, buffer,
				 qeth_compute_cq_notification(sflags, 0));
	}

	qeth_clear_output_buffer(queue, buffer, error, budget);
}

static int qeth_tx_poll(struct napi_struct *napi, int budget)
{
	struct qeth_qdio_out_q *queue = qeth_napi_to_out_queue(napi);
	unsigned int queue_no = queue->queue_no;
	struct qeth_card *card = queue->card;
	struct net_device *dev = card->dev;
	unsigned int work_done = 0;
	struct netdev_queue *txq;

	if (IS_IQD(card))
		txq = netdev_get_tx_queue(dev, qeth_iqd_translate_txq(dev, queue_no));
	else
		txq = netdev_get_tx_queue(dev, queue_no);

	while (1) {
		unsigned int start, error, i;
		unsigned int packets = 0;
		unsigned int bytes = 0;
		int completed;

		qeth_tx_complete_pending_bufs(card, queue, false, budget);

		if (qeth_out_queue_is_empty(queue)) {
			napi_complete(napi);
			return 0;
		}

		/* Give the CPU a breather: */
		if (work_done >= QDIO_MAX_BUFFERS_PER_Q) {
			QETH_TXQ_STAT_INC(queue, completion_yield);
			if (napi_complete_done(napi, 0))
				napi_schedule(napi);
			return 0;
		}

		completed = qdio_inspect_queue(CARD_DDEV(card), queue_no, false,
					       &start, &error);
		if (completed <= 0) {
			/* Ensure we see TX completion for pending work: */
			if (napi_complete_done(napi, 0) &&
			    !atomic_read(&queue->set_pci_flags_count))
				qeth_tx_arm_timer(queue, queue->rescan_usecs);
			return 0;
		}

		for (i = start; i < start + completed; i++) {
			struct qeth_qdio_out_buffer *buffer;
			unsigned int bidx = QDIO_BUFNR(i);

			buffer = queue->bufs[bidx];
			packets += buffer->frames;
			bytes += buffer->bytes;

			qeth_handle_send_error(card, buffer, error);
			if (IS_IQD(card))
				qeth_iqd_tx_complete(queue, bidx, error, budget);
			else
				qeth_clear_output_buffer(queue, buffer, error,
							 budget);
		}

		atomic_sub(completed, &queue->used_buffers);
		work_done += completed;
		if (IS_IQD(card))
			netdev_tx_completed_queue(txq, packets, bytes);
		else
			qeth_check_outbound_queue(queue);

		/* xmit may have observed the full-condition, but not yet
		 * stopped the txq. In which case the code below won't trigger.
		 * So before returning, xmit will re-check the txq's fill level
		 * and wake it up if needed.
		 */
		if (netif_tx_queue_stopped(txq) &&
		    !qeth_out_queue_is_full(queue))
			netif_tx_wake_queue(txq);
	}
}

static int qeth_setassparms_inspect_rc(struct qeth_ipa_cmd *cmd)
{
	if (!cmd->hdr.return_code)
		cmd->hdr.return_code = cmd->data.setassparms.hdr.return_code;
	return cmd->hdr.return_code;
}

static int qeth_setassparms_get_caps_cb(struct qeth_card *card,
					struct qeth_reply *reply,
					unsigned long data)
{
	struct qeth_ipa_cmd *cmd = (struct qeth_ipa_cmd *) data;
	struct qeth_ipa_caps *caps = reply->param;

	if (qeth_setassparms_inspect_rc(cmd))
		return -EIO;

	caps->supported = cmd->data.setassparms.data.caps.supported;
	caps->enabled = cmd->data.setassparms.data.caps.enabled;
	return 0;
}

int qeth_setassparms_cb(struct qeth_card *card,
			struct qeth_reply *reply, unsigned long data)
{
	struct qeth_ipa_cmd *cmd = (struct qeth_ipa_cmd *) data;

	QETH_CARD_TEXT(card, 4, "defadpcb");

	if (cmd->hdr.return_code)
		return -EIO;

	cmd->hdr.return_code = cmd->data.setassparms.hdr.return_code;
	if (cmd->hdr.prot_version == QETH_PROT_IPV4)
		card->options.ipa4.enabled = cmd->hdr.assists.enabled;
	if (cmd->hdr.prot_version == QETH_PROT_IPV6)
		card->options.ipa6.enabled = cmd->hdr.assists.enabled;
	return 0;
}
EXPORT_SYMBOL_GPL(qeth_setassparms_cb);

struct qeth_cmd_buffer *qeth_get_setassparms_cmd(struct qeth_card *card,
						 enum qeth_ipa_funcs ipa_func,
						 u16 cmd_code,
						 unsigned int data_length,
						 enum qeth_prot_versions prot)
{
	struct qeth_ipacmd_setassparms *setassparms;
	struct qeth_ipacmd_setassparms_hdr *hdr;
	struct qeth_cmd_buffer *iob;

	QETH_CARD_TEXT(card, 4, "getasscm");
	iob = qeth_ipa_alloc_cmd(card, IPA_CMD_SETASSPARMS, prot,
				 data_length +
				 offsetof(struct qeth_ipacmd_setassparms,
					  data));
	if (!iob)
		return NULL;

	setassparms = &__ipa_cmd(iob)->data.setassparms;
	setassparms->assist_no = ipa_func;

	hdr = &setassparms->hdr;
	hdr->length = sizeof(*hdr) + data_length;
	hdr->command_code = cmd_code;
	return iob;
}
EXPORT_SYMBOL_GPL(qeth_get_setassparms_cmd);

int qeth_send_simple_setassparms_prot(struct qeth_card *card,
				      enum qeth_ipa_funcs ipa_func,
				      u16 cmd_code, u32 *data,
				      enum qeth_prot_versions prot)
{
	unsigned int length = data ? SETASS_DATA_SIZEOF(flags_32bit) : 0;
	struct qeth_cmd_buffer *iob;

	QETH_CARD_TEXT_(card, 4, "simassp%i", prot);
	iob = qeth_get_setassparms_cmd(card, ipa_func, cmd_code, length, prot);
	if (!iob)
		return -ENOMEM;

	if (data)
		__ipa_cmd(iob)->data.setassparms.data.flags_32bit = *data;
	return qeth_send_ipa_cmd(card, iob, qeth_setassparms_cb, NULL);
}
EXPORT_SYMBOL_GPL(qeth_send_simple_setassparms_prot);

static void qeth_unregister_dbf_views(void)
{
	int x;

	for (x = 0; x < QETH_DBF_INFOS; x++) {
		debug_unregister(qeth_dbf[x].id);
		qeth_dbf[x].id = NULL;
	}
}

void qeth_dbf_longtext(debug_info_t *id, int level, char *fmt, ...)
{
	char dbf_txt_buf[32];
	va_list args;

	if (!debug_level_enabled(id, level))
		return;
	va_start(args, fmt);
	vsnprintf(dbf_txt_buf, sizeof(dbf_txt_buf), fmt, args);
	va_end(args);
	debug_text_event(id, level, dbf_txt_buf);
}
EXPORT_SYMBOL_GPL(qeth_dbf_longtext);

static int qeth_register_dbf_views(void)
{
	int ret;
	int x;

	for (x = 0; x < QETH_DBF_INFOS; x++) {
		/* register the areas */
		qeth_dbf[x].id = debug_register(qeth_dbf[x].name,
						qeth_dbf[x].pages,
						qeth_dbf[x].areas,
						qeth_dbf[x].len);
		if (qeth_dbf[x].id == NULL) {
			qeth_unregister_dbf_views();
			return -ENOMEM;
		}

		/* register a view */
		ret = debug_register_view(qeth_dbf[x].id, qeth_dbf[x].view);
		if (ret) {
			qeth_unregister_dbf_views();
			return ret;
		}

		/* set a passing level */
		debug_set_level(qeth_dbf[x].id, qeth_dbf[x].level);
	}

	return 0;
}

static DEFINE_MUTEX(qeth_mod_mutex);	/* for synchronized module loading */

int qeth_setup_discipline(struct qeth_card *card,
			  enum qeth_discipline_id discipline)
{
	int rc;

	mutex_lock(&qeth_mod_mutex);
	switch (discipline) {
	case QETH_DISCIPLINE_LAYER3:
		card->discipline = try_then_request_module(
			symbol_get(qeth_l3_discipline), "qeth_l3");
		break;
	case QETH_DISCIPLINE_LAYER2:
		card->discipline = try_then_request_module(
			symbol_get(qeth_l2_discipline), "qeth_l2");
		break;
	default:
		break;
	}
	mutex_unlock(&qeth_mod_mutex);

	if (!card->discipline) {
		dev_err(&card->gdev->dev, "There is no kernel module to "
			"support discipline %d\n", discipline);
		return -EINVAL;
	}

	rc = card->discipline->setup(card->gdev);
	if (rc) {
		if (discipline == QETH_DISCIPLINE_LAYER2)
			symbol_put(qeth_l2_discipline);
		else
			symbol_put(qeth_l3_discipline);
		card->discipline = NULL;

		return rc;
	}

	card->options.layer = discipline;
	return 0;
}

void qeth_remove_discipline(struct qeth_card *card)
{
	card->discipline->remove(card->gdev);

	if (IS_LAYER2(card))
		symbol_put(qeth_l2_discipline);
	else
		symbol_put(qeth_l3_discipline);
	card->options.layer = QETH_DISCIPLINE_UNDETERMINED;
	card->discipline = NULL;
}

static const struct device_type qeth_generic_devtype = {
	.name = "qeth_generic",
};

#define DBF_NAME_LEN	20

struct qeth_dbf_entry {
	char dbf_name[DBF_NAME_LEN];
	debug_info_t *dbf_info;
	struct list_head dbf_list;
};

static LIST_HEAD(qeth_dbf_list);
static DEFINE_MUTEX(qeth_dbf_list_mutex);

static debug_info_t *qeth_get_dbf_entry(char *name)
{
	struct qeth_dbf_entry *entry;
	debug_info_t *rc = NULL;

	mutex_lock(&qeth_dbf_list_mutex);
	list_for_each_entry(entry, &qeth_dbf_list, dbf_list) {
		if (strcmp(entry->dbf_name, name) == 0) {
			rc = entry->dbf_info;
			break;
		}
	}
	mutex_unlock(&qeth_dbf_list_mutex);
	return rc;
}

static int qeth_add_dbf_entry(struct qeth_card *card, char *name)
{
	struct qeth_dbf_entry *new_entry;

	card->debug = debug_register(name, 2, 1, 8);
	if (!card->debug) {
		QETH_DBF_TEXT_(SETUP, 2, "%s", "qcdbf");
		goto err;
	}
	if (debug_register_view(card->debug, &debug_hex_ascii_view))
		goto err_dbg;
	new_entry = kzalloc(sizeof(struct qeth_dbf_entry), GFP_KERNEL);
	if (!new_entry)
		goto err_dbg;
	strncpy(new_entry->dbf_name, name, DBF_NAME_LEN);
	new_entry->dbf_info = card->debug;
	mutex_lock(&qeth_dbf_list_mutex);
	list_add(&new_entry->dbf_list, &qeth_dbf_list);
	mutex_unlock(&qeth_dbf_list_mutex);

	return 0;

err_dbg:
	debug_unregister(card->debug);
err:
	return -ENOMEM;
}

static void qeth_clear_dbf_list(void)
{
	struct qeth_dbf_entry *entry, *tmp;

	mutex_lock(&qeth_dbf_list_mutex);
	list_for_each_entry_safe(entry, tmp, &qeth_dbf_list, dbf_list) {
		list_del(&entry->dbf_list);
		debug_unregister(entry->dbf_info);
		kfree(entry);
	}
	mutex_unlock(&qeth_dbf_list_mutex);
}

static struct net_device *qeth_alloc_netdev(struct qeth_card *card)
{
	struct net_device *dev;
	struct qeth_priv *priv;

	switch (card->info.type) {
	case QETH_CARD_TYPE_IQD:
		dev = alloc_netdev_mqs(sizeof(*priv), "hsi%d", NET_NAME_UNKNOWN,
				       ether_setup, QETH_MAX_OUT_QUEUES, 1);
		break;
	case QETH_CARD_TYPE_OSM:
		dev = alloc_etherdev(sizeof(*priv));
		break;
	default:
		dev = alloc_etherdev_mqs(sizeof(*priv), QETH_MAX_OUT_QUEUES, 1);
	}

	if (!dev)
		return NULL;

	priv = netdev_priv(dev);
	priv->rx_copybreak = QETH_RX_COPYBREAK;
	priv->tx_wanted_queues = IS_IQD(card) ? QETH_IQD_MIN_TXQ : 1;

	dev->ml_priv = card;
	dev->watchdog_timeo = QETH_TX_TIMEOUT;
	dev->min_mtu = 576;
	 /* initialized when device first goes online: */
	dev->max_mtu = 0;
	dev->mtu = 0;
	SET_NETDEV_DEV(dev, &card->gdev->dev);
	netif_carrier_off(dev);

	dev->ethtool_ops = &qeth_ethtool_ops;
	dev->priv_flags &= ~IFF_TX_SKB_SHARING;
	dev->hw_features |= NETIF_F_SG;
	dev->vlan_features |= NETIF_F_SG;
	if (IS_IQD(card))
		dev->features |= NETIF_F_SG;

	return dev;
}

struct net_device *qeth_clone_netdev(struct net_device *orig)
{
	struct net_device *clone = qeth_alloc_netdev(orig->ml_priv);

	if (!clone)
		return NULL;

	clone->dev_port = orig->dev_port;
	return clone;
}

static int qeth_core_probe_device(struct ccwgroup_device *gdev)
{
	struct qeth_card *card;
	struct device *dev;
	int rc;
	enum qeth_discipline_id enforced_disc;
	char dbf_name[DBF_NAME_LEN];

	QETH_DBF_TEXT(SETUP, 2, "probedev");

	dev = &gdev->dev;
	if (!get_device(dev))
		return -ENODEV;

	QETH_DBF_TEXT_(SETUP, 2, "%s", dev_name(&gdev->dev));

	card = qeth_alloc_card(gdev);
	if (!card) {
		QETH_DBF_TEXT_(SETUP, 2, "1err%d", -ENOMEM);
		rc = -ENOMEM;
		goto err_dev;
	}

	snprintf(dbf_name, sizeof(dbf_name), "qeth_card_%s",
		dev_name(&gdev->dev));
	card->debug = qeth_get_dbf_entry(dbf_name);
	if (!card->debug) {
		rc = qeth_add_dbf_entry(card, dbf_name);
		if (rc)
			goto err_card;
	}

	qeth_setup_card(card);
	card->dev = qeth_alloc_netdev(card);
	if (!card->dev) {
		rc = -ENOMEM;
		goto err_card;
	}

	qeth_determine_capabilities(card);
	qeth_set_blkt_defaults(card);

	card->qdio.no_out_queues = card->dev->num_tx_queues;
	rc = qeth_update_from_chp_desc(card);
	if (rc)
		goto err_chp_desc;

	gdev->dev.groups = qeth_dev_groups;

	enforced_disc = qeth_enforce_discipline(card);
	switch (enforced_disc) {
	case QETH_DISCIPLINE_UNDETERMINED:
		gdev->dev.type = &qeth_generic_devtype;
		break;
	default:
		card->info.layer_enforced = true;
		/* It's so early that we don't need the discipline_mutex yet. */
		rc = qeth_setup_discipline(card, enforced_disc);
		if (rc)
			goto err_setup_disc;

		break;
	}

	return 0;

err_setup_disc:
err_chp_desc:
	free_netdev(card->dev);
err_card:
	qeth_core_free_card(card);
err_dev:
	put_device(dev);
	return rc;
}

static void qeth_core_remove_device(struct ccwgroup_device *gdev)
{
	struct qeth_card *card = dev_get_drvdata(&gdev->dev);

	QETH_CARD_TEXT(card, 2, "removedv");

	mutex_lock(&card->discipline_mutex);
	if (card->discipline)
		qeth_remove_discipline(card);
	mutex_unlock(&card->discipline_mutex);

	qeth_free_qdio_queues(card);

	free_netdev(card->dev);
	qeth_core_free_card(card);
	put_device(&gdev->dev);
}

static int qeth_core_set_online(struct ccwgroup_device *gdev)
{
	struct qeth_card *card = dev_get_drvdata(&gdev->dev);
	int rc = 0;
	enum qeth_discipline_id def_discipline;

	mutex_lock(&card->discipline_mutex);
	if (!card->discipline) {
		def_discipline = IS_IQD(card) ? QETH_DISCIPLINE_LAYER3 :
						QETH_DISCIPLINE_LAYER2;
		rc = qeth_setup_discipline(card, def_discipline);
		if (rc)
			goto err;
	}

	rc = qeth_set_online(card, card->discipline);

err:
	mutex_unlock(&card->discipline_mutex);
	return rc;
}

static int qeth_core_set_offline(struct ccwgroup_device *gdev)
{
	struct qeth_card *card = dev_get_drvdata(&gdev->dev);
	int rc;

	mutex_lock(&card->discipline_mutex);
	rc = qeth_set_offline(card, card->discipline, false);
	mutex_unlock(&card->discipline_mutex);

	return rc;
}

static void qeth_core_shutdown(struct ccwgroup_device *gdev)
{
	struct qeth_card *card = dev_get_drvdata(&gdev->dev);

	qeth_set_allowed_threads(card, 0, 1);
	if ((gdev->state == CCWGROUP_ONLINE) && card->info.hwtrap)
		qeth_hw_trap(card, QETH_DIAGS_TRAP_DISARM);
	qeth_qdio_clear_card(card, 0);
	qeth_drain_output_queues(card);
	qdio_free(CARD_DDEV(card));
}

static ssize_t group_store(struct device_driver *ddrv, const char *buf,
			   size_t count)
{
	int err;

	err = ccwgroup_create_dev(qeth_core_root_dev, to_ccwgroupdrv(ddrv), 3,
				  buf);

	return err ? err : count;
}
static DRIVER_ATTR_WO(group);

static struct attribute *qeth_drv_attrs[] = {
	&driver_attr_group.attr,
	NULL,
};
static struct attribute_group qeth_drv_attr_group = {
	.attrs = qeth_drv_attrs,
};
static const struct attribute_group *qeth_drv_attr_groups[] = {
	&qeth_drv_attr_group,
	NULL,
};

static struct ccwgroup_driver qeth_core_ccwgroup_driver = {
	.driver = {
		.groups = qeth_drv_attr_groups,
		.owner = THIS_MODULE,
		.name = "qeth",
	},
	.ccw_driver = &qeth_ccw_driver,
	.setup = qeth_core_probe_device,
	.remove = qeth_core_remove_device,
	.set_online = qeth_core_set_online,
	.set_offline = qeth_core_set_offline,
	.shutdown = qeth_core_shutdown,
};

int qeth_siocdevprivate(struct net_device *dev, struct ifreq *rq, void __user *data, int cmd)
{
	struct qeth_card *card = dev->ml_priv;
	int rc = 0;

	switch (cmd) {
	case SIOC_QETH_ADP_SET_SNMP_CONTROL:
		rc = qeth_snmp_command(card, data);
		break;
	case SIOC_QETH_GET_CARD_TYPE:
		if ((IS_OSD(card) || IS_OSM(card) || IS_OSX(card)) &&
		    !IS_VM_NIC(card))
			return 1;
		return 0;
	case SIOC_QETH_QUERY_OAT:
		rc = qeth_query_oat_command(card, data);
		break;
	default:
<<<<<<< HEAD
		if (card->discipline->do_ioctl)
			rc = card->discipline->do_ioctl(dev, rq, data, cmd);
		else
			rc = -EOPNOTSUPP;
=======
		rc = -EOPNOTSUPP;
>>>>>>> df0cc57e
	}
	if (rc)
		QETH_CARD_TEXT_(card, 2, "ioce%x", rc);
	return rc;
}
EXPORT_SYMBOL_GPL(qeth_siocdevprivate);

int qeth_do_ioctl(struct net_device *dev, struct ifreq *rq, int cmd)
{
	struct qeth_card *card = dev->ml_priv;
	struct mii_ioctl_data *mii_data;
	int rc = 0;

	switch (cmd) {
	case SIOCGMIIPHY:
		mii_data = if_mii(rq);
		mii_data->phy_id = 0;
		break;
	case SIOCGMIIREG:
		mii_data = if_mii(rq);
		if (mii_data->phy_id != 0)
			rc = -EINVAL;
		else
			mii_data->val_out = qeth_mdio_read(dev,
				mii_data->phy_id, mii_data->reg_num);
		break;
	default:
		return -EOPNOTSUPP;
	}
	if (rc)
		QETH_CARD_TEXT_(card, 2, "ioce%x", rc);
	return rc;
}
EXPORT_SYMBOL_GPL(qeth_do_ioctl);

static int qeth_start_csum_cb(struct qeth_card *card, struct qeth_reply *reply,
			      unsigned long data)
{
	struct qeth_ipa_cmd *cmd = (struct qeth_ipa_cmd *) data;
	u32 *features = reply->param;

	if (qeth_setassparms_inspect_rc(cmd))
		return -EIO;

	*features = cmd->data.setassparms.data.flags_32bit;
	return 0;
}

static int qeth_set_csum_off(struct qeth_card *card, enum qeth_ipa_funcs cstype,
			     enum qeth_prot_versions prot)
{
	return qeth_send_simple_setassparms_prot(card, cstype, IPA_CMD_ASS_STOP,
						 NULL, prot);
}

static int qeth_set_csum_on(struct qeth_card *card, enum qeth_ipa_funcs cstype,
			    enum qeth_prot_versions prot, u8 *lp2lp)
{
	u32 required_features = QETH_IPA_CHECKSUM_UDP | QETH_IPA_CHECKSUM_TCP;
	struct qeth_cmd_buffer *iob;
	struct qeth_ipa_caps caps;
	u32 features;
	int rc;

	/* some L3 HW requires combined L3+L4 csum offload: */
	if (IS_LAYER3(card) && prot == QETH_PROT_IPV4 &&
	    cstype == IPA_OUTBOUND_CHECKSUM)
		required_features |= QETH_IPA_CHECKSUM_IP_HDR;

	iob = qeth_get_setassparms_cmd(card, cstype, IPA_CMD_ASS_START, 0,
				       prot);
	if (!iob)
		return -ENOMEM;

	rc = qeth_send_ipa_cmd(card, iob, qeth_start_csum_cb, &features);
	if (rc)
		return rc;

	if ((required_features & features) != required_features) {
		qeth_set_csum_off(card, cstype, prot);
		return -EOPNOTSUPP;
	}

	iob = qeth_get_setassparms_cmd(card, cstype, IPA_CMD_ASS_ENABLE,
				       SETASS_DATA_SIZEOF(flags_32bit),
				       prot);
	if (!iob) {
		qeth_set_csum_off(card, cstype, prot);
		return -ENOMEM;
	}

	if (features & QETH_IPA_CHECKSUM_LP2LP)
		required_features |= QETH_IPA_CHECKSUM_LP2LP;
	__ipa_cmd(iob)->data.setassparms.data.flags_32bit = required_features;
	rc = qeth_send_ipa_cmd(card, iob, qeth_setassparms_get_caps_cb, &caps);
	if (rc) {
		qeth_set_csum_off(card, cstype, prot);
		return rc;
	}

	if (!qeth_ipa_caps_supported(&caps, required_features) ||
	    !qeth_ipa_caps_enabled(&caps, required_features)) {
		qeth_set_csum_off(card, cstype, prot);
		return -EOPNOTSUPP;
	}

	dev_info(&card->gdev->dev, "HW Checksumming (%sbound IPv%d) enabled\n",
		 cstype == IPA_INBOUND_CHECKSUM ? "in" : "out", prot);

	if (lp2lp)
		*lp2lp = qeth_ipa_caps_enabled(&caps, QETH_IPA_CHECKSUM_LP2LP);

	return 0;
}

static int qeth_set_ipa_csum(struct qeth_card *card, bool on, int cstype,
			     enum qeth_prot_versions prot, u8 *lp2lp)
{
	return on ? qeth_set_csum_on(card, cstype, prot, lp2lp) :
		    qeth_set_csum_off(card, cstype, prot);
}

static int qeth_start_tso_cb(struct qeth_card *card, struct qeth_reply *reply,
			     unsigned long data)
{
	struct qeth_ipa_cmd *cmd = (struct qeth_ipa_cmd *) data;
	struct qeth_tso_start_data *tso_data = reply->param;

	if (qeth_setassparms_inspect_rc(cmd))
		return -EIO;

	tso_data->mss = cmd->data.setassparms.data.tso.mss;
	tso_data->supported = cmd->data.setassparms.data.tso.supported;
	return 0;
}

static int qeth_set_tso_off(struct qeth_card *card,
			    enum qeth_prot_versions prot)
{
	return qeth_send_simple_setassparms_prot(card, IPA_OUTBOUND_TSO,
						 IPA_CMD_ASS_STOP, NULL, prot);
}

static int qeth_set_tso_on(struct qeth_card *card,
			   enum qeth_prot_versions prot)
{
	struct qeth_tso_start_data tso_data;
	struct qeth_cmd_buffer *iob;
	struct qeth_ipa_caps caps;
	int rc;

	iob = qeth_get_setassparms_cmd(card, IPA_OUTBOUND_TSO,
				       IPA_CMD_ASS_START, 0, prot);
	if (!iob)
		return -ENOMEM;

	rc = qeth_send_ipa_cmd(card, iob, qeth_start_tso_cb, &tso_data);
	if (rc)
		return rc;

	if (!tso_data.mss || !(tso_data.supported & QETH_IPA_LARGE_SEND_TCP)) {
		qeth_set_tso_off(card, prot);
		return -EOPNOTSUPP;
	}

	iob = qeth_get_setassparms_cmd(card, IPA_OUTBOUND_TSO,
				       IPA_CMD_ASS_ENABLE,
				       SETASS_DATA_SIZEOF(caps), prot);
	if (!iob) {
		qeth_set_tso_off(card, prot);
		return -ENOMEM;
	}

	/* enable TSO capability */
	__ipa_cmd(iob)->data.setassparms.data.caps.enabled =
		QETH_IPA_LARGE_SEND_TCP;
	rc = qeth_send_ipa_cmd(card, iob, qeth_setassparms_get_caps_cb, &caps);
	if (rc) {
		qeth_set_tso_off(card, prot);
		return rc;
	}

	if (!qeth_ipa_caps_supported(&caps, QETH_IPA_LARGE_SEND_TCP) ||
	    !qeth_ipa_caps_enabled(&caps, QETH_IPA_LARGE_SEND_TCP)) {
		qeth_set_tso_off(card, prot);
		return -EOPNOTSUPP;
	}

	dev_info(&card->gdev->dev, "TSOv%u enabled (MSS: %u)\n", prot,
		 tso_data.mss);
	return 0;
}

static int qeth_set_ipa_tso(struct qeth_card *card, bool on,
			    enum qeth_prot_versions prot)
{
	return on ? qeth_set_tso_on(card, prot) : qeth_set_tso_off(card, prot);
}

static int qeth_set_ipa_rx_csum(struct qeth_card *card, bool on)
{
	int rc_ipv4 = (on) ? -EOPNOTSUPP : 0;
	int rc_ipv6;

	if (qeth_is_supported(card, IPA_INBOUND_CHECKSUM))
		rc_ipv4 = qeth_set_ipa_csum(card, on, IPA_INBOUND_CHECKSUM,
					    QETH_PROT_IPV4, NULL);
	if (!qeth_is_supported6(card, IPA_INBOUND_CHECKSUM_V6))
		/* no/one Offload Assist available, so the rc is trivial */
		return rc_ipv4;

	rc_ipv6 = qeth_set_ipa_csum(card, on, IPA_INBOUND_CHECKSUM,
				    QETH_PROT_IPV6, NULL);

	if (on)
		/* enable: success if any Assist is active */
		return (rc_ipv6) ? rc_ipv4 : 0;

	/* disable: failure if any Assist is still active */
	return (rc_ipv6) ? rc_ipv6 : rc_ipv4;
}

/**
 * qeth_enable_hw_features() - (Re-)Enable HW functions for device features
 * @dev:	a net_device
 */
void qeth_enable_hw_features(struct net_device *dev)
{
	struct qeth_card *card = dev->ml_priv;
	netdev_features_t features;

	features = dev->features;
	/* force-off any feature that might need an IPA sequence.
	 * netdev_update_features() will restart them.
	 */
	dev->features &= ~dev->hw_features;
	/* toggle VLAN filter, so that VIDs are re-programmed: */
	if (IS_LAYER2(card) && IS_VM_NIC(card)) {
		dev->features &= ~NETIF_F_HW_VLAN_CTAG_FILTER;
		dev->wanted_features |= NETIF_F_HW_VLAN_CTAG_FILTER;
	}
	netdev_update_features(dev);
	if (features != dev->features)
		dev_warn(&card->gdev->dev,
			 "Device recovery failed to restore all offload features\n");
}
EXPORT_SYMBOL_GPL(qeth_enable_hw_features);

static void qeth_check_restricted_features(struct qeth_card *card,
					   netdev_features_t changed,
					   netdev_features_t actual)
{
	netdev_features_t ipv6_features = NETIF_F_TSO6;
	netdev_features_t ipv4_features = NETIF_F_TSO;

	if (!card->info.has_lp2lp_cso_v6)
		ipv6_features |= NETIF_F_IPV6_CSUM;
	if (!card->info.has_lp2lp_cso_v4)
		ipv4_features |= NETIF_F_IP_CSUM;

	if ((changed & ipv6_features) && !(actual & ipv6_features))
		qeth_flush_local_addrs6(card);
	if ((changed & ipv4_features) && !(actual & ipv4_features))
		qeth_flush_local_addrs4(card);
}

int qeth_set_features(struct net_device *dev, netdev_features_t features)
{
	struct qeth_card *card = dev->ml_priv;
	netdev_features_t changed = dev->features ^ features;
	int rc = 0;

	QETH_CARD_TEXT(card, 2, "setfeat");
	QETH_CARD_HEX(card, 2, &features, sizeof(features));

	if ((changed & NETIF_F_IP_CSUM)) {
		rc = qeth_set_ipa_csum(card, features & NETIF_F_IP_CSUM,
				       IPA_OUTBOUND_CHECKSUM, QETH_PROT_IPV4,
				       &card->info.has_lp2lp_cso_v4);
		if (rc)
			changed ^= NETIF_F_IP_CSUM;
	}
	if (changed & NETIF_F_IPV6_CSUM) {
		rc = qeth_set_ipa_csum(card, features & NETIF_F_IPV6_CSUM,
				       IPA_OUTBOUND_CHECKSUM, QETH_PROT_IPV6,
				       &card->info.has_lp2lp_cso_v6);
		if (rc)
			changed ^= NETIF_F_IPV6_CSUM;
	}
	if (changed & NETIF_F_RXCSUM) {
		rc = qeth_set_ipa_rx_csum(card, features & NETIF_F_RXCSUM);
		if (rc)
			changed ^= NETIF_F_RXCSUM;
	}
	if (changed & NETIF_F_TSO) {
		rc = qeth_set_ipa_tso(card, features & NETIF_F_TSO,
				      QETH_PROT_IPV4);
		if (rc)
			changed ^= NETIF_F_TSO;
	}
	if (changed & NETIF_F_TSO6) {
		rc = qeth_set_ipa_tso(card, features & NETIF_F_TSO6,
				      QETH_PROT_IPV6);
		if (rc)
			changed ^= NETIF_F_TSO6;
	}

	qeth_check_restricted_features(card, dev->features ^ features,
				       dev->features ^ changed);

	/* everything changed successfully? */
	if ((dev->features ^ features) == changed)
		return 0;
	/* something went wrong. save changed features and return error */
	dev->features ^= changed;
	return -EIO;
}
EXPORT_SYMBOL_GPL(qeth_set_features);

netdev_features_t qeth_fix_features(struct net_device *dev,
				    netdev_features_t features)
{
	struct qeth_card *card = dev->ml_priv;

	QETH_CARD_TEXT(card, 2, "fixfeat");
	if (!qeth_is_supported(card, IPA_OUTBOUND_CHECKSUM))
		features &= ~NETIF_F_IP_CSUM;
	if (!qeth_is_supported6(card, IPA_OUTBOUND_CHECKSUM_V6))
		features &= ~NETIF_F_IPV6_CSUM;
	if (!qeth_is_supported(card, IPA_INBOUND_CHECKSUM) &&
	    !qeth_is_supported6(card, IPA_INBOUND_CHECKSUM_V6))
		features &= ~NETIF_F_RXCSUM;
	if (!qeth_is_supported(card, IPA_OUTBOUND_TSO))
		features &= ~NETIF_F_TSO;
	if (!qeth_is_supported6(card, IPA_OUTBOUND_TSO))
		features &= ~NETIF_F_TSO6;

	QETH_CARD_HEX(card, 2, &features, sizeof(features));
	return features;
}
EXPORT_SYMBOL_GPL(qeth_fix_features);

netdev_features_t qeth_features_check(struct sk_buff *skb,
				      struct net_device *dev,
				      netdev_features_t features)
{
	struct qeth_card *card = dev->ml_priv;

	/* Traffic with local next-hop is not eligible for some offloads: */
	if (skb->ip_summed == CHECKSUM_PARTIAL &&
	    READ_ONCE(card->options.isolation) != ISOLATION_MODE_FWD) {
		netdev_features_t restricted = 0;

		if (skb_is_gso(skb) && !netif_needs_gso(skb, features))
			restricted |= NETIF_F_ALL_TSO;

		switch (vlan_get_protocol(skb)) {
		case htons(ETH_P_IP):
			if (!card->info.has_lp2lp_cso_v4)
				restricted |= NETIF_F_IP_CSUM;

			if (restricted && qeth_next_hop_is_local_v4(card, skb))
				features &= ~restricted;
			break;
		case htons(ETH_P_IPV6):
			if (!card->info.has_lp2lp_cso_v6)
				restricted |= NETIF_F_IPV6_CSUM;

			if (restricted && qeth_next_hop_is_local_v6(card, skb))
				features &= ~restricted;
			break;
		default:
			break;
		}
	}

	/* GSO segmentation builds skbs with
	 *	a (small) linear part for the headers, and
	 *	page frags for the data.
	 * Compared to a linear skb, the header-only part consumes an
	 * additional buffer element. This reduces buffer utilization, and
	 * hurts throughput. So compress small segments into one element.
	 */
	if (netif_needs_gso(skb, features)) {
		/* match skb_segment(): */
		unsigned int doffset = skb->data - skb_mac_header(skb);
		unsigned int hsize = skb_shinfo(skb)->gso_size;
		unsigned int hroom = skb_headroom(skb);

		/* linearize only if resulting skb allocations are order-0: */
		if (SKB_DATA_ALIGN(hroom + doffset + hsize) <= SKB_MAX_HEAD(0))
			features &= ~NETIF_F_SG;
	}

	return vlan_features_check(skb, features);
}
EXPORT_SYMBOL_GPL(qeth_features_check);

void qeth_get_stats64(struct net_device *dev, struct rtnl_link_stats64 *stats)
{
	struct qeth_card *card = dev->ml_priv;
	struct qeth_qdio_out_q *queue;
	unsigned int i;

	QETH_CARD_TEXT(card, 5, "getstat");

	stats->rx_packets = card->stats.rx_packets;
	stats->rx_bytes = card->stats.rx_bytes;
	stats->rx_errors = card->stats.rx_length_errors +
			   card->stats.rx_frame_errors +
			   card->stats.rx_fifo_errors;
	stats->rx_dropped = card->stats.rx_dropped_nomem +
			    card->stats.rx_dropped_notsupp +
			    card->stats.rx_dropped_runt;
	stats->multicast = card->stats.rx_multicast;
	stats->rx_length_errors = card->stats.rx_length_errors;
	stats->rx_frame_errors = card->stats.rx_frame_errors;
	stats->rx_fifo_errors = card->stats.rx_fifo_errors;

	for (i = 0; i < card->qdio.no_out_queues; i++) {
		queue = card->qdio.out_qs[i];

		stats->tx_packets += queue->stats.tx_packets;
		stats->tx_bytes += queue->stats.tx_bytes;
		stats->tx_errors += queue->stats.tx_errors;
		stats->tx_dropped += queue->stats.tx_dropped;
	}
}
EXPORT_SYMBOL_GPL(qeth_get_stats64);

#define TC_IQD_UCAST   0
static void qeth_iqd_set_prio_tc_map(struct net_device *dev,
				     unsigned int ucast_txqs)
{
	unsigned int prio;

	/* IQD requires mcast traffic to be placed on a dedicated queue, and
	 * qeth_iqd_select_queue() deals with this.
	 * For unicast traffic, we defer the queue selection to the stack.
	 * By installing a trivial prio map that spans over only the unicast
	 * queues, we can encourage the stack to spread the ucast traffic evenly
	 * without selecting the mcast queue.
	 */

	/* One traffic class, spanning over all active ucast queues: */
	netdev_set_num_tc(dev, 1);
	netdev_set_tc_queue(dev, TC_IQD_UCAST, ucast_txqs,
			    QETH_IQD_MIN_UCAST_TXQ);

	/* Map all priorities to this traffic class: */
	for (prio = 0; prio <= TC_BITMASK; prio++)
		netdev_set_prio_tc_map(dev, prio, TC_IQD_UCAST);
}

int qeth_set_real_num_tx_queues(struct qeth_card *card, unsigned int count)
{
	struct net_device *dev = card->dev;
	int rc;

	/* Per netif_setup_tc(), adjust the mapping first: */
	if (IS_IQD(card))
		qeth_iqd_set_prio_tc_map(dev, count - 1);

	rc = netif_set_real_num_tx_queues(dev, count);

	if (rc && IS_IQD(card))
		qeth_iqd_set_prio_tc_map(dev, dev->real_num_tx_queues - 1);

	return rc;
}
EXPORT_SYMBOL_GPL(qeth_set_real_num_tx_queues);

u16 qeth_iqd_select_queue(struct net_device *dev, struct sk_buff *skb,
			  u8 cast_type, struct net_device *sb_dev)
{
	u16 txq;

	if (cast_type != RTN_UNICAST)
		return QETH_IQD_MCAST_TXQ;
	if (dev->real_num_tx_queues == QETH_IQD_MIN_TXQ)
		return QETH_IQD_MIN_UCAST_TXQ;

	txq = netdev_pick_tx(dev, skb, sb_dev);
	return (txq == QETH_IQD_MCAST_TXQ) ? QETH_IQD_MIN_UCAST_TXQ : txq;
}
EXPORT_SYMBOL_GPL(qeth_iqd_select_queue);

int qeth_open(struct net_device *dev)
{
	struct qeth_card *card = dev->ml_priv;
	struct qeth_qdio_out_q *queue;
	unsigned int i;

	QETH_CARD_TEXT(card, 4, "qethopen");

	card->data.state = CH_STATE_UP;
	netif_tx_start_all_queues(dev);

	local_bh_disable();
	qeth_for_each_output_queue(card, queue, i) {
		netif_tx_napi_add(dev, &queue->napi, qeth_tx_poll,
				  QETH_NAPI_WEIGHT);
		napi_enable(&queue->napi);
		napi_schedule(&queue->napi);
	}

	napi_enable(&card->napi);
	napi_schedule(&card->napi);
	/* kick-start the NAPI softirq: */
	local_bh_enable();

	return 0;
}
EXPORT_SYMBOL_GPL(qeth_open);

int qeth_stop(struct net_device *dev)
{
	struct qeth_card *card = dev->ml_priv;
	struct qeth_qdio_out_q *queue;
	unsigned int i;

	QETH_CARD_TEXT(card, 4, "qethstop");

	napi_disable(&card->napi);
	cancel_delayed_work_sync(&card->buffer_reclaim_work);
	qdio_stop_irq(CARD_DDEV(card));

	/* Quiesce the NAPI instances: */
	qeth_for_each_output_queue(card, queue, i)
		napi_disable(&queue->napi);

	/* Stop .ndo_start_xmit, might still access queue->napi. */
	netif_tx_disable(dev);

	qeth_for_each_output_queue(card, queue, i) {
		del_timer_sync(&queue->timer);
		/* Queues may get re-allocated, so remove the NAPIs. */
		netif_napi_del(&queue->napi);
	}

	return 0;
}
EXPORT_SYMBOL_GPL(qeth_stop);

static int __init qeth_core_init(void)
{
	int rc;

	pr_info("loading core functions\n");

	qeth_debugfs_root = debugfs_create_dir("qeth", NULL);

	rc = qeth_register_dbf_views();
	if (rc)
		goto dbf_err;
	qeth_core_root_dev = root_device_register("qeth");
	rc = PTR_ERR_OR_ZERO(qeth_core_root_dev);
	if (rc)
		goto register_err;
	qeth_core_header_cache =
		kmem_cache_create("qeth_hdr", QETH_HDR_CACHE_OBJ_SIZE,
				  roundup_pow_of_two(QETH_HDR_CACHE_OBJ_SIZE),
				  0, NULL);
	if (!qeth_core_header_cache) {
		rc = -ENOMEM;
		goto slab_err;
	}
	qeth_qdio_outbuf_cache = kmem_cache_create("qeth_buf",
			sizeof(struct qeth_qdio_out_buffer), 0, 0, NULL);
	if (!qeth_qdio_outbuf_cache) {
		rc = -ENOMEM;
		goto cqslab_err;
	}

	qeth_qaob_cache = kmem_cache_create("qeth_qaob",
					    sizeof(struct qaob),
					    sizeof(struct qaob),
					    0, NULL);
	if (!qeth_qaob_cache) {
		rc = -ENOMEM;
		goto qaob_err;
	}

	rc = ccw_driver_register(&qeth_ccw_driver);
	if (rc)
		goto ccw_err;
	rc = ccwgroup_driver_register(&qeth_core_ccwgroup_driver);
	if (rc)
		goto ccwgroup_err;

	return 0;

ccwgroup_err:
	ccw_driver_unregister(&qeth_ccw_driver);
ccw_err:
	kmem_cache_destroy(qeth_qaob_cache);
qaob_err:
	kmem_cache_destroy(qeth_qdio_outbuf_cache);
cqslab_err:
	kmem_cache_destroy(qeth_core_header_cache);
slab_err:
	root_device_unregister(qeth_core_root_dev);
register_err:
	qeth_unregister_dbf_views();
dbf_err:
	debugfs_remove_recursive(qeth_debugfs_root);
	pr_err("Initializing the qeth device driver failed\n");
	return rc;
}

static void __exit qeth_core_exit(void)
{
	qeth_clear_dbf_list();
	ccwgroup_driver_unregister(&qeth_core_ccwgroup_driver);
	ccw_driver_unregister(&qeth_ccw_driver);
	kmem_cache_destroy(qeth_qaob_cache);
	kmem_cache_destroy(qeth_qdio_outbuf_cache);
	kmem_cache_destroy(qeth_core_header_cache);
	root_device_unregister(qeth_core_root_dev);
	qeth_unregister_dbf_views();
	debugfs_remove_recursive(qeth_debugfs_root);
	pr_info("core functions removed\n");
}

module_init(qeth_core_init);
module_exit(qeth_core_exit);
MODULE_AUTHOR("Frank Blaschka <frank.blaschka@de.ibm.com>");
MODULE_DESCRIPTION("qeth core functions");
MODULE_LICENSE("GPL");<|MERGE_RESOLUTION|>--- conflicted
+++ resolved
@@ -6601,14 +6601,7 @@
 		rc = qeth_query_oat_command(card, data);
 		break;
 	default:
-<<<<<<< HEAD
-		if (card->discipline->do_ioctl)
-			rc = card->discipline->do_ioctl(dev, rq, data, cmd);
-		else
-			rc = -EOPNOTSUPP;
-=======
 		rc = -EOPNOTSUPP;
->>>>>>> df0cc57e
 	}
 	if (rc)
 		QETH_CARD_TEXT_(card, 2, "ioce%x", rc);
