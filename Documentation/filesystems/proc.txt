--- conflicted
+++ resolved
@@ -189,17 +189,13 @@
 contains details information about the process itself.  Its fields are
 explained in Table 1-4.
 
-<<<<<<< HEAD
 (for SMP CONFIG users)
 For making accounting scalable, RSS related information are handled in
 asynchronous manner and the vaule may not be very precise. To see a precise
 snapshot of a moment, you can see /proc/<pid>/smaps file and scan page table.
 It's slow but very precise.
 
-Table 1-2: Contents of the statm files (as of 2.6.30-rc7)
-=======
 Table 1-2: Contents of the status files (as of 2.6.30-rc7)
->>>>>>> 3e589740
 ..............................................................................
  Field                       Content
  Name                        filename of the executable
