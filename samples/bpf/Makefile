# SPDX-License-Identifier: GPL-2.0

BPF_SAMPLES_PATH ?= $(abspath $(srctree)/$(src))
TOOLS_PATH := $(BPF_SAMPLES_PATH)/../../tools

# List of programs to build
tprogs-y := test_lru_dist
tprogs-y += sock_example
tprogs-y += fds_example
tprogs-y += sockex1
tprogs-y += sockex2
tprogs-y += sockex3
tprogs-y += tracex1
tprogs-y += tracex2
tprogs-y += tracex3
tprogs-y += tracex4
tprogs-y += tracex5
tprogs-y += tracex6
tprogs-y += tracex7
tprogs-y += test_probe_write_user
tprogs-y += trace_output
tprogs-y += lathist
tprogs-y += offwaketime
tprogs-y += spintest
tprogs-y += map_perf_test
tprogs-y += test_overhead
tprogs-y += test_cgrp2_array_pin
tprogs-y += test_cgrp2_attach
tprogs-y += test_cgrp2_sock
tprogs-y += test_cgrp2_sock2
tprogs-y += xdp1
tprogs-y += xdp2
tprogs-y += xdp_router_ipv4
tprogs-y += test_current_task_under_cgroup
tprogs-y += trace_event
tprogs-y += sampleip
tprogs-y += tc_l2_redirect
tprogs-y += lwt_len_hist
tprogs-y += xdp_tx_iptunnel
tprogs-y += test_map_in_map
tprogs-y += per_socket_stats_example
tprogs-y += xdp_rxq_info
tprogs-y += syscall_tp
tprogs-y += cpustat
tprogs-y += xdp_adjust_tail
tprogs-y += xdpsock
tprogs-y += xdpsock_ctrl_proc
tprogs-y += xsk_fwd
tprogs-y += xdp_fwd
tprogs-y += task_fd_query
tprogs-y += xdp_sample_pkts
tprogs-y += ibumad
tprogs-y += hbm

tprogs-y += xdp_redirect_cpu
tprogs-y += xdp_redirect_map_multi
tprogs-y += xdp_redirect_map
tprogs-y += xdp_redirect
tprogs-y += xdp_monitor

# Libbpf dependencies
LIBBPF = $(TOOLS_PATH)/lib/bpf/libbpf.a

CGROUP_HELPERS := ../../tools/testing/selftests/bpf/cgroup_helpers.o
TRACE_HELPERS := ../../tools/testing/selftests/bpf/trace_helpers.o
XDP_SAMPLE := xdp_sample_user.o

fds_example-objs := fds_example.o
sockex1-objs := sockex1_user.o
sockex2-objs := sockex2_user.o
sockex3-objs := sockex3_user.o
tracex1-objs := tracex1_user.o $(TRACE_HELPERS)
tracex2-objs := tracex2_user.o
tracex3-objs := tracex3_user.o
tracex4-objs := tracex4_user.o
tracex5-objs := tracex5_user.o $(TRACE_HELPERS)
tracex6-objs := tracex6_user.o
tracex7-objs := tracex7_user.o
test_probe_write_user-objs := test_probe_write_user_user.o
trace_output-objs := trace_output_user.o
lathist-objs := lathist_user.o
offwaketime-objs := offwaketime_user.o $(TRACE_HELPERS)
spintest-objs := spintest_user.o $(TRACE_HELPERS)
map_perf_test-objs := map_perf_test_user.o
test_overhead-objs := test_overhead_user.o
test_cgrp2_array_pin-objs := test_cgrp2_array_pin.o
test_cgrp2_attach-objs := test_cgrp2_attach.o
test_cgrp2_sock-objs := test_cgrp2_sock.o
test_cgrp2_sock2-objs := test_cgrp2_sock2.o
xdp1-objs := xdp1_user.o
# reuse xdp1 source intentionally
xdp2-objs := xdp1_user.o
xdp_router_ipv4-objs := xdp_router_ipv4_user.o
test_current_task_under_cgroup-objs := $(CGROUP_HELPERS) \
				       test_current_task_under_cgroup_user.o
trace_event-objs := trace_event_user.o $(TRACE_HELPERS)
sampleip-objs := sampleip_user.o $(TRACE_HELPERS)
tc_l2_redirect-objs := tc_l2_redirect_user.o
lwt_len_hist-objs := lwt_len_hist_user.o
xdp_tx_iptunnel-objs := xdp_tx_iptunnel_user.o
test_map_in_map-objs := test_map_in_map_user.o
per_socket_stats_example-objs := cookie_uid_helper_example.o
xdp_rxq_info-objs := xdp_rxq_info_user.o
syscall_tp-objs := syscall_tp_user.o
cpustat-objs := cpustat_user.o
xdp_adjust_tail-objs := xdp_adjust_tail_user.o
xdpsock-objs := xdpsock_user.o
xdpsock_ctrl_proc-objs := xdpsock_ctrl_proc.o
xsk_fwd-objs := xsk_fwd.o
xdp_fwd-objs := xdp_fwd_user.o
task_fd_query-objs := task_fd_query_user.o $(TRACE_HELPERS)
xdp_sample_pkts-objs := xdp_sample_pkts_user.o
ibumad-objs := ibumad_user.o
hbm-objs := hbm.o $(CGROUP_HELPERS)

xdp_redirect_map_multi-objs := xdp_redirect_map_multi_user.o $(XDP_SAMPLE)
xdp_redirect_cpu-objs := xdp_redirect_cpu_user.o $(XDP_SAMPLE)
xdp_redirect_map-objs := xdp_redirect_map_user.o $(XDP_SAMPLE)
xdp_redirect-objs := xdp_redirect_user.o $(XDP_SAMPLE)
xdp_monitor-objs := xdp_monitor_user.o $(XDP_SAMPLE)

# Tell kbuild to always build the programs
always-y := $(tprogs-y)
always-y += sockex1_kern.o
always-y += sockex2_kern.o
always-y += sockex3_kern.o
always-y += tracex1_kern.o
always-y += tracex2_kern.o
always-y += tracex3_kern.o
always-y += tracex4_kern.o
always-y += tracex5_kern.o
always-y += tracex6_kern.o
always-y += tracex7_kern.o
always-y += sock_flags_kern.o
always-y += test_probe_write_user_kern.o
always-y += trace_output_kern.o
always-y += tcbpf1_kern.o
always-y += tc_l2_redirect_kern.o
always-y += lathist_kern.o
always-y += offwaketime_kern.o
always-y += spintest_kern.o
always-y += map_perf_test_kern.o
always-y += test_overhead_tp_kern.o
always-y += test_overhead_raw_tp_kern.o
always-y += test_overhead_kprobe_kern.o
always-y += parse_varlen.o parse_simple.o parse_ldabs.o
always-y += test_cgrp2_tc_kern.o
always-y += xdp1_kern.o
always-y += xdp2_kern.o
always-y += xdp_router_ipv4_kern.o
always-y += test_current_task_under_cgroup_kern.o
always-y += trace_event_kern.o
always-y += sampleip_kern.o
always-y += lwt_len_hist_kern.o
always-y += xdp_tx_iptunnel_kern.o
always-y += test_map_in_map_kern.o
always-y += tcp_synrto_kern.o
always-y += tcp_rwnd_kern.o
always-y += tcp_bufs_kern.o
always-y += tcp_cong_kern.o
always-y += tcp_iw_kern.o
always-y += tcp_clamp_kern.o
always-y += tcp_basertt_kern.o
always-y += tcp_tos_reflect_kern.o
always-y += tcp_dumpstats_kern.o
always-y += xdp_rxq_info_kern.o
always-y += xdp2skb_meta_kern.o
always-y += syscall_tp_kern.o
always-y += cpustat_kern.o
always-y += xdp_adjust_tail_kern.o
always-y += xdp_fwd_kern.o
always-y += task_fd_query_kern.o
always-y += xdp_sample_pkts_kern.o
always-y += ibumad_kern.o
always-y += hbm_out_kern.o
always-y += hbm_edt_kern.o
always-y += xdpsock_kern.o

ifeq ($(ARCH), arm)
# Strip all except -D__LINUX_ARM_ARCH__ option needed to handle linux
# headers when arm instruction set identification is requested.
ARM_ARCH_SELECTOR := $(filter -D__LINUX_ARM_ARCH__%, $(KBUILD_CFLAGS))
BPF_EXTRA_CFLAGS := $(ARM_ARCH_SELECTOR)
TPROGS_CFLAGS += $(ARM_ARCH_SELECTOR)
endif

ifeq ($(ARCH), mips)
TPROGS_CFLAGS += -D__SANE_USERSPACE_TYPES__
ifdef CONFIG_MACH_LOONGSON64
BPF_EXTRA_CFLAGS += -I$(srctree)/arch/mips/include/asm/mach-loongson64
BPF_EXTRA_CFLAGS += -I$(srctree)/arch/mips/include/asm/mach-generic
endif
endif

TPROGS_CFLAGS += -Wall -O2
TPROGS_CFLAGS += -Wmissing-prototypes
TPROGS_CFLAGS += -Wstrict-prototypes

TPROGS_CFLAGS += -I$(objtree)/usr/include
TPROGS_CFLAGS += -I$(srctree)/tools/testing/selftests/bpf/
TPROGS_CFLAGS += -I$(srctree)/tools/lib/
TPROGS_CFLAGS += -I$(srctree)/tools/include
TPROGS_CFLAGS += -I$(srctree)/tools/perf
TPROGS_CFLAGS += -DHAVE_ATTR_TEST=0

ifdef SYSROOT
TPROGS_CFLAGS += --sysroot=$(SYSROOT)
TPROGS_LDFLAGS := -L$(SYSROOT)/usr/lib
endif

TPROGS_LDLIBS			+= $(LIBBPF) -lelf -lz
TPROGLDLIBS_tracex4		+= -lrt
TPROGLDLIBS_trace_output	+= -lrt
TPROGLDLIBS_map_perf_test	+= -lrt
TPROGLDLIBS_test_overhead	+= -lrt
TPROGLDLIBS_xdpsock		+= -pthread -lcap
TPROGLDLIBS_xsk_fwd		+= -pthread

# Allows pointing LLC/CLANG to a LLVM backend with bpf support, redefine on cmdline:
# make M=samples/bpf LLC=~/git/llvm-project/llvm/build/bin/llc CLANG=~/git/llvm-project/llvm/build/bin/clang
LLC ?= llc
CLANG ?= clang
OPT ?= opt
LLVM_DIS ?= llvm-dis
LLVM_OBJCOPY ?= llvm-objcopy
BTF_PAHOLE ?= pahole

# Detect that we're cross compiling and use the cross compiler
ifdef CROSS_COMPILE
CLANG_ARCH_ARGS = --target=$(notdir $(CROSS_COMPILE:%-=%))
endif

# Don't evaluate probes and warnings if we need to run make recursively
ifneq ($(src),)
HDR_PROBE := $(shell printf "\#include <linux/types.h>\n struct list_head { int a; }; int main() { return 0; }" | \
	$(CC) $(TPROGS_CFLAGS) $(TPROGS_LDFLAGS) -x c - \
	-o /dev/null 2>/dev/null && echo okay)

ifeq ($(HDR_PROBE),)
$(warning WARNING: Detected possible issues with include path.)
$(warning WARNING: Please install kernel headers locally (make headers_install).)
endif

BTF_LLC_PROBE := $(shell $(LLC) -march=bpf -mattr=help 2>&1 | grep dwarfris)
BTF_PAHOLE_PROBE := $(shell $(BTF_PAHOLE) --help 2>&1 | grep BTF)
BTF_OBJCOPY_PROBE := $(shell $(LLVM_OBJCOPY) --help 2>&1 | grep -i 'usage.*llvm')
BTF_LLVM_PROBE := $(shell echo "int main() { return 0; }" | \
			  $(CLANG) -target bpf -O2 -g -c -x c - -o ./llvm_btf_verify.o; \
			  readelf -S ./llvm_btf_verify.o | grep BTF; \
			  /bin/rm -f ./llvm_btf_verify.o)

BPF_EXTRA_CFLAGS += -fno-stack-protector
ifneq ($(BTF_LLVM_PROBE),)
	BPF_EXTRA_CFLAGS += -g
else
ifneq ($(and $(BTF_LLC_PROBE),$(BTF_PAHOLE_PROBE),$(BTF_OBJCOPY_PROBE)),)
	BPF_EXTRA_CFLAGS += -g
	LLC_FLAGS += -mattr=dwarfris
	DWARF2BTF = y
endif
endif
endif

# Trick to allow make to be run from this directory
all:
	$(MAKE) -C ../../ M=$(CURDIR) BPF_SAMPLES_PATH=$(CURDIR)

clean:
	$(MAKE) -C ../../ M=$(CURDIR) clean
	@find $(CURDIR) -type f -name '*~' -delete

$(LIBBPF): FORCE
# Fix up variables inherited from Kbuild that tools/ build system won't like
	$(MAKE) -C $(dir $@) RM='rm -rf' EXTRA_CFLAGS="$(TPROGS_CFLAGS)" \
		LDFLAGS=$(TPROGS_LDFLAGS) srctree=$(BPF_SAMPLES_PATH)/../../ O=

BPFTOOLDIR := $(TOOLS_PATH)/bpf/bpftool
BPFTOOL := $(BPFTOOLDIR)/bpftool
$(BPFTOOL): $(wildcard $(BPFTOOLDIR)/*.[ch] $(BPFTOOLDIR)/Makefile)
	    $(MAKE) -C $(BPFTOOLDIR) srctree=$(BPF_SAMPLES_PATH)/../../

$(obj)/syscall_nrs.h:	$(obj)/syscall_nrs.s FORCE
	$(call filechk,offsets,__SYSCALL_NRS_H__)

targets += syscall_nrs.s
clean-files += syscall_nrs.h

FORCE:


# Verify LLVM compiler tools are available and bpf target is supported by llc
.PHONY: verify_cmds verify_target_bpf $(CLANG) $(LLC)

verify_cmds: $(CLANG) $(LLC)
	@for TOOL in $^ ; do \
		if ! (which -- "$${TOOL}" > /dev/null 2>&1); then \
			echo "*** ERROR: Cannot find LLVM tool $${TOOL}" ;\
			exit 1; \
		else true; fi; \
	done

verify_target_bpf: verify_cmds
	@if ! (${LLC} -march=bpf -mattr=help > /dev/null 2>&1); then \
		echo "*** ERROR: LLVM (${LLC}) does not support 'bpf' target" ;\
		echo "   NOTICE: LLVM version >= 3.7.1 required" ;\
		exit 2; \
	else true; fi

$(BPF_SAMPLES_PATH)/*.c: verify_target_bpf $(LIBBPF)
$(src)/*.c: verify_target_bpf $(LIBBPF)

$(obj)/xdp_redirect_cpu_user.o: $(obj)/xdp_redirect_cpu.skel.h
$(obj)/xdp_redirect_map_multi_user.o: $(obj)/xdp_redirect_map_multi.skel.h
$(obj)/xdp_redirect_map_user.o: $(obj)/xdp_redirect_map.skel.h
$(obj)/xdp_redirect_user.o: $(obj)/xdp_redirect.skel.h
$(obj)/xdp_monitor_user.o: $(obj)/xdp_monitor.skel.h

$(obj)/tracex5_kern.o: $(obj)/syscall_nrs.h
$(obj)/hbm_out_kern.o: $(src)/hbm.h $(src)/hbm_kern.h
$(obj)/hbm.o: $(src)/hbm.h
$(obj)/hbm_edt_kern.o: $(src)/hbm.h $(src)/hbm_kern.h

-include $(BPF_SAMPLES_PATH)/Makefile.target

<<<<<<< HEAD
VMLINUX_BTF_PATHS ?= $(if $(O),$(O)/vmlinux)				\
		     $(if $(KBUILD_OUTPUT),$(KBUILD_OUTPUT)/vmlinux)	\
		     ../../../../vmlinux				\
		     /sys/kernel/btf/vmlinux				\
		     /boot/vmlinux-$(shell uname -r)
VMLINUX_BTF ?= $(abspath $(firstword $(wildcard $(VMLINUX_BTF_PATHS))))

ifeq ($(VMLINUX_BTF),)
$(error Cannot find a vmlinux for VMLINUX_BTF at any of "$(VMLINUX_BTF_PATHS)")
endif

=======
VMLINUX_BTF_PATHS ?= $(abspath $(if $(O),$(O)/vmlinux))				\
		     $(abspath $(if $(KBUILD_OUTPUT),$(KBUILD_OUTPUT)/vmlinux))	\
		     $(abspath ./vmlinux)
VMLINUX_BTF ?= $(abspath $(firstword $(wildcard $(VMLINUX_BTF_PATHS))))

>>>>>>> 6195eb15
$(obj)/vmlinux.h: $(VMLINUX_BTF) $(BPFTOOL)
ifeq ($(VMLINUX_H),)
	$(Q)$(BPFTOOL) btf dump file $(VMLINUX_BTF) format c > $@
else
	$(Q)cp "$(VMLINUX_H)" $@
endif

<<<<<<< HEAD
=======
ifeq ($(VMLINUX_BTF),)
	$(error Cannot find a vmlinux for VMLINUX_BTF at any of "$(VMLINUX_BTF_PATHS)",\
		build the kernel or set VMLINUX_BTF variable)
endif

>>>>>>> 6195eb15
clean-files += vmlinux.h

# Get Clang's default includes on this system, as opposed to those seen by
# '-target bpf'. This fixes "missing" files on some architectures/distros,
# such as asm/byteorder.h, asm/socket.h, asm/sockios.h, sys/cdefs.h etc.
#
# Use '-idirafter': Don't interfere with include mechanics except where the
# build would have failed anyways.
define get_sys_includes
$(shell $(1) -v -E - </dev/null 2>&1 \
        | sed -n '/<...> search starts here:/,/End of search list./{ s| \(/.*\)|-idirafter \1|p }') \
$(shell $(1) -dM -E - </dev/null | grep '#define __riscv_xlen ' | sed 's/#define /-D/' | sed 's/ /=/')
endef

CLANG_SYS_INCLUDES = $(call get_sys_includes,$(CLANG))

$(obj)/xdp_redirect_cpu.bpf.o: $(obj)/xdp_sample.bpf.o
$(obj)/xdp_redirect_map_multi.bpf.o: $(obj)/xdp_sample.bpf.o
$(obj)/xdp_redirect_map.bpf.o: $(obj)/xdp_sample.bpf.o
$(obj)/xdp_redirect.bpf.o: $(obj)/xdp_sample.bpf.o
$(obj)/xdp_monitor.bpf.o: $(obj)/xdp_sample.bpf.o

$(obj)/%.bpf.o: $(src)/%.bpf.c $(obj)/vmlinux.h $(src)/xdp_sample.bpf.h $(src)/xdp_sample_shared.h
	@echo "  CLANG-BPF " $@
	$(Q)$(CLANG) -g -O2 -target bpf -D__TARGET_ARCH_$(SRCARCH) \
		-Wno-compare-distinct-pointer-types -I$(srctree)/include \
		-I$(srctree)/samples/bpf -I$(srctree)/tools/include \
		-I$(srctree)/tools/lib $(CLANG_SYS_INCLUDES) \
		-c $(filter %.bpf.c,$^) -o $@

LINKED_SKELS := xdp_redirect_cpu.skel.h xdp_redirect_map_multi.skel.h \
		xdp_redirect_map.skel.h xdp_redirect.skel.h xdp_monitor.skel.h
clean-files += $(LINKED_SKELS)

xdp_redirect_cpu.skel.h-deps := xdp_redirect_cpu.bpf.o xdp_sample.bpf.o
xdp_redirect_map_multi.skel.h-deps := xdp_redirect_map_multi.bpf.o xdp_sample.bpf.o
xdp_redirect_map.skel.h-deps := xdp_redirect_map.bpf.o xdp_sample.bpf.o
xdp_redirect.skel.h-deps := xdp_redirect.bpf.o xdp_sample.bpf.o
xdp_monitor.skel.h-deps := xdp_monitor.bpf.o xdp_sample.bpf.o

LINKED_BPF_SRCS := $(patsubst %.bpf.o,%.bpf.c,$(foreach skel,$(LINKED_SKELS),$($(skel)-deps)))

BPF_SRCS_LINKED := $(notdir $(wildcard $(src)/*.bpf.c))
BPF_OBJS_LINKED := $(patsubst %.bpf.c,$(obj)/%.bpf.o, $(BPF_SRCS_LINKED))
BPF_SKELS_LINKED := $(addprefix $(obj)/,$(LINKED_SKELS))

$(BPF_SKELS_LINKED): $(BPF_OBJS_LINKED) $(BPFTOOL)
	@echo "  BPF GEN-OBJ " $(@:.skel.h=)
	$(Q)$(BPFTOOL) gen object $(@:.skel.h=.lbpf.o) $(addprefix $(obj)/,$($(@F)-deps))
	@echo "  BPF GEN-SKEL" $(@:.skel.h=)
	$(Q)$(BPFTOOL) gen skeleton $(@:.skel.h=.lbpf.o) name $(notdir $(@:.skel.h=)) > $@

# asm/sysreg.h - inline assembly used by it is incompatible with llvm.
# But, there is no easy way to fix it, so just exclude it since it is
# useless for BPF samples.
# below we use long chain of commands, clang | opt | llvm-dis | llc,
# to generate final object file. 'clang' compiles the source into IR
# with native target, e.g., x64, arm64, etc. 'opt' does bpf CORE IR builtin
# processing (llvm12) and IR optimizations. 'llvm-dis' converts
# 'opt' output to IR, and finally 'llc' generates bpf byte code.
$(obj)/%.o: $(src)/%.c
	@echo "  CLANG-bpf " $@
	$(Q)$(CLANG) $(NOSTDINC_FLAGS) $(LINUXINCLUDE) $(BPF_EXTRA_CFLAGS) \
		-I$(obj) -I$(srctree)/tools/testing/selftests/bpf/ \
		-I$(srctree)/tools/lib/ \
		-D__KERNEL__ -D__BPF_TRACING__ -Wno-unused-value -Wno-pointer-sign \
		-D__TARGET_ARCH_$(SRCARCH) -Wno-compare-distinct-pointer-types \
		-Wno-gnu-variable-sized-type-not-at-end \
		-Wno-address-of-packed-member -Wno-tautological-compare \
		-Wno-unknown-warning-option $(CLANG_ARCH_ARGS) \
		-fno-asynchronous-unwind-tables \
		-I$(srctree)/samples/bpf/ -include asm_goto_workaround.h \
		-O2 -emit-llvm -Xclang -disable-llvm-passes -c $< -o - | \
		$(OPT) -O2 -mtriple=bpf-pc-linux | $(LLVM_DIS) | \
		$(LLC) -march=bpf $(LLC_FLAGS) -filetype=obj -o $@
ifeq ($(DWARF2BTF),y)
	$(BTF_PAHOLE) -J $@
endif<|MERGE_RESOLUTION|>--- conflicted
+++ resolved
@@ -322,25 +322,11 @@
 
 -include $(BPF_SAMPLES_PATH)/Makefile.target
 
-<<<<<<< HEAD
-VMLINUX_BTF_PATHS ?= $(if $(O),$(O)/vmlinux)				\
-		     $(if $(KBUILD_OUTPUT),$(KBUILD_OUTPUT)/vmlinux)	\
-		     ../../../../vmlinux				\
-		     /sys/kernel/btf/vmlinux				\
-		     /boot/vmlinux-$(shell uname -r)
-VMLINUX_BTF ?= $(abspath $(firstword $(wildcard $(VMLINUX_BTF_PATHS))))
-
-ifeq ($(VMLINUX_BTF),)
-$(error Cannot find a vmlinux for VMLINUX_BTF at any of "$(VMLINUX_BTF_PATHS)")
-endif
-
-=======
 VMLINUX_BTF_PATHS ?= $(abspath $(if $(O),$(O)/vmlinux))				\
 		     $(abspath $(if $(KBUILD_OUTPUT),$(KBUILD_OUTPUT)/vmlinux))	\
 		     $(abspath ./vmlinux)
 VMLINUX_BTF ?= $(abspath $(firstword $(wildcard $(VMLINUX_BTF_PATHS))))
 
->>>>>>> 6195eb15
 $(obj)/vmlinux.h: $(VMLINUX_BTF) $(BPFTOOL)
 ifeq ($(VMLINUX_H),)
 	$(Q)$(BPFTOOL) btf dump file $(VMLINUX_BTF) format c > $@
@@ -348,14 +334,11 @@
 	$(Q)cp "$(VMLINUX_H)" $@
 endif
 
-<<<<<<< HEAD
-=======
 ifeq ($(VMLINUX_BTF),)
 	$(error Cannot find a vmlinux for VMLINUX_BTF at any of "$(VMLINUX_BTF_PATHS)",\
 		build the kernel or set VMLINUX_BTF variable)
 endif
 
->>>>>>> 6195eb15
 clean-files += vmlinux.h
 
 # Get Clang's default includes on this system, as opposed to those seen by
