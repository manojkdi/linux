/*
 * linux/kernel/ptrace.c is by Ross Biro 1/23/92, edited by Linus Torvalds
 * these modifications are Copyright 2004-2009 Analog Devices Inc.
 *
 * Licensed under the GPL-2
 */

#include <linux/kernel.h>
#include <linux/sched.h>
#include <linux/mm.h>
#include <linux/smp.h>
#include <linux/errno.h>
#include <linux/ptrace.h>
#include <linux/user.h>
#include <linux/signal.h>
#include <linux/uaccess.h>

#include <asm/page.h>
#include <asm/pgtable.h>
#include <asm/system.h>
#include <asm/processor.h>
#include <asm/asm-offsets.h>
#include <asm/dma.h>
#include <asm/fixed_code.h>
#include <asm/cacheflush.h>
#include <asm/mem_map.h>

#define TEXT_OFFSET 0
/*
 * does not yet catch signals sent when the child dies.
 * in exit.c or in signal.c.
 */

/* determines which bits in the SYSCFG reg the user has access to. */
/* 1 = access 0 = no access */
#define SYSCFG_MASK 0x0007	/* SYSCFG reg */
/* sets the trace bits. */
#define TRACE_BITS 0x0001

/* Find the stack offset for a register, relative to thread.esp0. */
#define PT_REG(reg)	((long)&((struct pt_regs *)0)->reg)

/*
 * Get the address of the live pt_regs for the specified task.
 * These are saved onto the top kernel stack when the process
 * is not running.
 *
 * Note: if a user thread is execve'd from kernel space, the
 * kernel stack will not be empty on entry to the kernel, so
 * ptracing these tasks will fail.
 */
static inline struct pt_regs *get_user_regs(struct task_struct *task)
{
	return (struct pt_regs *)
	    ((unsigned long)task_stack_page(task) +
	     (THREAD_SIZE - sizeof(struct pt_regs)));
}

/*
 * Get all user integer registers.
 */
static inline int ptrace_getregs(struct task_struct *tsk, void __user *uregs)
{
	struct pt_regs regs;
	memcpy(&regs, get_user_regs(tsk), sizeof(regs));
	regs.usp = tsk->thread.usp;
	return copy_to_user(uregs, &regs, sizeof(struct pt_regs)) ? -EFAULT : 0;
}

/* Mapping from PT_xxx to the stack offset at which the register is
 * saved.  Notice that usp has no stack-slot and needs to be treated
 * specially (see get_reg/put_reg below).
 */

/*
 * Get contents of register REGNO in task TASK.
 */
static inline long get_reg(struct task_struct *task, int regno)
{
	unsigned char *reg_ptr;

	struct pt_regs *regs =
	    (struct pt_regs *)((unsigned long)task_stack_page(task) +
			       (THREAD_SIZE - sizeof(struct pt_regs)));
	reg_ptr = (char *)regs;

	switch (regno) {
	case PT_USP:
		return task->thread.usp;
	default:
		if (regno <= 216)
			return *(long *)(reg_ptr + regno);
	}
	/* slight mystery ... never seems to come here but kernel misbehaves without this code! */

	printk(KERN_WARNING "Request to get for unknown register %d\n", regno);
	return 0;
}

/*
 * Write contents of register REGNO in task TASK.
 */
static inline int
put_reg(struct task_struct *task, int regno, unsigned long data)
{
	char *reg_ptr;

	struct pt_regs *regs =
	    (struct pt_regs *)((unsigned long)task_stack_page(task) +
			       (THREAD_SIZE - sizeof(struct pt_regs)));
	reg_ptr = (char *)regs;

	switch (regno) {
	case PT_PC:
		/*********************************************************************/
		/* At this point the kernel is most likely in exception.             */
		/* The RETX register will be used to populate the pc of the process. */
		/*********************************************************************/
		regs->retx = data;
		regs->pc = data;
		break;
	case PT_RETX:
		break;		/* regs->retx = data; break; */
	case PT_USP:
		regs->usp = data;
		task->thread.usp = data;
		break;
	default:
		if (regno <= 216)
			*(long *)(reg_ptr + regno) = data;
	}
	return 0;
}

/*
 * check that an address falls within the bounds of the target process's memory mappings
 */
static inline int is_user_addr_valid(struct task_struct *child,
				     unsigned long start, unsigned long len)
{
	struct vm_area_struct *vma;
	struct sram_list_struct *sraml;

	/* overflow */
	if (start + len < start)
		return -EIO;

	vma = find_vma(child->mm, start);
	if (vma && start >= vma->vm_start && start + len <= vma->vm_end)
			return 0;

	for (sraml = child->mm->context.sram_list; sraml; sraml = sraml->next)
		if (start >= (unsigned long)sraml->addr
		    && start + len < (unsigned long)sraml->addr + sraml->length)
			return 0;

	if (start >= FIXED_CODE_START && start + len < FIXED_CODE_END)
		return 0;

	return -EIO;
}

void ptrace_enable(struct task_struct *child)
{
	unsigned long tmp;
	tmp = get_reg(child, PT_SYSCFG) | (TRACE_BITS);
	put_reg(child, PT_SYSCFG, tmp);
}

/*
 * Called by kernel/ptrace.c when detaching..
 *
 * Make sure the single step bit is not set.
 */
void ptrace_disable(struct task_struct *child)
{
	unsigned long tmp;
	/* make sure the single step bit is not set. */
	tmp = get_reg(child, PT_SYSCFG) & ~TRACE_BITS;
	put_reg(child, PT_SYSCFG, tmp);
}

long arch_ptrace(struct task_struct *child, long request, long addr, long data)
{
	int ret;
	unsigned long __user *datap = (unsigned long __user *)data;
	void *paddr = (void *)addr;

	switch (request) {
		/* when I and D space are separate, these will need to be fixed. */
	case PTRACE_PEEKDATA:
		pr_debug("ptrace: PEEKDATA\n");
		/* fall through */
	case PTRACE_PEEKTEXT:	/* read word at location addr. */
		{
			unsigned long tmp = 0;
			int copied = 0, to_copy = sizeof(tmp);

			ret = -EIO;
			pr_debug("ptrace: PEEKTEXT at addr 0x%08lx + %i\n", addr, to_copy);
			if (is_user_addr_valid(child, addr, to_copy) < 0)
				break;
			pr_debug("ptrace: user address is valid\n");

			switch (bfin_mem_access_type(addr, to_copy)) {
			case BFIN_MEM_ACCESS_CORE:
			case BFIN_MEM_ACCESS_CORE_ONLY:
				copied = access_process_vm(child, addr, &tmp,
				                           to_copy, 0);
				if (copied)
					break;

				/* hrm, why didn't that work ... maybe no mapping */
				if (addr >= FIXED_CODE_START &&
				    addr + to_copy <= FIXED_CODE_END) {
					copy_from_user_page(0, 0, 0, &tmp, paddr, to_copy);
					copied = to_copy;
				} else if (addr >= BOOT_ROM_START) {
					memcpy(&tmp, paddr, to_copy);
					copied = to_copy;
				}

				break;
			case BFIN_MEM_ACCESS_DMA:
				if (safe_dma_memcpy(&tmp, paddr, to_copy))
					copied = to_copy;
				break;
			case BFIN_MEM_ACCESS_ITEST:
				if (isram_memcpy(&tmp, paddr, to_copy))
					copied = to_copy;
				break;
			default:
				copied = 0;
				break;
			}

			pr_debug("ptrace: copied size %d [0x%08lx]\n", copied, tmp);
			if (copied == to_copy)
				ret = put_user(tmp, datap);
			break;
		}

		/* read the word at location addr in the USER area. */
	case PTRACE_PEEKUSR:
		{
			unsigned long tmp;
			ret = -EIO;
			tmp = 0;
			if ((addr & 3) || (addr > (sizeof(struct pt_regs) + 16))) {
				printk(KERN_WARNING "ptrace error : PEEKUSR : temporarily returning "
				                    "0 - %x sizeof(pt_regs) is %lx\n",
				     (int)addr, sizeof(struct pt_regs));
				break;
			}
			if (addr == sizeof(struct pt_regs)) {
				/* PT_TEXT_ADDR */
				tmp = child->mm->start_code + TEXT_OFFSET;
			} else if (addr == (sizeof(struct pt_regs) + 4)) {
				/* PT_TEXT_END_ADDR */
				tmp = child->mm->end_code;
			} else if (addr == (sizeof(struct pt_regs) + 8)) {
				/* PT_DATA_ADDR */
				tmp = child->mm->start_data;
#ifdef CONFIG_BINFMT_ELF_FDPIC
			} else if (addr == (sizeof(struct pt_regs) + 12)) {
				goto case_PTRACE_GETFDPIC_EXEC;
			} else if (addr == (sizeof(struct pt_regs) + 16)) {
				goto case_PTRACE_GETFDPIC_INTERP;
#endif
			} else {
				tmp = get_reg(child, addr);
			}
			ret = put_user(tmp, datap);
			break;
		}

#ifdef CONFIG_BINFMT_ELF_FDPIC
	case PTRACE_GETFDPIC: {
		unsigned long tmp = 0;

		switch (addr) {
		case_PTRACE_GETFDPIC_EXEC:
		case PTRACE_GETFDPIC_EXEC:
			tmp = child->mm->context.exec_fdpic_loadmap;
			break;
		case_PTRACE_GETFDPIC_INTERP:
		case PTRACE_GETFDPIC_INTERP:
			tmp = child->mm->context.interp_fdpic_loadmap;
			break;
		default:
			break;
		}

		ret = put_user(tmp, datap);
		break;
	}
#endif

		/* when I and D space are separate, this will have to be fixed. */
	case PTRACE_POKEDATA:
		pr_debug("ptrace: PTRACE_PEEKDATA\n");
		/* fall through */
	case PTRACE_POKETEXT:	/* write the word at location addr. */
		{
			int copied = 0, to_copy = sizeof(data);

			ret = -EIO;
			pr_debug("ptrace: POKETEXT at addr 0x%08lx + %i bytes %lx\n",
			         addr, to_copy, data);
			if (is_user_addr_valid(child, addr, to_copy) < 0)
				break;
			pr_debug("ptrace: user address is valid\n");

			switch (bfin_mem_access_type(addr, to_copy)) {
			case BFIN_MEM_ACCESS_CORE:
			case BFIN_MEM_ACCESS_CORE_ONLY:
				copied = access_process_vm(child, addr, &data,
				                           to_copy, 1);
<<<<<<< HEAD
				if (copied)
					break;

				/* hrm, why didn't that work ... maybe no mapping */
				if (addr >= FIXED_CODE_START &&
				    addr + to_copy <= FIXED_CODE_END) {
					copy_to_user_page(0, 0, 0, paddr, &data, to_copy);
					copied = to_copy;
				} else if (addr >= BOOT_ROM_START) {
					memcpy(paddr, &data, to_copy);
					copied = to_copy;
				}

=======
>>>>>>> 2fbe74b9
				break;
			case BFIN_MEM_ACCESS_DMA:
				if (safe_dma_memcpy(paddr, &data, to_copy))
					copied = to_copy;
				break;
			case BFIN_MEM_ACCESS_ITEST:
				if (isram_memcpy(paddr, &data, to_copy))
					copied = to_copy;
				break;
			default:
				copied = 0;
				break;
			}

			pr_debug("ptrace: copied size %d\n", copied);
			if (copied == to_copy)
				ret = 0;
			break;
		}

	case PTRACE_POKEUSR:	/* write the word at location addr in the USER area */
		ret = -EIO;
		if ((addr & 3) || (addr > (sizeof(struct pt_regs) + 16))) {
			printk(KERN_WARNING "ptrace error : POKEUSR: temporarily returning 0\n");
			break;
		}

		if (addr >= (sizeof(struct pt_regs))) {
			ret = 0;
			break;
		}
		if (addr == PT_SYSCFG) {
			data &= SYSCFG_MASK;
			data |= get_reg(child, PT_SYSCFG);
		}
		ret = put_reg(child, addr, data);
		break;

	case PTRACE_SYSCALL:	/* continue and stop at next (return from) syscall */
	case PTRACE_CONT:	/* restart after signal. */
		pr_debug("ptrace: syscall/cont\n");

		ret = -EIO;
		if (!valid_signal(data))
			break;
		if (request == PTRACE_SYSCALL)
			set_tsk_thread_flag(child, TIF_SYSCALL_TRACE);
		else
			clear_tsk_thread_flag(child, TIF_SYSCALL_TRACE);
		child->exit_code = data;
		ptrace_disable(child);
		pr_debug("ptrace: before wake_up_process\n");
		wake_up_process(child);
		ret = 0;
		break;

	/*
	 * make the child exit.  Best I can do is send it a sigkill.
	 * perhaps it should be put in the status that it wants to
	 * exit.
	 */
	case PTRACE_KILL:
		ret = 0;
		if (child->exit_state == EXIT_ZOMBIE)	/* already dead */
			break;
		child->exit_code = SIGKILL;
		ptrace_disable(child);
		wake_up_process(child);
		break;

	case PTRACE_SINGLESTEP:	/* set the trap flag. */
		pr_debug("ptrace: single step\n");
		ret = -EIO;
		if (!valid_signal(data))
			break;
		clear_tsk_thread_flag(child, TIF_SYSCALL_TRACE);
		ptrace_enable(child);
		child->exit_code = data;
		wake_up_process(child);
		ret = 0;
		break;

	case PTRACE_GETREGS:
		/* Get all gp regs from the child. */
		ret = ptrace_getregs(child, datap);
		break;

	case PTRACE_SETREGS:
		printk(KERN_WARNING "ptrace: SETREGS: **** NOT IMPLEMENTED ***\n");
		/* Set all gp regs in the child. */
		ret = 0;
		break;

	default:
		ret = ptrace_request(child, request, addr, data);
		break;
	}

	return ret;
}

asmlinkage void syscall_trace(void)
{
	if (!test_thread_flag(TIF_SYSCALL_TRACE))
		return;

	if (!(current->ptrace & PT_PTRACED))
		return;

	/* the 0x80 provides a way for the tracing parent to distinguish
	 * between a syscall stop and SIGTRAP delivery
	 */
	ptrace_notify(SIGTRAP | ((current->ptrace & PT_TRACESYSGOOD)
				 ? 0x80 : 0));

	/*
	 * this isn't the same as continuing with a signal, but it will do
	 * for normal use.  strace only continues with a signal if the
	 * stopping signal is not SIGTRAP.  -brl
	 */
	if (current->exit_code) {
		send_sig(current->exit_code, current, 1);
		current->exit_code = 0;
	}
}<|MERGE_RESOLUTION|>--- conflicted
+++ resolved
@@ -316,22 +316,6 @@
 			case BFIN_MEM_ACCESS_CORE_ONLY:
 				copied = access_process_vm(child, addr, &data,
 				                           to_copy, 1);
-<<<<<<< HEAD
-				if (copied)
-					break;
-
-				/* hrm, why didn't that work ... maybe no mapping */
-				if (addr >= FIXED_CODE_START &&
-				    addr + to_copy <= FIXED_CODE_END) {
-					copy_to_user_page(0, 0, 0, paddr, &data, to_copy);
-					copied = to_copy;
-				} else if (addr >= BOOT_ROM_START) {
-					memcpy(paddr, &data, to_copy);
-					copied = to_copy;
-				}
-
-=======
->>>>>>> 2fbe74b9
 				break;
 			case BFIN_MEM_ACCESS_DMA:
 				if (safe_dma_memcpy(paddr, &data, to_copy))
